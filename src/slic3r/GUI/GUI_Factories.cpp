///|/ Copyright (c) Prusa Research 2021 - 2023 Enrico Turri @enricoturri1966, Lukáš Matěna @lukasmatena, Oleksandra Iushchenko @YuSanka, Pavel Mikuš @Godrak, Tomáš Mészáros @tamasmeszaros, Filip Sykala @Jony01, Vojtěch Bubník @bubnikv
///|/
///|/ PrusaSlicer is released under the terms of the AGPLv3 or higher
///|/
#include "libslic3r/libslic3r.h"
#include "libslic3r/PresetBundle.hpp"
#include "libslic3r/Model.hpp"

#include "GUI_Factories.hpp"
#include "GUI_ObjectList.hpp"
#include "GUI_App.hpp"
#include "I18N.hpp"
#include "Plater.hpp"
#include "ObjectDataViewModel.hpp"

#include "OptionsGroup.hpp"
#include "GLCanvas3D.hpp"
#include "Selection.hpp"
#include "format.hpp"
#include "Gizmos/GLGizmoEmboss.hpp"
#include "Gizmos/GLGizmoSVG.hpp"

#include <boost/algorithm/string.hpp>
#include "slic3r/Utils/FixModelByWin10.hpp"
#ifdef __APPLE__
#include "wx/dcclient.h"
#include "slic3r/Utils/MacDarkMode.hpp"
#endif

namespace Slic3r
{
namespace GUI
{

static PrinterTechnology printer_technology()
{
    return wxGetApp().preset_bundle->printers.get_selected_preset().printer_technology();
}

static int extruders_count()
{
    return wxGetApp().extruders_edited_cnt();
}

static bool is_improper_category(const std::string& category, const int extruders_cnt, const bool is_object_settings = true)
{
    return  category.empty() ||
        (extruders_cnt == 1 && (category == "Extruders" || category == "Wipe options")) ||
        (!is_object_settings && category == "Support material");
}

//-------------------------------------
//            SettingsFactory
//-------------------------------------

// pt_FFF
static SettingsFactory::Bundle FREQ_SETTINGS_BUNDLE_FFF =
{
    { L("Layers and Perimeters"), { "layer_height" , "perimeters", "top_solid_layers", "bottom_solid_layers" } },
    { L("Infill")               , { "fill_density", "fill_pattern" } },
    { L("Support material")     , { "support_material", "support_material_auto", "support_material_threshold",
                                    "support_material_pattern", "support_material_interface_pattern", "support_material_buildplate_only",
                                    "support_material_spacing" } },
    { L("Wipe options")         , { "wipe_into_infill", "wipe_into_objects" } }
};

// pt_SLA
static SettingsFactory::Bundle FREQ_SETTINGS_BUNDLE_SLA =
{
    { L("Pad and Support")      , { "supports_enable", "pad_enable" } }
};

std::vector<std::string> SettingsFactory::get_options(const bool is_part)
{
    if (printer_technology() == ptSLA) {
        SLAPrintObjectConfig full_sla_config;
        auto options = full_sla_config.keys();
        options.erase(find(options.begin(), options.end(), "layer_height"));
        return options;
    }

    PrintRegionConfig reg_config;
    auto options = reg_config.keys();
    if (!is_part) {
        PrintObjectConfig obj_config;
        std::vector<std::string> obj_options = obj_config.keys();
        options.insert(options.end(), obj_options.begin(), obj_options.end());
    }
    return options;
}

SettingsFactory::Bundle SettingsFactory::get_bundle(const DynamicPrintConfig* config, bool is_object_settings)
{
    auto opt_keys = config->keys();
    if (opt_keys.empty())
        return Bundle();

    // update options list according to print technology
    auto full_current_opts = get_options(!is_object_settings);
    for (int i = opt_keys.size() - 1; i >= 0; --i)
        if (find(full_current_opts.begin(), full_current_opts.end(), opt_keys[i]) == full_current_opts.end())
            opt_keys.erase(opt_keys.begin() + i);

    if (opt_keys.empty())
        return Bundle();

    const int extruders_cnt = wxGetApp().extruders_edited_cnt();

    Bundle bundle;
    for (auto& opt_key : opt_keys)
    {
        auto category = config->def()->get(opt_key)->category;
        if (is_improper_category(category, extruders_cnt, is_object_settings))
            continue;

        std::vector< std::string > new_category;

        auto& cat_opt = bundle.find(category) == bundle.end() ? new_category : bundle.at(category);
        cat_opt.push_back(opt_key);
        if (cat_opt.size() == 1)
            bundle[category] = cat_opt;
    }

    return bundle;
}

// Fill CategoryItem
std::map<std::string, std::string> SettingsFactory::CATEGORY_ICON =
{
//    settings category name      related bitmap name
    // ptFFF
    { L("Layers and Perimeters"), "layers"      },
    { L("Infill")               , "infill"      },
    { L("Ironing")              , "ironing"     },
    { L("Fuzzy Skin")           , "fuzzy_skin"  },
    { L("Support material")     , "support"     },
    { L("Speed")                , "time"        },
    { L("Extruders")            , "funnel"      },
    { L("Extrusion Width")      , "funnel"      },
    { L("Wipe options")         , "funnel"      },
    { L("Skirt and brim")       , "skirt+brim"  },
//  { L("Speed > Acceleration") , "time"        },
    { L("Advanced")             , "wrench"      },
    // ptSLA                    ,               
    { L("Supports")             , "support"     },
    { L("Pad")                  , "pad"         },
    { L("Hollowing")            , "hollowing"   }
};

wxBitmapBundle* SettingsFactory::get_category_bitmap(const std::string& category_name)
{
    if (CATEGORY_ICON.find(category_name) == CATEGORY_ICON.end())
        return get_bmp_bundle("empty");
    return get_bmp_bundle(CATEGORY_ICON.at(category_name));
}

//-------------------------------------
//            MenuFactory
//-------------------------------------

// Note: id accords to type of the sub-object (adding volume), so sequence of the menu items is important
static const constexpr std::array<std::pair<const char *, const char *>, 5> ADD_VOLUME_MENU_ITEMS = {{
    //       menu_item Name              menu_item bitmap name
    {L("Add part"),              "add_part" },           // ~ModelVolumeType::MODEL_PART
    {L("Add negative volume"),   "add_negative" },       // ~ModelVolumeType::NEGATIVE_VOLUME
    {L("Add modifier"),          "add_modifier"},        // ~ModelVolumeType::PARAMETER_MODIFIER
    {L("Add support blocker"),   "support_blocker"},     // ~ModelVolumeType::SUPPORT_BLOCKER
    {L("Add support enforcer"),  "support_enforcer"},    // ~ModelVolumeType::SUPPORT_ENFORCER
}};

// Note: id accords to type of the sub-object (adding volume), so sequence of the menu items is important
static const constexpr std::array<std::pair<const char *, const char *>, 3> TEXT_VOLUME_ICONS {{
//       menu_item Name              menu_item bitmap name
        {L("Add text"),             "add_text_part"},        // ~ModelVolumeType::MODEL_PART
        {L("Add negative text"),    "add_text_negative" },   // ~ModelVolumeType::NEGATIVE_VOLUME
        {L("Add text modifier"),    "add_text_modifier"},    // ~ModelVolumeType::PARAMETER_MODIFIER
}};
// Note: id accords to type of the sub-object (adding volume), so sequence of the menu items is important
static const constexpr std::array<std::pair<const char *, const char *>, 3> SVG_VOLUME_ICONS{{
    {L("Add svg part"),     "svg_part"},     // ~ModelVolumeType::MODEL_PART
    {L("Add negative svg"), "svg_negative"}, // ~ModelVolumeType::NEGATIVE_VOLUME
    {L("Add svg modifier"), "svg_modifier"}, // ~ModelVolumeType::PARAMETER_MODIFIER
}};

static Plater* plater()
{
    return wxGetApp().plater();
}

static ObjectList* obj_list()
{
    return wxGetApp().obj_list();
}

static ObjectDataViewModel* list_model()
{
    return wxGetApp().obj_list()->GetModel();
}

static const Selection& get_selection()
{
    return plater()->canvas3D()->get_selection();
}

//				  category ->		vector 			 ( option	;  label )
typedef std::map< std::string, std::vector< std::pair<std::string, std::string> > > FullSettingsHierarchy;
static void get_full_settings_hierarchy(FullSettingsHierarchy& settings_menu, const bool is_part)
{
    auto options = SettingsFactory::get_options(is_part);

    const int extruders_cnt = extruders_count();

    DynamicPrintConfig config;
    for (auto& option : options)
    {
        auto const opt = config.def()->get(option);
        auto category = opt->category;
        if (is_improper_category(category, extruders_cnt, !is_part))
            continue;

        const std::string& label = !opt->full_label.empty() ? opt->full_label : opt->label;
        std::pair<std::string, std::string> option_label(option, label);
        std::vector< std::pair<std::string, std::string> > new_category;
        auto& cat_opt_label = settings_menu.find(category) == settings_menu.end() ? new_category : settings_menu.at(category);
        cat_opt_label.push_back(option_label);
        if (cat_opt_label.size() == 1)
            settings_menu[category] = cat_opt_label;
    }
}

static int GetSelectedChoices(  wxArrayInt& selections,
                                const wxString& message,
                                const wxString& caption,
                                const wxArrayString& choices)
{
    wxMultiChoiceDialog dialog(nullptr, message, caption, choices);
    wxGetApp().UpdateDlgDarkUI(&dialog);

    // call this even if selections array is empty and this then (correctly)
    // deselects the first item which is selected by default
    dialog.SetSelections(selections);

#ifdef __APPLE__
    // Improvements for ChoiceListBox: Height of control will restect to items count
    for (auto child : dialog.GetChildren())
        if (dynamic_cast<wxListBox*>(child) && !choices.IsEmpty()) {
            wxClientDC dc(child);

            int height = dc.GetTextExtent(choices[0]).y;
            int width = 0;
            for (const auto& string : choices)
                width = std::max(width, dc.GetTextExtent(string).x);

            // calculate best size of ListBox
            height += 3 * mac_max_scaling_factor(); // extend height by margins
            width += 3 * height;                   // extend width by checkbox width and margins

            // don't make the listbox too tall (limit height to around 10 items)
            // but don't make it too small neither
            int list_height = wxMax(height * wxMin(wxMax(choices.Count(), 3), 10), 70);
            wxSize sz_best = wxSize(width, list_height);

            wxSize sz = child->GetSize();
            child->SetMinSize(sz_best);

            // extend Dialog size, if calculated best size of ListBox is bigger then its size
            wxSize dlg_sz = dialog.GetSize();
            if (int delta_x = sz_best.x - sz.x; delta_x > 0) dlg_sz.x += delta_x;
            if (int delta_y = sz_best.y - sz.y; delta_y > 0) dlg_sz.y += delta_y;
            dialog.SetSize(dlg_sz);

            break;
        }
#endif

    if (dialog.ShowModal() != wxID_OK)
    {
        // NB: intentionally do not clear the selections array here, the caller
        //     might want to preserve its original contents if the dialog was
        //     cancelled
        return -1;
    }

    selections = dialog.GetSelections();
    return static_cast<int>(selections.GetCount());
}

static wxMenu* create_settings_popupmenu(wxMenu* parent_menu, const bool is_object_settings, wxDataViewItem item/*, ModelConfig& config*/)
{
    wxMenu* menu = new wxMenu;

    FullSettingsHierarchy categories;
    get_full_settings_hierarchy(categories, !is_object_settings);

    auto get_selected_options_for_category = [categories, item](const wxString& category_name) {
        wxArrayString names;
        wxArrayInt selections;

        std::vector< std::pair<std::string, bool> > category_options;
        for (auto& cat : categories) {
            if (_(cat.first) == category_name) {
                ModelConfig& config = obj_list()->get_item_config(item);
                auto opt_keys = config.keys();

                int sel = 0;
                for (const std::pair<std::string, std::string>& pair : cat.second) {
                    names.Add(_(pair.second));
                    if (find(opt_keys.begin(), opt_keys.end(), pair.first) != opt_keys.end())
                        selections.Add(sel);
                    sel++;
                    category_options.push_back(std::make_pair(pair.first, false));
                }
                break;
            }
        }

        if (!category_options.empty() &&
            GetSelectedChoices(selections, _L("Select showing settings"), category_name, names) != -1) {
            for (auto sel : selections)
                category_options[sel].second = true;
        }
        return category_options;

#if 0
        if (selections.size() > 0)
        {
            // Add selected items to the "Quick menu"
            SettingsFactory::Bundle& freq_settings = printer_technology() == ptSLA ?
                m_freq_settings_sla : m_freq_settings_fff;
            bool changed_existing = false;

            std::vector<std::string> tmp_freq_cat = {};

            for (auto& cat : freq_settings)
            {
                if (_(cat.first) == category_name)
                {
                    std::vector<std::string>& freq_settings_category = cat.second;
                    freq_settings_category.clear();
                    freq_settings_category.reserve(selection_cnt);
                    for (auto sel : selections)
                        freq_settings_category.push_back((*settings_list)[sel].first);

                    changed_existing = true;
                    break;
                }
            }

            if (!changed_existing)
            {
                // Create new "Quick menu" item
                for (auto& cat : settings_menu)
                {
                    if (_(cat.first) == category_name)
                    {
                        freq_settings[cat.first] = std::vector<std::string>{};

                        std::vector<std::string>& freq_settings_category = freq_settings.find(cat.first)->second;
                        freq_settings_category.reserve(selection_cnt);
                        for (auto sel : selections)
                            freq_settings_category.push_back((*settings_list)[sel].first);
                        break;
                    }
                }
            }
        }
#endif
    };

    for (auto cat : categories) {
        append_menu_item(menu, wxID_ANY, _(cat.first), "",
                         [menu, item, get_selected_options_for_category](wxCommandEvent& event) {
                            std::vector< std::pair<std::string, bool> > category_options = get_selected_options_for_category(menu->GetLabel(event.GetId()));
                            obj_list()->add_category_to_settings_from_selection(category_options, item);
                         }, SettingsFactory::get_category_bitmap(cat.first), parent_menu,
                         []() { return true; }, plater());
    }

    return menu;
}

static void create_freq_settings_popupmenu(wxMenu* menu, const bool is_object_settings, wxDataViewItem item)
{
    // Add default settings bundles
    const SettingsFactory::Bundle& bundle = printer_technology() == ptFFF ? FREQ_SETTINGS_BUNDLE_FFF : FREQ_SETTINGS_BUNDLE_SLA;

    const int extruders_cnt = extruders_count();

    for (auto& category : bundle) {
        if (is_improper_category(category.first, extruders_cnt, is_object_settings))
            continue;

        append_menu_item(menu, wxID_ANY, _(category.first), "",
            [menu, item, is_object_settings, bundle](wxCommandEvent& event) {
                    wxString category_name = menu->GetLabel(event.GetId());
                    std::vector<std::string> options;
                    for (auto& category : bundle) 
                        if (category_name == _(category.first)) {
                            options = category.second;
                            break;
                        }
                    if (options.empty())
                        return;
                    // Because of we couldn't edited layer_height for ItVolume from settings list,
                    // correct options according to the selected item type : remove "layer_height" option
                    if (!is_object_settings && category_name == _("Layers and Perimeters")) {
                        const auto layer_height_it = std::find(options.begin(), options.end(), "layer_height");
                        if (layer_height_it != options.end())
                            options.erase(layer_height_it);
                    }

                    obj_list()->add_category_to_settings_from_frequent(options, item);
                },
            SettingsFactory::get_category_bitmap(category.first), menu,
            []() { return true; }, plater());
    }
#if 0
    // Add "Quick" settings bundles
    const SettingsFactory::Bundle& bundle_quick = printer_technology() == ptFFF ? m_freq_settings_fff : m_freq_settings_sla;

    for (auto& category : bundle_quick) {
        if (is_improper_category(category.first, extruders_cnt))
            continue;

        append_menu_item(menu, wxID_ANY, format_wxstr(_L("Quick Add Settings (%s)"), _(it.first)), "",
            [menu, item, is_object_settings, bundle](wxCommandEvent& event) {
                wxString category_name = menu->GetLabel(event.GetId());
                std::vector<std::string> options;
                for (auto& category : bundle)
                    if (category_name == from_u8((boost::format(_L("Quick Add Settings (%s)")) % _(category.first)).str())) {
                        options = category.second;
                        break;
                    }
                if (options.empty())
                    return;
                // Because of we couldn't edited layer_height for ItVolume from settings list,
                // correct options according to the selected item type : remove "layer_height" option
                if (!is_object_settings) {
                    const auto layer_height_it = std::find(options.begin(), options.end(), "layer_height");
                    if (layer_height_it != options.end())
                        options.erase(layer_height_it);
                }
                obj_list()->add_category_to_settings_from_frequent(options, item);
            },
            SettingsFactory::get_category_bitmap(category.first), menu,
            [this]() { return true; }, plater());
    }
#endif
}

std::vector<wxBitmapBundle*> MenuFactory::get_volume_bitmaps()
{
    std::vector<wxBitmapBundle*> volume_bmps;
    volume_bmps.reserve(ADD_VOLUME_MENU_ITEMS.size());
    for (const auto& item : ADD_VOLUME_MENU_ITEMS)
        volume_bmps.push_back(get_bmp_bundle(item.second));
    return volume_bmps;
}

std::vector<wxBitmapBundle*> MenuFactory::get_text_volume_bitmaps()
{
    std::vector<wxBitmapBundle*> volume_bmps;
    volume_bmps.reserve(TEXT_VOLUME_ICONS.size());
    for (const auto& item : TEXT_VOLUME_ICONS)
        volume_bmps.push_back(get_bmp_bundle(item.second));
    return volume_bmps;
}

std::vector<wxBitmapBundle*> MenuFactory::get_svg_volume_bitmaps()
{
    std::vector<wxBitmapBundle *> volume_bmps;
    volume_bmps.reserve(SVG_VOLUME_ICONS.size());
    for (const auto &item : SVG_VOLUME_ICONS)
        volume_bmps.push_back(get_bmp_bundle(item.second));
    return volume_bmps;
}

void MenuFactory::append_menu_item_delete(wxMenu* menu)
{
    append_menu_item(menu, wxID_ANY, _L("Delete") + "\tDel", _L("Remove the selected object"),
        [](wxCommandEvent&) { plater()->remove_selected(); }, "delete", nullptr, 
        []() { return plater()->can_delete(); }, m_parent);

    menu->AppendSeparator();

}

wxMenu* MenuFactory::append_submenu_add_generic(wxMenu* menu, ModelVolumeType type)
{
    auto sub_menu = new wxMenu;

    const ConfigOptionMode mode = wxGetApp().get_mode();

    if (type != ModelVolumeType::INVALID && mode > comSimple) {
        append_menu_item(sub_menu, wxID_ANY, _L("Load") + " " + dots, "",
            [type](wxCommandEvent&) { obj_list()->load_subobject(type); }, "", menu);
        sub_menu->AppendSeparator();
    }

    //if (!(type == ModelVolumeType::MODEL_PART && mode == comAdvanced))
        for (auto& item : { L("Box"), L("Cylinder"), L("Sphere"), L("Slab") })
        {
            if (type == ModelVolumeType::INVALID && strncmp(item, "Slab", 4) == 0)
                continue;
            append_menu_item(sub_menu, wxID_ANY, _(item), "",
                [type, item](wxCommandEvent&) { obj_list()->load_generic_subobject(item, type); }, "", menu);
        }

    append_menu_item_add_text(sub_menu, type);
    append_menu_item_add_svg(sub_menu, type);

    if (mode >= comAdvanced) {
        sub_menu->AppendSeparator();
        append_menu_item(sub_menu, wxID_ANY, _L("Gallery"), "",
            [type](wxCommandEvent&) { obj_list()->load_subobject(type, true); }, "", menu);
    }

    return sub_menu;
}

static void append_menu_itemm_add_(const wxString& name, GLGizmosManager::EType gizmo_type, wxMenu *menu, ModelVolumeType type, bool is_submenu_item) {
    auto add_ = [type, gizmo_type](const wxCommandEvent & /*unnamed*/) {
        const GLCanvas3D *canvas = plater()->canvas3D();
        const GLGizmosManager &mng = canvas->get_gizmos_manager();
        GLGizmoBase *gizmo_base = mng.get_gizmo(gizmo_type);

        ModelVolumeType volume_type = type;
        // no selected object means create new object
        if (volume_type == ModelVolumeType::INVALID)
            volume_type = ModelVolumeType::MODEL_PART;

        auto screen_position = canvas->get_popup_menu_position();
        if (gizmo_type == GLGizmosManager::Emboss) {
            auto emboss = dynamic_cast<GLGizmoEmboss *>(gizmo_base);
            assert(emboss != nullptr);
            if (emboss == nullptr) return;
            if (screen_position.has_value()) {
                emboss->create_volume(volume_type, *screen_position);
            } else {
                emboss->create_volume(volume_type);
            }
        } else if (gizmo_type == GLGizmosManager::Svg) {
            auto svg = dynamic_cast<GLGizmoSVG *>(gizmo_base);
            assert(svg != nullptr);
            if (svg == nullptr) return;
            if (screen_position.has_value()) {
                svg->create_volume(volume_type, *screen_position);
            } else {
                svg->create_volume(volume_type);
            }
        }        
    };

    if (type == ModelVolumeType::MODEL_PART || type == ModelVolumeType::NEGATIVE_VOLUME || type == ModelVolumeType::PARAMETER_MODIFIER ||
        type == ModelVolumeType::INVALID // cannot use gizmo without selected object
    ) {
        wxString item_name = wxString(is_submenu_item ? "" : _(ADD_VOLUME_MENU_ITEMS[int(type)].first) + ": ") + name;
        menu->AppendSeparator();
        const std::string icon_name = is_submenu_item ? "" : ADD_VOLUME_MENU_ITEMS[int(type)].second;
        append_menu_item(menu, wxID_ANY, item_name, "", add_, icon_name, menu);
    }
}

void MenuFactory::append_menu_item_add_text(wxMenu* menu, ModelVolumeType type, bool is_submenu_item/* = true*/){
    append_menu_itemm_add_(_L("Text"), GLGizmosManager::Emboss, menu, type, is_submenu_item);
}

void MenuFactory::append_menu_item_add_svg(wxMenu *menu, ModelVolumeType type, bool is_submenu_item /* = true*/){
    append_menu_itemm_add_(_L("Svg"), GLGizmosManager::Svg, menu, type, is_submenu_item);
}

void MenuFactory::append_menu_items_add_volume(MenuType menu_type)
{
    wxMenu* menu = menu_type == mtObjectFFF ? &m_object_menu : menu_type == mtObjectSLA ? &m_sla_object_menu : nullptr;
    if (!menu)
        return;

    // Update "add" items(delete old & create new) items popupmenu
    for (auto& item : ADD_VOLUME_MENU_ITEMS) {
        const wxString item_name = _(item.first);
        int item_id = menu->FindItem(item_name);
        if (item_id != wxNOT_FOUND)
            menu->Destroy(item_id);

        item_id = menu->FindItem(item_name + ": " + _L("Text"));
        if (item_id != wxNOT_FOUND)
            menu->Destroy(item_id);
    }

    // Update "Height range Modifier" item (delete old & create new)
    if (const auto range_id = menu->FindItem(_L("Height range Modifier")); range_id != wxNOT_FOUND)
        menu->Destroy(range_id);

    if (const auto range_id = menu->FindItem(_L("Height range Modifier")); range_id != wxNOT_FOUND)
        menu->Destroy(range_id);

    if (wxGetApp().get_mode() == comSimple) {
        //append_menu_item_add_text(menu, ModelVolumeType::MODEL_PART, false);
        //append_menu_item_add_text(menu, ModelVolumeType::NEGATIVE_VOLUME, false);

        append_menu_item(menu, wxID_ANY, _(ADD_VOLUME_MENU_ITEMS[int(ModelVolumeType::SUPPORT_ENFORCER)].first), "",
            [](wxCommandEvent&) { obj_list()->load_generic_subobject(L("Box"), ModelVolumeType::SUPPORT_ENFORCER); },
            ADD_VOLUME_MENU_ITEMS[int(ModelVolumeType::SUPPORT_ENFORCER)].second, nullptr,
            []() { return obj_list()->is_instance_or_object_selected(); }, m_parent);
        append_menu_item(menu, wxID_ANY, _(ADD_VOLUME_MENU_ITEMS[int(ModelVolumeType::SUPPORT_BLOCKER)].first), "",
            [](wxCommandEvent&) { obj_list()->load_generic_subobject(L("Box"), ModelVolumeType::SUPPORT_BLOCKER); },
            ADD_VOLUME_MENU_ITEMS[int(ModelVolumeType::SUPPORT_BLOCKER)].second, nullptr,
            []() { return obj_list()->is_instance_or_object_selected(); }, m_parent);

        return;
    }

    for (size_t type = 0; type < ADD_VOLUME_MENU_ITEMS.size(); type++) {
        auto& item = ADD_VOLUME_MENU_ITEMS[type];
        if (menu_type == mtObjectSLA && ModelVolumeType(type) == ModelVolumeType::PARAMETER_MODIFIER)
            continue;
        wxMenu* sub_menu = append_submenu_add_generic(menu, ModelVolumeType(type));
        append_submenu(menu, sub_menu, wxID_ANY, _(item.first), "", item.second,
            [type]() { 
                bool can_add = type < size_t(ModelVolumeType::PARAMETER_MODIFIER) ? !obj_list()->is_selected_object_cut() : true;
                return can_add && obj_list()->is_instance_or_object_selected();
            }, m_parent);
    }

    if (menu_type == mtObjectFFF)
        append_menu_item_layers_editing(menu);
}

wxMenuItem* MenuFactory::append_menu_item_layers_editing(wxMenu* menu)
{
    return append_menu_item(menu, wxID_ANY, _L("Height range Modifier"), "",
        [](wxCommandEvent&) { obj_list()->layers_editing(); }, "edit_layers_all", menu,
        []() { return obj_list()->is_instance_or_object_selected(); }, m_parent);
}

wxMenuItem* MenuFactory::append_menu_item_settings(wxMenu* menu_)
{
    MenuWithSeparators* menu = dynamic_cast<MenuWithSeparators*>(menu_);

    const wxString menu_name = _L("Add settings");
    // Delete old items from settings popupmenu
    auto settings_id = menu->FindItem(menu_name);
    if (settings_id != wxNOT_FOUND)
        menu->Destroy(settings_id);

    for (auto& it : FREQ_SETTINGS_BUNDLE_FFF)
    {
        settings_id = menu->FindItem(_(it.first));
        if (settings_id != wxNOT_FOUND)
            menu->Destroy(settings_id);
    }
    for (auto& it : FREQ_SETTINGS_BUNDLE_SLA)
    {
        settings_id = menu->FindItem(_(it.first));
        if (settings_id != wxNOT_FOUND)
            menu->Destroy(settings_id);
    }
#if 0
    for (auto& it : m_freq_settings_fff)
    {
        settings_id = menu->FindItem(format_wxstr(_L("Quick Add Settings (%s)"), _(it.first)));
        if (settings_id != wxNOT_FOUND)
            menu->Destroy(settings_id);
    }
    for (auto& it : m_freq_settings_sla)
    {
        settings_id = menu->FindItem(format_wxstr(_L("Quick Add Settings (%s)"), _(it.first)));
        if (settings_id != wxNOT_FOUND)
            menu->Destroy(settings_id);
    }
#endif
    menu->DestroySeparators(); // delete old separators

    // If there are selected more then one instance but not all of them
    // don't add settings menu items
    const Selection& selection = get_selection();
    if ((selection.is_multiple_full_instance() && !selection.is_single_full_object()) || (printer_technology() == ptSLA && selection.is_single_volume()) ||
        selection.is_multiple_volume() || selection.is_mixed()) // more than one volume(part) is selected on the scene
        return nullptr;

    const auto sel_vol = obj_list()->get_selected_model_volume();
    if (sel_vol && sel_vol->type() != ModelVolumeType::MODEL_PART && sel_vol->type() != ModelVolumeType::PARAMETER_MODIFIER )
        return nullptr;

    const ConfigOptionMode mode = wxGetApp().get_mode();
    if (mode == comSimple)
        return nullptr;

    // Create new items for settings popupmenu

    if (printer_technology() == ptFFF ||
        (menu->GetMenuItems().size() > 0 && !menu->GetMenuItems().back()->IsSeparator()))
        menu->SetFirstSeparator();

    // detect itemm for adding of the setting
    ObjectList* object_list = obj_list();
    ObjectDataViewModel* obj_model = list_model();

    const wxDataViewItem sel_item = // when all instances in object are selected
                                    object_list->GetSelectedItemsCount() > 1 && selection.is_single_full_object() ?
                                    obj_model->GetItemById(selection.get_object_idx()) :
                                    object_list->GetSelection();
    if (!sel_item)
        return nullptr;

    // If we try to add settings for object/part from 3Dscene,
    // for the second try there is selected ItemSettings in ObjectList.
    // So, check if selected item isn't SettingsItem. And get a SettingsItem's parent item, if yes
    wxDataViewItem item = obj_model->GetItemType(sel_item) & itSettings ? obj_model->GetParent(sel_item) : sel_item;
    const ItemType item_type = obj_model->GetItemType(item);
    const bool is_object_settings = !(item_type& itVolume || item_type & itLayer);

    // Add frequently settings
    create_freq_settings_popupmenu(menu, is_object_settings, item);

    if (mode == comAdvanced)
        return nullptr;

    menu->SetSecondSeparator();

    // Add full settings list
    auto  menu_item = new wxMenuItem(menu, wxID_ANY, menu_name);
    menu_item->SetBitmap(*get_bmp_bundle("cog"));
    menu_item->SetSubMenu(create_settings_popupmenu(menu, is_object_settings, item));

    return menu->Append(menu_item);
}

wxMenuItem* MenuFactory::append_menu_item_change_type(wxMenu* menu)
{
    return append_menu_item(menu, wxID_ANY, _L("Change type"), "",
        [](wxCommandEvent&) { obj_list()->change_part_type(); }, "", menu,
        []() {
            wxDataViewItem item = obj_list()->GetSelection();
            return item.IsOk() || obj_list()->GetModel()->GetItemType(item) == itVolume;
        }, m_parent);
}

wxMenuItem* MenuFactory::append_menu_item_instance_to_object(wxMenu* menu)
{
    wxMenuItem* menu_item = append_menu_item(menu, wxID_ANY, _L("Set as a Separated Object"), "",
        [](wxCommandEvent&) { obj_list()->split_instances(); }, "", menu);

    /* New behavior logic:
     * 1. Split Object to several separated object, if ALL instances are selected
     * 2. Separate selected instances from the initial object to the separated object,
     *    if some (not all) instances are selected
     */
    m_parent->Bind(wxEVT_UPDATE_UI, [](wxUpdateUIEvent& evt)
        {
            const Selection& selection = plater()->canvas3D()->get_selection();
            evt.SetText(selection.is_single_full_object() ?
                _L("Set as a Separated Objects") : _L("Set as a Separated Object"));

            evt.Enable(plater()->can_set_instance_to_object());
        }, menu_item->GetId());

    return menu_item;
}

wxMenuItem* MenuFactory::append_menu_item_printable(wxMenu* menu)
{
    wxMenuItem* menu_item_printable = append_menu_check_item(menu, wxID_ANY, _L("Printable"), "", 
        [](wxCommandEvent& ) { obj_list()->toggle_printable_state(); }, menu);

    m_parent->Bind(wxEVT_UPDATE_UI, [](wxUpdateUIEvent& evt) {
        ObjectList* list = obj_list();
        wxDataViewItemArray sels;
        list->GetSelections(sels);
        wxDataViewItem frst_item = sels[0];
        ItemType type = list->GetModel()->GetItemType(frst_item);
        bool check;
        if (type != itInstance && type != itObject)
            check = false;
        else {
            int obj_idx = list->GetModel()->GetObjectIdByItem(frst_item);
            int inst_idx = type == itObject ? 0 : list->GetModel()->GetInstanceIdByItem(frst_item);
            check = list->object(obj_idx)->instances[inst_idx]->printable;
        }
            
        evt.Check(check);

        // disable the menu item if SLA supports or Hollow gizmos are active
        if (printer_technology() == ptSLA) {
            const auto gizmo_type = plater()->canvas3D()->get_gizmos_manager().get_current_type();
            const bool enable = gizmo_type != GLGizmosManager::SlaSupports && gizmo_type != GLGizmosManager::Hollow;
            evt.Enable(enable);
        }

        plater()->set_current_canvas_as_dirty();

    }, menu_item_printable->GetId());

    return menu_item_printable;
}

void MenuFactory::append_menu_item_invalidate_cut_info(wxMenu* menu)
{
    const wxString menu_name = _L("Invalidate cut info");

    auto menu_item_id = menu->FindItem(menu_name);
    if (menu_item_id != wxNOT_FOUND)
        // Delete old menu item if selected object isn't cut
        menu->Destroy(menu_item_id);

    if (obj_list()->has_selected_cut_object())
        append_menu_item(menu, wxID_ANY, menu_name, "",
            [](wxCommandEvent&) { obj_list()->invalidate_cut_info_for_selection(); }, "", menu,
            []() { return true; }, m_parent);
}

void MenuFactory::append_menu_items_osx(wxMenu* menu)
{
    append_menu_item(menu, wxID_ANY, _L("Rename"), "",
        [](wxCommandEvent&) { obj_list()->rename_item(); }, "", menu);

    menu->AppendSeparator();
}

wxMenuItem* MenuFactory::append_menu_item_fix_through_winsdk(wxMenu* menu)
{
    if (!is_windows10())
        return nullptr;
    wxMenuItem* menu_item = append_menu_item(menu, wxID_ANY, _L("Fix by Windows repair algorithm"), "",
        [](wxCommandEvent&) { obj_list()->fix_through_winsdk(); }, "", menu,
        []() {return plater()->can_fix_through_winsdk(); }, m_parent);

    return menu_item;
}

wxMenuItem* MenuFactory::append_menu_item_simplify(wxMenu* menu)
{
    wxMenuItem* menu_item = append_menu_item(menu, wxID_ANY, _L("Simplify model"), "",
        [](wxCommandEvent&) { obj_list()->simplify(); }, "", menu,
        []() {return plater()->can_simplify(); }, m_parent);
    menu->AppendSeparator();

    return menu_item;
}

void MenuFactory::append_menu_item_export_stl(wxMenu* menu)
{
    append_menu_item(menu, wxID_ANY, _L("Export as STL/OBJ") + dots, "",
        [](wxCommandEvent&) { plater()->export_stl_obj(false, true); }, "", nullptr,
        []() {
            const Selection& selection = plater()->canvas3D()->get_selection();
            return selection.is_single_full_instance() || selection.is_single_full_object() || selection.is_single_volume() || selection.is_single_modifier();
        }, m_parent);
    menu->AppendSeparator();
}

void MenuFactory::append_menu_item_reload_from_disk(wxMenu* menu)
{
    append_menu_item(menu, wxID_ANY, _L("Reload from disk"), _L("Reload the selected volumes from disk"),
        [](wxCommandEvent&) { plater()->reload_from_disk(); }, "", menu,
        []() { return plater()->can_reload_from_disk(); }, m_parent);
}

void MenuFactory::append_menu_item_replace_with_stl(wxMenu* menu)
{
    append_menu_item(menu, wxID_ANY, _L("Replace with STL"), _L("Replace the selected volume with new STL"),
        [](wxCommandEvent&) { plater()->replace_with_stl(); }, "", menu,
        []() { return plater()->can_replace_with_stl(); }, m_parent);
}

void MenuFactory::append_menu_item_change_extruder(wxMenu* menu)
{
    const std::vector<wxString> names = { _L("Change extruder"), _L("Set extruder for selected items") };
    // Delete old menu item
    for (const wxString& name : names) {
        const int item_id = menu->FindItem(name);
        if (item_id != wxNOT_FOUND)
            menu->Destroy(item_id);
    }

    const int extruders_cnt = extruders_count();
    if (extruders_cnt <= 1)
        return;

    wxDataViewItemArray sels;
    obj_list()->GetSelections(sels);
    if (sels.IsEmpty())
        return;

    if (sels.Count() == 1) {
        const auto sel_vol = obj_list()->get_selected_model_volume();
        if (sel_vol && sel_vol->type() != ModelVolumeType::MODEL_PART && sel_vol->type() != ModelVolumeType::PARAMETER_MODIFIER)
            return;
    }

    std::vector<wxBitmapBundle*> icons = get_extruder_color_icons(true);
    wxMenu* extruder_selection_menu = new wxMenu();
    const wxString& name = sels.Count() == 1 ? names[0] : names[1];

    int initial_extruder = -1; // negative value for multiple object/part selection
    if (sels.Count() == 1) {
        const ModelConfig& config = obj_list()->get_item_config(sels[0]);
        initial_extruder = config.has("extruder") ? config.extruder() : 0;
    }

    for (int i = 0; i <= extruders_cnt; i++)
    {
        bool is_active_extruder = i == initial_extruder;
        int icon_idx = i == 0 ? 0 : i - 1;

        const wxString& item_name = (i == 0 ? _L("Default") : wxString::Format(_L("Extruder %d"), i)) +
            (is_active_extruder ? " (" + _L("active") + ")" : "");

        append_menu_item(extruder_selection_menu, wxID_ANY, item_name, "",
            [i](wxCommandEvent&) { obj_list()->set_extruder_for_selected_items(i); }, icons[icon_idx], menu,
            [is_active_extruder]() { return !is_active_extruder; }, m_parent);

    }

    append_submenu(menu, extruder_selection_menu, wxID_ANY, name, _L("Use another extruder"),
        "edit_uni"/* : "change_extruder"*/, []() {return true; }, m_parent);

//    menu->AppendSubMenu(extruder_selection_menu, name);
}

void MenuFactory::append_menu_item_scale_selection_to_fit_print_volume(wxMenu* menu)
{
    append_menu_item(menu, wxID_ANY, _L("Scale to print volume"), _L("Scale the selected object to fit the print volume"),
        [](wxCommandEvent&) { plater()->scale_selection_to_fit_print_volume(); }, "", menu,
        []() { return plater()->can_scale_to_print_volume(); }, m_parent);
}

void MenuFactory::append_menu_items_convert_unit(wxMenu* menu, int insert_pos/* = 1*/)
{
    std::vector<int> obj_idxs, vol_idxs;
    obj_list()->get_selection_indexes(obj_idxs, vol_idxs);
    if (obj_idxs.empty() && vol_idxs.empty())
        return;

    auto volume_respects_conversion = [](ModelVolume* volume, ConversionType conver_type)
    {
        return  (conver_type == ConversionType::CONV_FROM_INCH && volume->source.is_converted_from_inches) ||
            (conver_type == ConversionType::CONV_TO_INCH && !volume->source.is_converted_from_inches) ||
            (conver_type == ConversionType::CONV_FROM_METER && volume->source.is_converted_from_meters) ||
            (conver_type == ConversionType::CONV_TO_METER && !volume->source.is_converted_from_meters);
    };

    auto can_append = [obj_idxs, vol_idxs, volume_respects_conversion](ConversionType conver_type)
    {
        ModelObjectPtrs objects;
        for (int obj_idx : obj_idxs) {
            ModelObject* object = obj_list()->object(obj_idx);
            if (object->is_cut())
                return false;
            if (vol_idxs.empty()) {
                for (ModelVolume* volume : object->volumes)
                    if (volume_respects_conversion(volume, conver_type))
                        return false;
            }
            else {
                for (int vol_idx : vol_idxs)
                    if (volume_respects_conversion(object->volumes[vol_idx], conver_type))
                        return false;
            }
        }
        return true;
    };

    std::vector<std::pair<ConversionType, wxString>> items = {
        {ConversionType::CONV_FROM_INCH , _L("Convert from imperial units") },
        {ConversionType::CONV_TO_INCH   , _L("Revert conversion from imperial units") },
        {ConversionType::CONV_FROM_METER, _L("Convert from meters") },
        {ConversionType::CONV_TO_METER  , _L("Revert conversion from meters") } };

    for (auto item : items) {
        int menu_id = menu->FindItem(item.second);
        if (can_append(item.first)) {
            // Add menu item if it doesn't exist
            if (menu_id == wxNOT_FOUND)
                append_menu_item(menu, wxID_ANY, item.second, item.second,
                    [item](wxCommandEvent&) { plater()->convert_unit(item.first); }, "", menu,
                    []() { return true; }, m_parent, insert_pos);
        }
        else if (menu_id != wxNOT_FOUND) {
            // Delete menu item
            menu->Destroy(menu_id);
        }
    }
}

void MenuFactory::append_menu_item_merge_to_multipart_object(wxMenu* menu)
{
    menu->AppendSeparator();
    append_menu_item(menu, wxID_ANY, _L("Merge"), _L("Merge objects to the one multipart object"),
        [](wxCommandEvent&) { obj_list()->merge(true); }, "", menu,
        []() { return obj_list()->can_merge_to_multipart_object(); }, m_parent);
}
/*
void MenuFactory::append_menu_item_merge_to_single_object(wxMenu* menu)
{
    menu->AppendSeparator();
    append_menu_item(menu, wxID_ANY, _L("Merge"), _L("Merge objects to the one single object"),
        [](wxCommandEvent&) { obj_list()->merge(false); }, "", menu,
        []() { return obj_list()->can_merge_to_single_object(); }, m_parent);
}
*/
void MenuFactory::append_menu_items_mirror(wxMenu* menu)
{
    wxMenu* mirror_menu = new wxMenu();
    if (!mirror_menu)
        return;

    append_menu_item(mirror_menu, wxID_ANY, _L("Along X axis"), _L("Mirror the selected object along the X axis"),
        [](wxCommandEvent&) { plater()->mirror(X); }, "mark_X", menu);
    append_menu_item(mirror_menu, wxID_ANY, _L("Along Y axis"), _L("Mirror the selected object along the Y axis"),
        [](wxCommandEvent&) { plater()->mirror(Y); }, "mark_Y", menu);
    append_menu_item(mirror_menu, wxID_ANY, _L("Along Z axis"), _L("Mirror the selected object along the Z axis"),
        [](wxCommandEvent&) { plater()->mirror(Z); }, "mark_Z", menu);

    append_submenu(menu, mirror_menu, wxID_ANY, _L("Mirror"), _L("Mirror the selected object"), "",
        []() { return plater()->can_mirror(); }, m_parent);
}

void MenuFactory::append_menu_item_edit_text(wxMenu *menu)
{
    wxString name        = _L("Edit text");

    auto can_edit_text = []() {
        if (plater() == nullptr)
            return false;        
        const Selection& selection = plater()->get_selection();
        if (selection.volumes_count() != 1)
            return false;
        const GLVolume* gl_volume = selection.get_first_volume();
        if (gl_volume == nullptr)
            return false;
        const ModelVolume *volume = get_model_volume(*gl_volume, selection.get_model()->objects);
        if (volume == nullptr)
            return false;
        return volume->is_text();        
    };

    if (menu != &m_text_part_menu) {
        const int menu_item_id = menu->FindItem(name);
        if (menu_item_id != wxNOT_FOUND)
            menu->Destroy(menu_item_id);
        if (!can_edit_text())
            return;
    }

    wxString description = _L("Ability to change text, font, size, ...");
    std::string icon = "cog";
    auto open_emboss = [](const wxCommandEvent &) {
        GLGizmosManager &mng = plater()->canvas3D()->get_gizmos_manager();
        if (mng.get_current_type() == GLGizmosManager::Emboss)
            mng.open_gizmo(GLGizmosManager::Emboss); // close() and reopen - move to be visible
        mng.open_gizmo(GLGizmosManager::Emboss);
    };
    append_menu_item(menu, wxID_ANY, name, description, open_emboss, icon, nullptr, can_edit_text, m_parent);
}

void MenuFactory::append_menu_item_edit_svg(wxMenu *menu)
{
    wxString name = _L("Edit svg");
    auto can_edit_svg = []() {
        if (plater() == nullptr)
            return false;        
        const Selection& selection = plater()->get_selection();
        if (selection.volumes_count() != 1)
            return false;
        const GLVolume* gl_volume = selection.get_first_volume();
        if (gl_volume == nullptr)
            return false;
        const ModelVolume *volume = get_model_volume(*gl_volume, selection.get_model()->objects);
        if (volume == nullptr)
            return false;
        return volume->is_svg();        
    };

    if (menu != &m_svg_part_menu) {
        const int menu_item_id = menu->FindItem(name);
        if (menu_item_id != wxNOT_FOUND)
            menu->Destroy(menu_item_id);
        if (!can_edit_svg())
            return;
    }

    wxString description = _L("Ability to change SVG source file, projection, size, ...");
    std::string icon = "cog";
    auto open_svg = [](const wxCommandEvent &) {
        GLGizmosManager &mng = plater()->canvas3D()->get_gizmos_manager();
        if (mng.get_current_type() == GLGizmosManager::Svg)
            mng.open_gizmo(GLGizmosManager::Svg); // close() and reopen - move to be visible
        mng.open_gizmo(GLGizmosManager::Svg);
    };
    append_menu_item(menu, wxID_ANY, name, description, open_svg, icon, nullptr, can_edit_svg, m_parent);
}

MenuFactory::MenuFactory()
{
    for (int i = 0; i < mtCount; i++) {
        items_increase[i] = nullptr;
        items_decrease[i] = nullptr;
        items_set_number_of_copies[i] = nullptr;
    }
}

void MenuFactory::create_default_menu()
{
    wxMenu* sub_menu = append_submenu_add_generic(&m_default_menu, ModelVolumeType::INVALID);
    append_submenu(&m_default_menu, sub_menu, wxID_ANY, _L("Add Shape"), "", "add_part",
        []() {return true; }, m_parent);
}

void MenuFactory::create_common_object_menu(wxMenu* menu)
{
#ifdef __WXOSX__  
    append_menu_items_osx(menu);
#endif // __WXOSX__
    append_menu_items_instance_manipulation(menu);
    // Delete menu was moved to be after +/- instace to make it more difficult to be selected by mistake.
    append_menu_item_delete(menu);
    append_menu_item_instance_to_object(menu);
    menu->AppendSeparator();

    append_menu_item_printable(menu);
    menu->AppendSeparator();

    append_menu_item_reload_from_disk(menu);
    append_menu_item_replace_with_stl(menu);
    append_menu_item_export_stl(menu);
    // "Scale to print volume" makes a sense just for whole object
    append_menu_item_scale_selection_to_fit_print_volume(menu);

    append_menu_item_fix_through_winsdk(menu);
    append_menu_item_simplify(menu);
    append_menu_items_mirror(menu);

    append_menu_items_split(menu);
    menu->AppendSeparator();
}

void MenuFactory::append_menu_items_split(wxMenu *menu)
{
    wxMenu* split_menu = new wxMenu();
    if (!split_menu)
        return;

    append_menu_item(split_menu, wxID_ANY, _L("To objects"), _L("Split the selected object into individual objects"),
        [](wxCommandEvent&) { plater()->split_object(); }, "split_object_SMALL", menu,
        []() { return plater()->can_split(true); }, m_parent);
    append_menu_item(split_menu, wxID_ANY, _L("To parts"), _L("Split the selected object into individual parts"),
        [](wxCommandEvent&) { plater()->split_volume(); }, "split_parts_SMALL", menu,
        []() { return plater()->can_split(false); }, m_parent);

    append_submenu(menu, split_menu, wxID_ANY, _L("Split"), _L("Split the selected object"), "",
        []() { return plater()->can_split(true); }, m_parent);
}

void MenuFactory::append_immutable_part_menu_items(wxMenu* menu)
{
    append_menu_items_mirror(menu);

    menu->AppendSeparator();
    append_menu_item_change_type(menu);
}

void MenuFactory::append_mutable_part_menu_items(wxMenu* menu)
{
    append_menu_item_settings(menu);
    append_menu_item_change_extruder(menu);
}

void MenuFactory::create_part_menu()
{
    wxMenu* menu = &m_part_menu;
#ifdef __WXOSX__  
    append_menu_items_osx(menu);
#endif // __WXOSX__
    append_menu_item_delete(menu);
    append_menu_item_reload_from_disk(menu);
    append_menu_item_replace_with_stl(menu);
    append_menu_item_export_stl(menu);
    append_menu_item_fix_through_winsdk(menu);
    append_menu_item_simplify(menu);

    append_menu_item(menu, wxID_ANY, _L("Split"), _L("Split the selected object into individual parts"),
        [](wxCommandEvent&) { plater()->split_volume(); }, "split_parts_SMALL", nullptr,
        []() { return plater()->can_split(false); }, m_parent);

    append_immutable_part_menu_items(menu);
}

void MenuFactory::create_text_part_menu()
{
    wxMenu* menu = &m_text_part_menu;

    append_menu_item_edit_text(menu);
<<<<<<< HEAD
    append_menu_item_delete(menu);
    append_menu_item_fix_through_netfabb(menu);
    append_menu_item_simplify(menu);

    append_immutable_part_menu_items(menu);
}

void MenuFactory::create_svg_part_menu()
{
    wxMenu* menu = &m_svg_part_menu;

    append_menu_item_edit_svg(menu);
    append_menu_item_delete(menu);
    append_menu_item_fix_through_netfabb(menu);
=======
    append_menu_item_fix_through_winsdk(menu);
>>>>>>> af7230e4
    append_menu_item_simplify(menu);

    append_immutable_part_menu_items(menu);
}

void MenuFactory::create_instance_menu()
{
    wxMenu* menu = &m_instance_menu;
    // create "Instance to Object" menu item
    append_menu_item_instance_to_object(menu);
    append_menu_item_printable(menu);
}

void MenuFactory::init(wxWindow* parent)
{
    m_parent = parent;

    create_default_menu();
    create_common_object_menu(&m_object_menu);
    create_common_object_menu(&m_sla_object_menu);
    create_part_menu();
    create_text_part_menu();
    create_svg_part_menu();
    create_instance_menu();
}

void MenuFactory::update()
{
    update_default_menu();
    update_objects_menu();
}

wxMenu* MenuFactory::default_menu()
{
    return &m_default_menu;
}

wxMenu* MenuFactory::object_menu()
{
    append_menu_items_convert_unit(&m_object_menu, 11);
    append_menu_item_settings(&m_object_menu);
    append_menu_item_change_extruder(&m_object_menu);
    update_menu_items_instance_manipulation(mtObjectFFF);
    append_menu_item_invalidate_cut_info(&m_object_menu);
    append_menu_item_edit_text(&m_object_menu);
    append_menu_item_edit_svg(&m_object_menu);

    return &m_object_menu;
}

wxMenu* MenuFactory::sla_object_menu()
{
    append_menu_items_convert_unit(&m_sla_object_menu, 11);
    append_menu_item_settings(&m_sla_object_menu);
    update_menu_items_instance_manipulation(mtObjectSLA);
    append_menu_item_invalidate_cut_info(&m_sla_object_menu);
    append_menu_item_edit_text(&m_sla_object_menu);
    append_menu_item_edit_svg(&m_object_menu);

    return &m_sla_object_menu;
}

wxMenu* MenuFactory::part_menu()
{
    append_menu_items_convert_unit(&m_part_menu, 2);

    append_mutable_part_menu_items(&m_part_menu);

    return &m_part_menu;
}

wxMenu* MenuFactory::text_part_menu()
{
    append_mutable_part_menu_items(&m_text_part_menu);

    return &m_text_part_menu;
}

wxMenu *MenuFactory::svg_part_menu()
{
    append_mutable_part_menu_items(&m_svg_part_menu);
    return &m_svg_part_menu;
}

wxMenu* MenuFactory::instance_menu()
{
    return &m_instance_menu;
}

wxMenu* MenuFactory::layer_menu()
{
    MenuWithSeparators* menu = new MenuWithSeparators();
    append_menu_item_settings(menu);

    return menu;
}

wxMenu* MenuFactory::multi_selection_menu()
{
    wxDataViewItemArray sels;
    obj_list()->GetSelections(sels);

    if (sels.IsEmpty())
        return nullptr;

    for (const wxDataViewItem& item : sels)
        if (!(list_model()->GetItemType(item) & (itVolume | itObject | itInstance)))
            // show this menu only for Objects(Instances mixed with Objects)/Volumes selection
            return nullptr;

    wxMenu* menu = new MenuWithSeparators();

    append_menu_item_fix_through_winsdk(menu);
    append_menu_item_reload_from_disk(menu);
    append_menu_items_convert_unit(menu);
    if (obj_list()->can_merge_to_multipart_object())
        append_menu_item_merge_to_multipart_object(menu);
    if (extruders_count() > 1)
        append_menu_item_change_extruder(menu);
    if (list_model()->GetItemType(sels[0]) != itVolume) {
        append_menu_item_printable(menu);

        if (wxGetApp().get_mode() != comSimple)
            append_menu_item(menu, wxID_ANY, _L("Set number of instances") + dots, _L("Change the number of instances of the selected objects"),
            [](wxCommandEvent&) { plater()->set_number_of_copies();    }, "number_of_copies", nullptr,
            []() { return plater()->can_increase_instances(); }, m_parent);
    }

    return menu;
}

void MenuFactory::append_menu_items_instance_manipulation(wxMenu* menu)
{
    MenuType type = menu == &m_object_menu ? mtObjectFFF : mtObjectSLA;

    items_increase[type]                = append_menu_item(menu, wxID_ANY, _L("Add instance") + "\t+", _L("Add one more instance of the selected object"),
        [](wxCommandEvent&) { plater()->increase_instances();      }, "add_copies", nullptr, 
        []() { return plater()->can_increase_instances(); }, m_parent);
    items_decrease[type]                = append_menu_item(menu, wxID_ANY, _L("Remove instance") + "\t-", _L("Remove one instance of the selected object"),
        [](wxCommandEvent&) { plater()->decrease_instances();      }, "remove_copies", nullptr, 
        []() { return plater()->can_decrease_instances(); }, m_parent);
    items_set_number_of_copies[type]    = append_menu_item(menu, wxID_ANY, _L("Set number of instances") + dots, _L("Change the number of instances of the selected object"),
        [](wxCommandEvent&) { plater()->set_number_of_copies();    }, "number_of_copies", nullptr,
        []() { return plater()->can_increase_instances(); }, m_parent);

    append_menu_item(menu, wxID_ANY, _L("Fill bed with instances") + dots, _L("Fill the remaining area of bed with instances of the selected object"),
        [](wxCommandEvent&) { plater()->fill_bed_with_instances();    }, "", nullptr, 
        []() { return plater()->can_increase_instances(); }, m_parent);

}

void MenuFactory::update_menu_items_instance_manipulation(MenuType type)
{
    wxMenu* menu = type == mtObjectFFF ? &m_object_menu : type == mtObjectSLA ? &m_sla_object_menu : nullptr;
    if (menu)
        return;
    // Remove/Prepend "increase/decrease instances" menu items according to the view mode.
    // Suppress to show those items for a Simple mode
    if (wxGetApp().get_mode() == comSimple) {
        if (menu->FindItem(_L("Add instance")) != wxNOT_FOUND)
        {
            // Detach an items from the menu, but don't delete them
            // so that they can be added back later
            // (after switching to the Advanced/Expert mode)
            menu->Remove(items_increase[type]);
            menu->Remove(items_decrease[type]);
            menu->Remove(items_set_number_of_copies[type]);
        }
    }
    else {
        if (menu->FindItem(_L("Add instance")) == wxNOT_FOUND)
        {
            // Prepend items to the menu, if those aren't not there
            menu->Prepend(items_set_number_of_copies[type]);
            menu->Prepend(items_decrease[type]);
            menu->Prepend(items_increase[type]);
        }
    }
}

void MenuFactory::update_objects_menu()
{
    append_menu_items_add_volume(mtObjectFFF);
    append_menu_items_add_volume(mtObjectSLA);
}

void MenuFactory::update_default_menu()
{
    const auto menu_item_id = m_default_menu.FindItem(_("Add Shape"));
    if (menu_item_id != wxNOT_FOUND)
        m_default_menu.Destroy(menu_item_id);
    create_default_menu();
}

#ifdef _WIN32
// For this class is used code from stackoverflow:
// https://stackoverflow.com/questions/257288/is-it-possible-to-write-a-template-to-check-for-a-functions-existence
// Using this code we can to inspect of an existence of IsWheelInverted() function in class T
template <typename T>
class menu_has_update_def_colors
{
    typedef char one;
    struct two { char x[2]; };

    template <typename C> static one test(decltype(&C::UpdateDefColors));
    template <typename C> static two test(...);

public:
    static constexpr bool value = sizeof(test<T>(0)) == sizeof(char);
};

template<typename T>
static void update_menu_item_def_colors(T* item)
{
    if constexpr (menu_has_update_def_colors<wxMenuItem>::value) {
        item->UpdateDefColors();
    }
}
#endif

void MenuFactory::sys_color_changed()
{
    for (MenuWithSeparators* menu : { &m_object_menu, &m_sla_object_menu, &m_part_menu, &m_default_menu }) {
        sys_color_changed_menu(dynamic_cast<wxMenu*>(menu));// msw_rescale_menu updates just icons, so use it
#ifdef _WIN32 
        // but under MSW we have to update item's bachground color
        for (wxMenuItem* item : menu->GetMenuItems())
            update_menu_item_def_colors(item);
#endif
    }
}

void MenuFactory::sys_color_changed(wxMenuBar* menubar)
{
    for (size_t id = 0; id < menubar->GetMenuCount(); id++) {
        wxMenu* menu = menubar->GetMenu(id);
        sys_color_changed_menu(menu);
#ifndef __linux__
        menu->SetupBitmaps();
#ifdef _WIN32 
        // but under MSW we have to update item's bachground color
        for (wxMenuItem* item : menu->GetMenuItems())
            update_menu_item_def_colors(item);
#endif
#endif
    }
//    menubar->Refresh();
}


} //namespace GUI
} //namespace Slic3r <|MERGE_RESOLUTION|>--- conflicted
+++ resolved
@@ -1191,9 +1191,8 @@
     wxMenu* menu = &m_text_part_menu;
 
     append_menu_item_edit_text(menu);
-<<<<<<< HEAD
     append_menu_item_delete(menu);
-    append_menu_item_fix_through_netfabb(menu);
+    append_menu_item_fix_through_winsdk(menu);
     append_menu_item_simplify(menu);
 
     append_immutable_part_menu_items(menu);
@@ -1205,10 +1204,7 @@
 
     append_menu_item_edit_svg(menu);
     append_menu_item_delete(menu);
-    append_menu_item_fix_through_netfabb(menu);
-=======
     append_menu_item_fix_through_winsdk(menu);
->>>>>>> af7230e4
     append_menu_item_simplify(menu);
 
     append_immutable_part_menu_items(menu);
