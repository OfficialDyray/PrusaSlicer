--- conflicted
+++ resolved
@@ -581,20 +581,12 @@
     if (m_disabled)
         return;
 
-<<<<<<< HEAD
-#if ENABLE_WORLD_COORDINATE_SCALE_REVISITED
-=======
 #if ENABLE_WORLD_COORDINATE
->>>>>>> b38001b1
     SetLock(!m_is_pushed);
 #else
     m_is_pushed = !m_is_pushed;
     update_button_bitmaps();
-<<<<<<< HEAD
-#endif // ENABLE_WORLD_COORDINATE_SCALE_REVISITED
-=======
 #endif // ENABLE_WORLD_COORDINATE
->>>>>>> b38001b1
 
     event.Skip();
 }
