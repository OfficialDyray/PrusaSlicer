#include "libslic3r/libslic3r.h"
#include "GLCanvas3D.hpp"

#include <igl/unproject.h>

#include "libslic3r/BuildVolume.hpp"
#include "libslic3r/ClipperUtils.hpp"
#include "libslic3r/PrintConfig.hpp"
#include "libslic3r/GCode/ThumbnailData.hpp"
#include "libslic3r/Geometry/ConvexHull.hpp"
#include "libslic3r/ExtrusionEntity.hpp"
#include "libslic3r/Layer.hpp"
#include "libslic3r/Utils.hpp"
#include "libslic3r/Technologies.hpp"
#include "libslic3r/Tesselate.hpp"
#include "libslic3r/PresetBundle.hpp"
#include "slic3r/GUI/3DBed.hpp"
#include "slic3r/GUI/3DScene.hpp"
#include "slic3r/GUI/BackgroundSlicingProcess.hpp"
#include "slic3r/GUI/GLShader.hpp"
#include "slic3r/GUI/GUI.hpp"
#include "slic3r/GUI/Tab.hpp"
#include "slic3r/GUI/GUI_Preview.hpp"
#include "slic3r/GUI/OpenGLManager.hpp"
#include "slic3r/GUI/Plater.hpp"
#include "slic3r/GUI/MainFrame.hpp"
#include "slic3r/Utils/UndoRedo.hpp"
#include "slic3r/GUI/Gizmos/GLGizmoPainterBase.hpp"

#include "GUI_App.hpp"
#include "GUI_ObjectList.hpp"
#include "GUI_ObjectManipulation.hpp"
#include "Mouse3DController.hpp"
#include "I18N.hpp"
#include "NotificationManager.hpp"
#include "format.hpp"

#if ENABLE_RETINA_GL
#include "slic3r/Utils/RetinaHelper.hpp"
#endif

#include <GL/glew.h>

#include <wx/glcanvas.h>
#include <wx/bitmap.h>
#include <wx/dcmemory.h>
#include <wx/image.h>
#include <wx/settings.h>
#include <wx/tooltip.h>
#include <wx/debug.h>
#include <wx/fontutil.h>

// Print now includes tbb, and tbb includes Windows. This breaks compilation of wxWidgets if included before wx.
#include "libslic3r/Print.hpp"
#include "libslic3r/SLAPrint.hpp"

#include "wxExtensions.hpp"

#include <tbb/parallel_for.h>
#include <tbb/spin_mutex.h>

#include <boost/log/trivial.hpp>
#include <boost/algorithm/string/predicate.hpp>

#include <iostream>
#include <float.h>
#include <algorithm>
#include <cmath>
#include "DoubleSlider.hpp"

#include <imgui/imgui_internal.h>

static constexpr const float TRACKBALLSIZE = 0.8f;

static const Slic3r::ColorRGB DEFAULT_BG_DARK_COLOR  = { 0.478f, 0.478f, 0.478f };
static const Slic3r::ColorRGB DEFAULT_BG_LIGHT_COLOR = { 0.753f, 0.753f, 0.753f };
static const Slic3r::ColorRGB ERROR_BG_DARK_COLOR    = { 0.478f, 0.192f, 0.039f };
static const Slic3r::ColorRGB ERROR_BG_LIGHT_COLOR   = { 0.753f, 0.192f, 0.039f };

// Number of floats
static constexpr const size_t MAX_VERTEX_BUFFER_SIZE     = 131072 * 6; // 3.15MB
// Reserve size in number of floats.
static constexpr const size_t VERTEX_BUFFER_RESERVE_SIZE = 131072 * 2; // 1.05MB
// Reserve size in number of floats, maximum sum of all preallocated buffers.
//static constexpr const size_t VERTEX_BUFFER_RESERVE_SIZE_SUM_MAX = 1024 * 1024 * 128 / 4; // 128MB

namespace Slic3r {
namespace GUI {

#ifdef __WXGTK3__
// wxGTK3 seems to simulate OSX behavior in regard to HiDPI scaling support.
RetinaHelper::RetinaHelper(wxWindow* window) : m_window(window), m_self(nullptr) {}
RetinaHelper::~RetinaHelper() {}
float RetinaHelper::get_scale_factor() { return float(m_window->GetContentScaleFactor()); }
#endif // __WXGTK3__

// Fixed the collision between BuildVolume::Type::Convex and macro Convex defined inside /usr/include/X11/X.h that is included by WxWidgets 3.0.
#if defined(__linux__) && defined(Convex)
#undef Convex
#endif

Size::Size()
    : m_width(0)
    , m_height(0)
{
}

Size::Size(int width, int height, float scale_factor)
    : m_width(width)
    , m_height(height)
    , m_scale_factor(scale_factor)
{
}

int Size::get_width() const
{
    return m_width;
}

void Size::set_width(int width)
{
    m_width = width;
}

int Size::get_height() const
{
    return m_height;
}

void Size::set_height(int height)
{
    m_height = height;
}

int Size::get_scale_factor() const
{
    return m_scale_factor;
}

void Size::set_scale_factor(int scale_factor)
{
    m_scale_factor = scale_factor;
}

GLCanvas3D::LayersEditing::~LayersEditing()
{
    if (m_z_texture_id != 0) {
        glsafe(::glDeleteTextures(1, &m_z_texture_id));
        m_z_texture_id = 0;
    }
    delete m_slicing_parameters;
}

const float GLCanvas3D::LayersEditing::THICKNESS_BAR_WIDTH = 70.0f;

void GLCanvas3D::LayersEditing::init()
{
    glsafe(::glGenTextures(1, (GLuint*)&m_z_texture_id));
    glsafe(::glBindTexture(GL_TEXTURE_2D, m_z_texture_id));
    glsafe(::glTexParameteri(GL_TEXTURE_2D, GL_TEXTURE_WRAP_S, GL_CLAMP));
    glsafe(::glTexParameteri(GL_TEXTURE_2D, GL_TEXTURE_WRAP_T, GL_CLAMP));
    glsafe(::glTexParameteri(GL_TEXTURE_2D, GL_TEXTURE_MAG_FILTER, GL_LINEAR));
    glsafe(::glTexParameteri(GL_TEXTURE_2D, GL_TEXTURE_MIN_FILTER, GL_LINEAR_MIPMAP_NEAREST));
    glsafe(::glTexParameteri(GL_TEXTURE_2D, GL_TEXTURE_MAX_LEVEL, 1));
    glsafe(::glBindTexture(GL_TEXTURE_2D, 0));
}

void GLCanvas3D::LayersEditing::set_config(const DynamicPrintConfig* config)
{
    m_config = config;
    delete m_slicing_parameters;
    m_slicing_parameters = nullptr;
    m_layers_texture.valid = false;
}

void GLCanvas3D::LayersEditing::select_object(const Model &model, int object_id)
{
    const ModelObject *model_object_new = (object_id >= 0) ? model.objects[object_id] : nullptr;
    // Maximum height of an object changes when the object gets rotated or scaled.
    // Changing maximum height of an object will invalidate the layer heigth editing profile.
    // m_model_object->bounding_box() is cached, therefore it is cheap even if this method is called frequently.
    const float new_max_z = (model_object_new == nullptr) ? 0.0f : static_cast<float>(model_object_new->bounding_box().max.z());
    if (m_model_object != model_object_new || this->last_object_id != object_id || m_object_max_z != new_max_z ||
        (model_object_new != nullptr && m_model_object->id() != model_object_new->id())) {
        m_layer_height_profile.clear();
        m_layer_height_profile_modified = false;
        delete m_slicing_parameters;
        m_slicing_parameters   = nullptr;
        m_layers_texture.valid = false;
        this->last_object_id   = object_id;
        m_model_object         = model_object_new;
        m_object_max_z         = new_max_z;
    }
}

bool GLCanvas3D::LayersEditing::is_allowed() const
{
    return wxGetApp().get_shader("variable_layer_height") != nullptr && m_z_texture_id > 0;
}

bool GLCanvas3D::LayersEditing::is_enabled() const
{
    return m_enabled;
}

void GLCanvas3D::LayersEditing::set_enabled(bool enabled)
{
    m_enabled = is_allowed() && enabled;
}

float GLCanvas3D::LayersEditing::s_overlay_window_width;

void GLCanvas3D::LayersEditing::render_overlay(const GLCanvas3D& canvas) const
{
    if (!m_enabled)
        return;

    const Size& cnv_size = canvas.get_canvas_size();

    ImGuiWrapper& imgui = *wxGetApp().imgui();
    imgui.set_next_window_pos(static_cast<float>(cnv_size.get_width()) - imgui.get_style_scaling() * THICKNESS_BAR_WIDTH, 
        static_cast<float>(cnv_size.get_height()), ImGuiCond_Always, 1.0f, 1.0f);

    imgui.begin(_L("Variable layer height"), ImGuiWindowFlags_AlwaysAutoResize | ImGuiWindowFlags_NoResize | ImGuiWindowFlags_NoMove | ImGuiWindowFlags_NoCollapse);

    imgui.text_colored(ImGuiWrapper::COL_ORANGE_LIGHT, _L("Left mouse button:"));
    ImGui::SameLine();
    imgui.text(_L("Add detail"));

    imgui.text_colored(ImGuiWrapper::COL_ORANGE_LIGHT, _L("Right mouse button:"));
    ImGui::SameLine();
    imgui.text(_L("Remove detail"));

    imgui.text_colored(ImGuiWrapper::COL_ORANGE_LIGHT, _L("Shift + Left mouse button:"));
    ImGui::SameLine();
    imgui.text(_L("Reset to base"));

    imgui.text_colored(ImGuiWrapper::COL_ORANGE_LIGHT, _L("Shift + Right mouse button:"));
    ImGui::SameLine();
    imgui.text(_L("Smoothing"));

    imgui.text_colored(ImGuiWrapper::COL_ORANGE_LIGHT, _L("Mouse wheel:"));
    ImGui::SameLine();
    imgui.text(_L("Increase/decrease edit area"));
    
    ImGui::Separator();
    if (imgui.button(_L("Adaptive")))
        wxPostEvent((wxEvtHandler*)canvas.get_wxglcanvas(), Event<float>(EVT_GLCANVAS_ADAPTIVE_LAYER_HEIGHT_PROFILE, m_adaptive_quality));

    ImGui::SameLine();
    float text_align = ImGui::GetCursorPosX();
    ImGui::AlignTextToFramePadding();
    imgui.text(_L("Quality / Speed"));
    if (ImGui::IsItemHovered()) {
        ImGui::BeginTooltip();
        ImGui::TextUnformatted(_L("Higher print quality versus higher print speed.").ToUTF8());
        ImGui::EndTooltip();
    }

    ImGui::SameLine();
    float widget_align = ImGui::GetCursorPosX();
    ImGui::PushItemWidth(imgui.get_style_scaling() * 120.0f);
    m_adaptive_quality = std::clamp(m_adaptive_quality, 0.0f, 1.f);
    imgui.slider_float("", &m_adaptive_quality, 0.0f, 1.f, "%.2f");

    ImGui::Separator();
    if (imgui.button(_L("Smooth")))
        wxPostEvent((wxEvtHandler*)canvas.get_wxglcanvas(), HeightProfileSmoothEvent(EVT_GLCANVAS_SMOOTH_LAYER_HEIGHT_PROFILE, m_smooth_params));

    ImGui::SameLine();
    ImGui::SetCursorPosX(text_align);
    ImGui::AlignTextToFramePadding();
    imgui.text(_L("Radius"));
    ImGui::SameLine();
    ImGui::SetCursorPosX(widget_align);
    ImGui::PushItemWidth(imgui.get_style_scaling() * 120.0f);
    int radius = (int)m_smooth_params.radius;
    if (ImGui::SliderInt("##1", &radius, 1, 10)) {
        radius = std::clamp(radius, 1, 10);
        m_smooth_params.radius = (unsigned int)radius;
    }

    ImGui::SetCursorPosX(text_align);
    ImGui::AlignTextToFramePadding();
    imgui.text(_L("Keep min"));
    ImGui::SameLine();
    if (ImGui::GetCursorPosX() < widget_align)  // because of line lenght after localization
        ImGui::SetCursorPosX(widget_align);

    ImGui::PushItemWidth(imgui.get_style_scaling() * 120.0f);
    imgui.checkbox("##2", m_smooth_params.keep_min);

    ImGui::Separator();
    if (imgui.button(_L("Reset")))
        wxPostEvent((wxEvtHandler*)canvas.get_wxglcanvas(), SimpleEvent(EVT_GLCANVAS_RESET_LAYER_HEIGHT_PROFILE));

    GLCanvas3D::LayersEditing::s_overlay_window_width = ImGui::GetWindowSize().x /*+ (float)m_layers_texture.width/4*/;
    imgui.end();

    const Rect& bar_rect = get_bar_rect_viewport(canvas);
    render_active_object_annotations(canvas, bar_rect);
    render_profile(bar_rect);
}

float GLCanvas3D::LayersEditing::get_cursor_z_relative(const GLCanvas3D& canvas)
{
    const Vec2d mouse_pos = canvas.get_local_mouse_position();
    const Rect& rect = get_bar_rect_screen(canvas);
    float x = (float)mouse_pos(0);
    float y = (float)mouse_pos(1);
    float t = rect.get_top();
    float b = rect.get_bottom();

    return (rect.get_left() <= x && x <= rect.get_right() && t <= y && y <= b) ?
        // Inside the bar.
        (b - y - 1.0f) / (b - t - 1.0f) :
        // Outside the bar.
        -1000.0f;
}

bool GLCanvas3D::LayersEditing::bar_rect_contains(const GLCanvas3D& canvas, float x, float y)
{
    const Rect& rect = get_bar_rect_screen(canvas);
    return rect.get_left() <= x && x <= rect.get_right() && rect.get_top() <= y && y <= rect.get_bottom();
}

Rect GLCanvas3D::LayersEditing::get_bar_rect_screen(const GLCanvas3D& canvas)
{
    const Size& cnv_size = canvas.get_canvas_size();
    float w = (float)cnv_size.get_width();
    float h = (float)cnv_size.get_height();

    return { w - thickness_bar_width(canvas), 0.0f, w, h };
}

Rect GLCanvas3D::LayersEditing::get_bar_rect_viewport(const GLCanvas3D& canvas)
{
    const Size& cnv_size = canvas.get_canvas_size();
    float half_w = 0.5f * (float)cnv_size.get_width();
    float half_h = 0.5f * (float)cnv_size.get_height();
    float inv_zoom = (float)wxGetApp().plater()->get_camera().get_inv_zoom();
    return { (half_w - thickness_bar_width(canvas)) * inv_zoom, half_h * inv_zoom, half_w * inv_zoom, -half_h * inv_zoom };
}

bool GLCanvas3D::LayersEditing::is_initialized() const
{
    return wxGetApp().get_shader("variable_layer_height") != nullptr;
}

std::string GLCanvas3D::LayersEditing::get_tooltip(const GLCanvas3D& canvas) const
{
    std::string ret;
    if (m_enabled && m_layer_height_profile.size() >= 4) {
        float z = get_cursor_z_relative(canvas);
        if (z != -1000.0f) {
            z *= m_object_max_z;

            float h = 0.0f;
            for (size_t i = m_layer_height_profile.size() - 2; i >= 2; i -= 2) {
                const float zi = static_cast<float>(m_layer_height_profile[i]);
                const float zi_1 = static_cast<float>(m_layer_height_profile[i - 2]);
                if (zi_1 <= z && z <= zi) {
                    float dz = zi - zi_1;
                    h = (dz != 0.0f) ? static_cast<float>(lerp(m_layer_height_profile[i - 1], m_layer_height_profile[i + 1], (z - zi_1) / dz)) :
                        static_cast<float>(m_layer_height_profile[i + 1]);
                    break;
                }
            }
            if (h > 0.0f)
                ret = std::to_string(h);
        }
    }
    return ret;
}

void GLCanvas3D::LayersEditing::render_active_object_annotations(const GLCanvas3D& canvas, const Rect& bar_rect) const
{
    GLShaderProgram* shader = wxGetApp().get_shader("variable_layer_height");
    if (shader == nullptr)
        return;

    shader->start_using();

    shader->set_uniform("z_to_texture_row", float(m_layers_texture.cells - 1) / (float(m_layers_texture.width) * m_object_max_z));
    shader->set_uniform("z_texture_row_to_normalized", 1.0f / (float)m_layers_texture.height);
    shader->set_uniform("z_cursor", m_object_max_z * this->get_cursor_z_relative(canvas));
    shader->set_uniform("z_cursor_band_width", band_width);
    shader->set_uniform("object_max_z", m_object_max_z);

    glsafe(::glPixelStorei(GL_UNPACK_ALIGNMENT, 1));
    glsafe(::glBindTexture(GL_TEXTURE_2D, m_z_texture_id));

    // Render the color bar
    const float l = bar_rect.get_left();
    const float r = bar_rect.get_right();
    const float t = bar_rect.get_top();
    const float b = bar_rect.get_bottom();

    ::glBegin(GL_QUADS);
    ::glNormal3f(0.0f, 0.0f, 1.0f);
    ::glTexCoord2f(0.0f, 0.0f); ::glVertex2f(l, b);
    ::glTexCoord2f(1.0f, 0.0f); ::glVertex2f(r, b);
    ::glTexCoord2f(1.0f, 1.0f); ::glVertex2f(r, t);
    ::glTexCoord2f(0.0f, 1.0f); ::glVertex2f(l, t);
    glsafe(::glEnd());
    glsafe(::glBindTexture(GL_TEXTURE_2D, 0));

    shader->stop_using();
}

void GLCanvas3D::LayersEditing::render_profile(const Rect& bar_rect) const
{
    //FIXME show some kind of legend.

    if (!m_slicing_parameters)
        return;

    // Make the vertical bar a bit wider so the layer height curve does not touch the edge of the bar region.
    float scale_x = bar_rect.get_width() / (float)(1.12 * m_slicing_parameters->max_layer_height);
    float scale_y = bar_rect.get_height() / m_object_max_z;
    float x = bar_rect.get_left() + (float)m_slicing_parameters->layer_height * scale_x;

    // Baseline
    glsafe(::glColor3f(0.0f, 0.0f, 0.0f));
    ::glBegin(GL_LINE_STRIP);
    ::glVertex2f(x, bar_rect.get_bottom());
    ::glVertex2f(x, bar_rect.get_top());
    glsafe(::glEnd());

    // Curve
    glsafe(::glColor3f(0.0f, 0.0f, 1.0f));
    ::glBegin(GL_LINE_STRIP);
    for (unsigned int i = 0; i < m_layer_height_profile.size(); i += 2)
        ::glVertex2f(bar_rect.get_left() + (float)m_layer_height_profile[i + 1] * scale_x, bar_rect.get_bottom() + (float)m_layer_height_profile[i] * scale_y);
    glsafe(::glEnd());
}

void GLCanvas3D::LayersEditing::render_volumes(const GLCanvas3D& canvas, const GLVolumeCollection& volumes)
{
    assert(this->is_allowed());
    assert(this->last_object_id != -1);
    GLShaderProgram* shader = wxGetApp().get_shader("variable_layer_height");
    if (shader == nullptr)
        return;

    GLShaderProgram* current_shader = wxGetApp().get_current_shader();
    if (shader->get_id() != current_shader->get_id())
        // The layer editing shader is not yet active. Activate it.
        shader->start_using();
    else
        // The layer editing shader was already active.
        current_shader = nullptr;

    generate_layer_height_texture();

    // Uniforms were resolved, go ahead using the layer editing shader.
    shader->set_uniform("z_to_texture_row", float(m_layers_texture.cells - 1) / (float(m_layers_texture.width) * float(m_object_max_z)));
    shader->set_uniform("z_texture_row_to_normalized", 1.0f / float(m_layers_texture.height));
    shader->set_uniform("z_cursor", float(m_object_max_z) * float(this->get_cursor_z_relative(canvas)));
    shader->set_uniform("z_cursor_band_width", float(this->band_width));

    // Initialize the layer height texture mapping.
    GLsizei w = (GLsizei)m_layers_texture.width;
    GLsizei h = (GLsizei)m_layers_texture.height;
    GLsizei half_w = w / 2;
    GLsizei half_h = h / 2;
    glsafe(::glPixelStorei(GL_UNPACK_ALIGNMENT, 1));
    glsafe(::glBindTexture(GL_TEXTURE_2D, m_z_texture_id));
    glsafe(::glTexImage2D(GL_TEXTURE_2D, 0, GL_RGBA, w, h, 0, GL_RGBA, GL_UNSIGNED_BYTE, 0));
    glsafe(::glTexImage2D(GL_TEXTURE_2D, 1, GL_RGBA, half_w, half_h, 0, GL_RGBA, GL_UNSIGNED_BYTE, 0));
    glsafe(::glTexSubImage2D(GL_TEXTURE_2D, 0, 0, 0, w, h, GL_RGBA, GL_UNSIGNED_BYTE, m_layers_texture.data.data()));
    glsafe(::glTexSubImage2D(GL_TEXTURE_2D, 1, 0, 0, half_w, half_h, GL_RGBA, GL_UNSIGNED_BYTE, m_layers_texture.data.data() + m_layers_texture.width * m_layers_texture.height * 4));
    for (const GLVolume* glvolume : volumes.volumes) {
        // Render the object using the layer editing shader and texture.
        if (! glvolume->is_active || glvolume->composite_id.object_id != this->last_object_id || glvolume->is_modifier)
            continue;

        shader->set_uniform("volume_world_matrix", glvolume->world_matrix());
        shader->set_uniform("object_max_z", GLfloat(0));
        glvolume->render();
    }
    // Revert back to the previous shader.
    glBindTexture(GL_TEXTURE_2D, 0);
    if (current_shader != nullptr)
        current_shader->start_using();
}

void GLCanvas3D::LayersEditing::adjust_layer_height_profile()
{
	this->update_slicing_parameters();
	PrintObject::update_layer_height_profile(*m_model_object, *m_slicing_parameters, m_layer_height_profile);
	Slic3r::adjust_layer_height_profile(*m_slicing_parameters, m_layer_height_profile, this->last_z, this->strength, this->band_width, this->last_action);
	m_layer_height_profile_modified = true;
    m_layers_texture.valid = false;
}

void GLCanvas3D::LayersEditing::reset_layer_height_profile(GLCanvas3D& canvas)
{
    const_cast<ModelObject*>(m_model_object)->layer_height_profile.clear();
    m_layer_height_profile.clear();
    m_layers_texture.valid = false;
    canvas.post_event(SimpleEvent(EVT_GLCANVAS_SCHEDULE_BACKGROUND_PROCESS));
    wxGetApp().obj_list()->update_info_items(last_object_id);
}

void GLCanvas3D::LayersEditing::adaptive_layer_height_profile(GLCanvas3D& canvas, float quality_factor)
{
    this->update_slicing_parameters();
    m_layer_height_profile = layer_height_profile_adaptive(*m_slicing_parameters, *m_model_object, quality_factor);
    const_cast<ModelObject*>(m_model_object)->layer_height_profile.set(m_layer_height_profile);
    m_layers_texture.valid = false;
    canvas.post_event(SimpleEvent(EVT_GLCANVAS_SCHEDULE_BACKGROUND_PROCESS));
    wxGetApp().obj_list()->update_info_items(last_object_id);
}

void GLCanvas3D::LayersEditing::smooth_layer_height_profile(GLCanvas3D& canvas, const HeightProfileSmoothingParams& smoothing_params)
{
    this->update_slicing_parameters();
    m_layer_height_profile = smooth_height_profile(m_layer_height_profile, *m_slicing_parameters, smoothing_params);
    const_cast<ModelObject*>(m_model_object)->layer_height_profile.set(m_layer_height_profile);
    m_layers_texture.valid = false;
    canvas.post_event(SimpleEvent(EVT_GLCANVAS_SCHEDULE_BACKGROUND_PROCESS));
    wxGetApp().obj_list()->update_info_items(last_object_id);
}

void GLCanvas3D::LayersEditing::generate_layer_height_texture()
{
	this->update_slicing_parameters();
	// Always try to update the layer height profile.
    bool update = ! m_layers_texture.valid;
    if (PrintObject::update_layer_height_profile(*m_model_object, *m_slicing_parameters, m_layer_height_profile)) {
        // Initialized to the default value.
        m_layer_height_profile_modified = false;
        update = true;
    }
    // Update if the layer height profile was changed, or when the texture is not valid.
    if (! update && ! m_layers_texture.data.empty() && m_layers_texture.cells > 0)
        // Texture is valid, don't update.
        return; 

    if (m_layers_texture.data.empty()) {
        m_layers_texture.width  = 1024;
        m_layers_texture.height = 1024;
        m_layers_texture.levels = 2;
        m_layers_texture.data.assign(m_layers_texture.width * m_layers_texture.height * 5, 0);
    }

    bool level_of_detail_2nd_level = true;
    m_layers_texture.cells = Slic3r::generate_layer_height_texture(
        *m_slicing_parameters, 
        Slic3r::generate_object_layers(*m_slicing_parameters, m_layer_height_profile), 
		m_layers_texture.data.data(), m_layers_texture.height, m_layers_texture.width, level_of_detail_2nd_level);
	m_layers_texture.valid = true;
}

void GLCanvas3D::LayersEditing::accept_changes(GLCanvas3D& canvas)
{
    if (last_object_id >= 0) {
        if (m_layer_height_profile_modified) {
            wxGetApp().plater()->take_snapshot(_L("Variable layer height - Manual edit"));
            const_cast<ModelObject*>(m_model_object)->layer_height_profile.set(m_layer_height_profile);
			canvas.post_event(SimpleEvent(EVT_GLCANVAS_SCHEDULE_BACKGROUND_PROCESS));
            wxGetApp().obj_list()->update_info_items(last_object_id);
        }
    }
    m_layer_height_profile_modified = false;
}

void GLCanvas3D::LayersEditing::update_slicing_parameters()
{
	if (m_slicing_parameters == nullptr) {
		m_slicing_parameters = new SlicingParameters();
        *m_slicing_parameters = PrintObject::slicing_parameters(*m_config, *m_model_object, m_object_max_z);
    }
}

float GLCanvas3D::LayersEditing::thickness_bar_width(const GLCanvas3D &canvas)
{
    return
#if ENABLE_RETINA_GL
        canvas.get_canvas_size().get_scale_factor()
#else
        canvas.get_wxglcanvas()->GetContentScaleFactor()
#endif
         * THICKNESS_BAR_WIDTH;
}


const Point GLCanvas3D::Mouse::Drag::Invalid_2D_Point(INT_MAX, INT_MAX);
const Vec3d GLCanvas3D::Mouse::Drag::Invalid_3D_Point(DBL_MAX, DBL_MAX, DBL_MAX);
const int GLCanvas3D::Mouse::Drag::MoveThresholdPx = 5;

GLCanvas3D::Mouse::Drag::Drag()
    : start_position_2D(Invalid_2D_Point)
    , start_position_3D(Invalid_3D_Point)
    , move_volume_idx(-1)
    , move_requires_threshold(false)
    , move_start_threshold_position_2D(Invalid_2D_Point)
{
}

GLCanvas3D::Mouse::Mouse()
    : dragging(false)
    , position(DBL_MAX, DBL_MAX)
    , scene_position(DBL_MAX, DBL_MAX, DBL_MAX)
    , ignore_left_up(false)
{
}

void GLCanvas3D::Labels::render(const std::vector<const ModelInstance*>& sorted_instances) const
{
    if (!m_enabled || !is_shown())
        return;

    const Camera& camera = wxGetApp().plater()->get_camera();
    const Model* model = m_canvas.get_model();
    if (model == nullptr)
        return;

    Transform3d world_to_eye = camera.get_view_matrix();
    Transform3d world_to_screen = camera.get_projection_matrix() * world_to_eye;
    const std::array<int, 4>& viewport = camera.get_viewport();

    struct Owner
    {
        int obj_idx;
        int inst_idx;
        size_t model_instance_id;
        BoundingBoxf3 world_box;
        double eye_center_z;
        std::string title;
        std::string label;
        std::string print_order;
        bool selected;
    };

    // collect owners world bounding boxes and data from volumes
    std::vector<Owner> owners;
    const GLVolumeCollection& volumes = m_canvas.get_volumes();
    for (const GLVolume* volume : volumes.volumes) {
        int obj_idx = volume->object_idx();
        if (0 <= obj_idx && obj_idx < (int)model->objects.size()) {
            int inst_idx = volume->instance_idx();
            std::vector<Owner>::iterator it = std::find_if(owners.begin(), owners.end(), [obj_idx, inst_idx](const Owner& owner) {
                return (owner.obj_idx == obj_idx) && (owner.inst_idx == inst_idx);
                });
            if (it != owners.end()) {
                it->world_box.merge(volume->transformed_bounding_box());
                it->selected &= volume->selected;
            } else {
                const ModelObject* model_object = model->objects[obj_idx];
                Owner owner;
                owner.obj_idx = obj_idx;
                owner.inst_idx = inst_idx;
                owner.model_instance_id = model_object->instances[inst_idx]->id().id;
                owner.world_box = volume->transformed_bounding_box();
                owner.title = "object" + std::to_string(obj_idx) + "_inst##" + std::to_string(inst_idx);
                owner.label = model_object->name;
                if (model_object->instances.size() > 1)
                    owner.label += " (" + std::to_string(inst_idx + 1) + ")";
                owner.selected = volume->selected;
                owners.emplace_back(owner);
            }
        }
    }

    // updates print order strings
    if (sorted_instances.size() > 1) {
        for (size_t i = 0; i < sorted_instances.size(); ++i) {
            size_t id = sorted_instances[i]->id().id;
            std::vector<Owner>::iterator it = std::find_if(owners.begin(), owners.end(), [id](const Owner& owner) {
                return owner.model_instance_id == id;
                });
            if (it != owners.end())
                it->print_order = std::string((_(L("Seq."))).ToUTF8()) + "#: " + std::to_string(i + 1);
        }
    }

    // calculate eye bounding boxes center zs
    for (Owner& owner : owners) {
        owner.eye_center_z = (world_to_eye * owner.world_box.center())(2);
    }

    // sort owners by center eye zs and selection
    std::sort(owners.begin(), owners.end(), [](const Owner& owner1, const Owner& owner2) {
        if (!owner1.selected && owner2.selected)
            return true;
        else if (owner1.selected && !owner2.selected)
            return false;
        else
            return (owner1.eye_center_z < owner2.eye_center_z);
        });

    ImGuiWrapper& imgui = *wxGetApp().imgui();

    // render info windows
    for (const Owner& owner : owners) {
        Vec3d screen_box_center = world_to_screen * owner.world_box.center();
        float x = 0.0f;
        float y = 0.0f;
        if (camera.get_type() == Camera::EType::Perspective) {
            x = (0.5f + 0.001f * 0.5f * (float)screen_box_center(0)) * viewport[2];
            y = (0.5f - 0.001f * 0.5f * (float)screen_box_center(1)) * viewport[3];
        } else {
            x = (0.5f + 0.5f * (float)screen_box_center(0)) * viewport[2];
            y = (0.5f - 0.5f * (float)screen_box_center(1)) * viewport[3];
        }

        if (x < 0.0f || viewport[2] < x || y < 0.0f || viewport[3] < y)
            continue;

        ImGui::PushStyleVar(ImGuiStyleVar_WindowBorderSize, owner.selected ? 3.0f : 1.5f);
        ImGui::PushStyleVar(ImGuiStyleVar_WindowRounding, 0.0f);
        ImGui::PushStyleColor(ImGuiCol_Border, owner.selected ? ImVec4(0.757f, 0.404f, 0.216f, 1.0f) : ImVec4(0.75f, 0.75f, 0.75f, 1.0f));
        imgui.set_next_window_pos(x, y, ImGuiCond_Always, 0.5f, 0.5f);
        imgui.begin(owner.title, ImGuiWindowFlags_NoMouseInputs | ImGuiWindowFlags_AlwaysAutoResize | ImGuiWindowFlags_NoDecoration | ImGuiWindowFlags_NoMove);
        ImGui::BringWindowToDisplayFront(ImGui::GetCurrentWindow());
        float win_w = ImGui::GetWindowWidth();
        float label_len = imgui.calc_text_size(owner.label).x;
        ImGui::SetCursorPosX(0.5f * (win_w - label_len));
        ImGui::AlignTextToFramePadding();
        imgui.text(owner.label);

        if (!owner.print_order.empty()) {
            ImGui::Separator();
            float po_len = imgui.calc_text_size(owner.print_order).x;
            ImGui::SetCursorPosX(0.5f * (win_w - po_len));
            ImGui::AlignTextToFramePadding();
            imgui.text(owner.print_order);
        }

        // force re-render while the windows gets to its final size (it takes several frames)
        if (ImGui::GetWindowContentRegionWidth() + 2.0f * ImGui::GetStyle().WindowPadding.x != ImGui::CalcWindowNextAutoFitSize(ImGui::GetCurrentWindow()).x)
            imgui.set_requires_extra_frame();

        imgui.end();
        ImGui::PopStyleColor();
        ImGui::PopStyleVar(2);
    }
}

void GLCanvas3D::Tooltip::set_text(const std::string& text)
{
    // If the mouse is inside an ImGUI dialog, then the tooltip is suppressed.
    m_text = m_in_imgui ? std::string() : text;
}

void GLCanvas3D::Tooltip::render(const Vec2d& mouse_position, GLCanvas3D& canvas)
{
    static ImVec2 size(0.0f, 0.0f);

    auto validate_position = [](const Vec2d& position, const GLCanvas3D& canvas, const ImVec2& wnd_size) {
        const Size cnv_size = canvas.get_canvas_size();
        const float x = std::clamp((float)position.x(), 0.0f, (float)cnv_size.get_width() - wnd_size.x);
        const float y = std::clamp((float)position.y() + 16.0f, 0.0f, (float)cnv_size.get_height() - wnd_size.y);
        return Vec2f(x, y);
    };

    if (m_text.empty()) {
        m_start_time = std::chrono::steady_clock::now();
        return;
    }

    // draw the tooltip as hidden until the delay is expired
    // use a value of alpha slightly different from 0.0f because newer imgui does not calculate properly the window size if alpha == 0.0f
    const float alpha = (std::chrono::duration_cast<std::chrono::milliseconds>(std::chrono::steady_clock::now() - m_start_time).count() < 500) ? 0.01f : 1.0f;

    const Vec2f position = validate_position(mouse_position, canvas, size);

    ImGuiWrapper& imgui = *wxGetApp().imgui();
    ImGui::PushStyleVar(ImGuiStyleVar_WindowRounding, 0.0f);
    ImGui::PushStyleVar(ImGuiStyleVar_Alpha, alpha);
    imgui.set_next_window_pos(position.x(), position.y(), ImGuiCond_Always, 0.0f, 0.0f);

    imgui.begin(wxString("canvas_tooltip"), ImGuiWindowFlags_AlwaysAutoResize | ImGuiWindowFlags_NoMouseInputs | ImGuiWindowFlags_NoMove | ImGuiWindowFlags_NoDecoration | ImGuiWindowFlags_NoFocusOnAppearing);
    ImGui::BringWindowToDisplayFront(ImGui::GetCurrentWindow());
    ImGui::TextUnformatted(m_text.c_str());

    // force re-render while the windows gets to its final size (it may take several frames) or while hidden
    if (alpha < 1.0f || ImGui::GetWindowContentRegionWidth() + 2.0f * ImGui::GetStyle().WindowPadding.x != ImGui::CalcWindowNextAutoFitSize(ImGui::GetCurrentWindow()).x)
        imgui.set_requires_extra_frame();

    size = ImGui::GetWindowSize();

    imgui.end();
    ImGui::PopStyleVar(2);
}

void GLCanvas3D::SequentialPrintClearance::set_polygons(const Polygons& polygons)
{
    m_perimeter.reset();
    m_fill.reset();
    if (polygons.empty())
        return;

    size_t triangles_count = 0;
    for (const Polygon& poly : polygons) {
        triangles_count += poly.points.size() - 2;
    }
    const size_t vertices_count = 3 * triangles_count;

    if (m_render_fill) {
        GLModel::InitializationData fill_data;
        GLModel::InitializationData::Entity entity;
        entity.type = GLModel::PrimitiveType::Triangles;
        entity.color = { 0.3333f, 0.0f, 0.0f, 0.5f };
        entity.positions.reserve(vertices_count);
        entity.normals.reserve(vertices_count);
        entity.indices.reserve(vertices_count);

        const ExPolygons polygons_union = union_ex(polygons);
        for (const ExPolygon& poly : polygons_union) {
            const std::vector<Vec3d> triangulation = triangulate_expolygon_3d(poly);
            for (const Vec3d& v : triangulation) {
                entity.positions.emplace_back(v.cast<float>() + Vec3f(0.0f, 0.0f, 0.0125f)); // add a small positive z to avoid z-fighting
                entity.normals.emplace_back(Vec3f::UnitZ());
                const size_t positions_count = entity.positions.size();
                if (positions_count % 3 == 0) {
                    entity.indices.emplace_back(positions_count - 3);
                    entity.indices.emplace_back(positions_count - 2);
                    entity.indices.emplace_back(positions_count - 1);
                }
            }
        }

        fill_data.entities.emplace_back(entity);
        m_fill.init_from(fill_data);
    }

    GLModel::InitializationData perimeter_data;
    for (const Polygon& poly : polygons) {
        GLModel::InitializationData::Entity ent;
        ent.type = GLModel::PrimitiveType::LineLoop;
        ent.positions.reserve(poly.points.size());
        ent.indices.reserve(poly.points.size());
        unsigned int id_count = 0;
        for (const Point& p : poly.points) {
            ent.positions.emplace_back(unscale<float>(p.x()), unscale<float>(p.y()), 0.025f); // add a small positive z to avoid z-fighting
            ent.normals.emplace_back(Vec3f::UnitZ());
            ent.indices.emplace_back(id_count++);
        }

        perimeter_data.entities.emplace_back(ent);
    }

    m_perimeter.init_from(perimeter_data);
}

void GLCanvas3D::SequentialPrintClearance::render()
{
    const ColorRGBA FILL_COLOR    = { 1.0f, 0.0f, 0.0f, 0.5f };
    const ColorRGBA NO_FILL_COLOR = { 1.0f, 1.0f, 1.0f, 0.75f };

    GLShaderProgram* shader = wxGetApp().get_shader("gouraud_light");
    if (shader == nullptr)
        return;

    shader->start_using();

    glsafe(::glEnable(GL_DEPTH_TEST));
    glsafe(::glDisable(GL_CULL_FACE));
    glsafe(::glEnable(GL_BLEND));
    glsafe(::glBlendFunc(GL_SRC_ALPHA, GL_ONE_MINUS_SRC_ALPHA));

    m_perimeter.set_color(-1, m_render_fill ? FILL_COLOR : NO_FILL_COLOR);
    m_perimeter.render();
    m_fill.render();

    glsafe(::glDisable(GL_BLEND));
    glsafe(::glEnable(GL_CULL_FACE));
    glsafe(::glDisable(GL_DEPTH_TEST));

    shader->stop_using();
}

wxDEFINE_EVENT(EVT_GLCANVAS_SCHEDULE_BACKGROUND_PROCESS, SimpleEvent);
wxDEFINE_EVENT(EVT_GLCANVAS_OBJECT_SELECT, SimpleEvent);
wxDEFINE_EVENT(EVT_GLCANVAS_RIGHT_CLICK, RBtnEvent);
wxDEFINE_EVENT(EVT_GLCANVAS_REMOVE_OBJECT, SimpleEvent);
wxDEFINE_EVENT(EVT_GLCANVAS_ARRANGE, SimpleEvent);
wxDEFINE_EVENT(EVT_GLCANVAS_SELECT_ALL, SimpleEvent);
wxDEFINE_EVENT(EVT_GLCANVAS_QUESTION_MARK, SimpleEvent);
wxDEFINE_EVENT(EVT_GLCANVAS_INCREASE_INSTANCES, Event<int>);
wxDEFINE_EVENT(EVT_GLCANVAS_INSTANCE_MOVED, SimpleEvent);
wxDEFINE_EVENT(EVT_GLCANVAS_INSTANCE_ROTATED, SimpleEvent);
wxDEFINE_EVENT(EVT_GLCANVAS_INSTANCE_SCALED, SimpleEvent);
wxDEFINE_EVENT(EVT_GLCANVAS_FORCE_UPDATE, SimpleEvent);
wxDEFINE_EVENT(EVT_GLCANVAS_WIPETOWER_MOVED, Vec3dEvent);
wxDEFINE_EVENT(EVT_GLCANVAS_WIPETOWER_ROTATED, Vec3dEvent);
wxDEFINE_EVENT(EVT_GLCANVAS_ENABLE_ACTION_BUTTONS, Event<bool>);
wxDEFINE_EVENT(EVT_GLCANVAS_UPDATE_GEOMETRY, Vec3dsEvent<2>);
wxDEFINE_EVENT(EVT_GLCANVAS_MOUSE_DRAGGING_STARTED, SimpleEvent);
wxDEFINE_EVENT(EVT_GLCANVAS_MOUSE_DRAGGING_FINISHED, SimpleEvent);
wxDEFINE_EVENT(EVT_GLCANVAS_UPDATE_BED_SHAPE, SimpleEvent);
wxDEFINE_EVENT(EVT_GLCANVAS_TAB, SimpleEvent);
wxDEFINE_EVENT(EVT_GLCANVAS_RESETGIZMOS, SimpleEvent);
wxDEFINE_EVENT(EVT_GLCANVAS_MOVE_SLIDERS, wxKeyEvent);
wxDEFINE_EVENT(EVT_GLCANVAS_EDIT_COLOR_CHANGE, wxKeyEvent);
wxDEFINE_EVENT(EVT_GLCANVAS_JUMP_TO, wxKeyEvent);
wxDEFINE_EVENT(EVT_GLCANVAS_UNDO, SimpleEvent);
wxDEFINE_EVENT(EVT_GLCANVAS_REDO, SimpleEvent);
wxDEFINE_EVENT(EVT_GLCANVAS_COLLAPSE_SIDEBAR, SimpleEvent);
wxDEFINE_EVENT(EVT_GLCANVAS_RESET_LAYER_HEIGHT_PROFILE, SimpleEvent);
wxDEFINE_EVENT(EVT_GLCANVAS_ADAPTIVE_LAYER_HEIGHT_PROFILE, Event<float>);
wxDEFINE_EVENT(EVT_GLCANVAS_SMOOTH_LAYER_HEIGHT_PROFILE, HeightProfileSmoothEvent);
wxDEFINE_EVENT(EVT_GLCANVAS_RELOAD_FROM_DISK, SimpleEvent);
wxDEFINE_EVENT(EVT_GLCANVAS_RENDER_TIMER, wxTimerEvent/*RenderTimerEvent*/);
wxDEFINE_EVENT(EVT_GLCANVAS_TOOLBAR_HIGHLIGHTER_TIMER, wxTimerEvent);
wxDEFINE_EVENT(EVT_GLCANVAS_GIZMO_HIGHLIGHTER_TIMER, wxTimerEvent);

const double GLCanvas3D::DefaultCameraZoomToBoxMarginFactor = 1.25;

void GLCanvas3D::load_arrange_settings()
{
    std::string dist_fff_str =
        wxGetApp().app_config->get("arrange", "min_object_distance_fff");

    std::string dist_fff_seq_print_str =
        wxGetApp().app_config->get("arrange", "min_object_distance_fff_seq_print");

    std::string dist_sla_str =
        wxGetApp().app_config->get("arrange", "min_object_distance_sla");

    std::string en_rot_fff_str =
        wxGetApp().app_config->get("arrange", "enable_rotation_fff");

    std::string en_rot_fff_seqp_str =
        wxGetApp().app_config->get("arrange", "enable_rotation_fff_seq_print");

    std::string en_rot_sla_str =
        wxGetApp().app_config->get("arrange", "enable_rotation_sla");

    if (!dist_fff_str.empty())
        m_arrange_settings_fff.distance = std::stof(dist_fff_str);

    if (!dist_fff_seq_print_str.empty())
        m_arrange_settings_fff_seq_print.distance = std::stof(dist_fff_seq_print_str);

    if (!dist_sla_str.empty())
        m_arrange_settings_sla.distance = std::stof(dist_sla_str);

    if (!en_rot_fff_str.empty())
        m_arrange_settings_fff.enable_rotation = (en_rot_fff_str == "1" || en_rot_fff_str == "yes");

    if (!en_rot_fff_seqp_str.empty())
        m_arrange_settings_fff_seq_print.enable_rotation = (en_rot_fff_seqp_str == "1" || en_rot_fff_seqp_str == "yes");

    if (!en_rot_sla_str.empty())
        m_arrange_settings_sla.enable_rotation = (en_rot_sla_str == "1" || en_rot_sla_str == "yes");
}

PrinterTechnology GLCanvas3D::current_printer_technology() const
{
    return m_process->current_printer_technology();
}

GLCanvas3D::GLCanvas3D(wxGLCanvas* canvas, Bed3D &bed)
    : m_canvas(canvas)
    , m_context(nullptr)
    , m_bed(bed)
#if ENABLE_RETINA_GL
    , m_retina_helper(nullptr)
#endif
    , m_in_render(false)
    , m_main_toolbar(GLToolbar::Normal, "Main")
    , m_undoredo_toolbar(GLToolbar::Normal, "Undo_Redo")
    , m_gizmos(*this)
    , m_use_clipping_planes(false)
    , m_sidebar_field("")
    , m_extra_frame_requested(false)
    , m_config(nullptr)
    , m_process(nullptr)
    , m_model(nullptr)
    , m_dirty(true)
    , m_initialized(false)
    , m_apply_zoom_to_volumes_filter(false)
    , m_picking_enabled(false)
    , m_moving_enabled(false)
    , m_dynamic_background_enabled(false)
    , m_multisample_allowed(false)
    , m_moving(false)
    , m_tab_down(false)
    , m_cursor_type(Standard)
    , m_color_by("volume")
    , m_reload_delayed(false)
#if ENABLE_RENDER_PICKING_PASS
    , m_show_picking_texture(false)
#endif // ENABLE_RENDER_PICKING_PASS
    , m_render_sla_auxiliaries(true)
    , m_labels(*this)
    , m_slope(m_volumes)
{
    if (m_canvas != nullptr) {
        m_timer.SetOwner(m_canvas);
        m_render_timer.SetOwner(m_canvas);
#if ENABLE_RETINA_GL
        m_retina_helper.reset(new RetinaHelper(canvas));
#endif // ENABLE_RETINA_GL
    }

    load_arrange_settings();

    m_selection.set_volumes(&m_volumes.volumes);
}

GLCanvas3D::~GLCanvas3D()
{
    reset_volumes();
}

void GLCanvas3D::post_event(wxEvent &&event)
{
    event.SetEventObject(m_canvas);
    wxPostEvent(m_canvas, event);
}

bool GLCanvas3D::init()
{
    if (m_initialized)
        return true;

    if (m_canvas == nullptr || m_context == nullptr)
        return false;

    glsafe(::glClearColor(1.0f, 1.0f, 1.0f, 1.0f));
    glsafe(::glClearDepth(1.0f));

    glsafe(::glDepthFunc(GL_LESS));

    glsafe(::glEnable(GL_DEPTH_TEST));
    glsafe(::glEnable(GL_CULL_FACE));
    glsafe(::glEnable(GL_BLEND));
    glsafe(::glBlendFunc(GL_SRC_ALPHA, GL_ONE_MINUS_SRC_ALPHA));

    // Set antialiasing / multisampling
    glsafe(::glDisable(GL_LINE_SMOOTH));
    glsafe(::glDisable(GL_POLYGON_SMOOTH));

    // ambient lighting
    GLfloat ambient[4] = { 0.3f, 0.3f, 0.3f, 1.0f };
    glsafe(::glLightModelfv(GL_LIGHT_MODEL_AMBIENT, ambient));

    glsafe(::glEnable(GL_LIGHT0));
    glsafe(::glEnable(GL_LIGHT1));

    // light from camera
    GLfloat specular_cam[4] = { 0.3f, 0.3f, 0.3f, 1.0f };
    glsafe(::glLightfv(GL_LIGHT1, GL_SPECULAR, specular_cam));
    GLfloat diffuse_cam[4] = { 0.2f, 0.2f, 0.2f, 1.0f };
    glsafe(::glLightfv(GL_LIGHT1, GL_DIFFUSE, diffuse_cam));

    // light from above
    GLfloat specular_top[4] = { 0.2f, 0.2f, 0.2f, 1.0f };
    glsafe(::glLightfv(GL_LIGHT0, GL_SPECULAR, specular_top));
    GLfloat diffuse_top[4] = { 0.5f, 0.5f, 0.5f, 1.0f };
    glsafe(::glLightfv(GL_LIGHT0, GL_DIFFUSE, diffuse_top));

    // Enables Smooth Color Shading; try GL_FLAT for (lack of) fun.
    glsafe(::glShadeModel(GL_SMOOTH));

    // A handy trick -- have surface material mirror the color.
    glsafe(::glColorMaterial(GL_FRONT_AND_BACK, GL_AMBIENT_AND_DIFFUSE));
    glsafe(::glEnable(GL_COLOR_MATERIAL));

    if (m_multisample_allowed)
        glsafe(::glEnable(GL_MULTISAMPLE));

    if (m_main_toolbar.is_enabled())
        m_layers_editing.init();

    // on linux the gl context is not valid until the canvas is not shown on screen
    // we defer the geometry finalization of volumes until the first call to render()
    m_volumes.finalize_geometry(true);

    if (m_gizmos.is_enabled() && !m_gizmos.init())
        std::cout << "Unable to initialize gizmos: please, check that all the required textures are available" << std::endl;

    if (!_init_toolbars())
        return false;

    if (m_selection.is_enabled() && !m_selection.init())
        return false;

    m_initialized = true;

    return true;
}

void GLCanvas3D::set_as_dirty()
{
    m_dirty = true;
}

unsigned int GLCanvas3D::get_volumes_count() const
{
    return (unsigned int)m_volumes.volumes.size();
}

void GLCanvas3D::reset_volumes()
{
    if (!m_initialized)
        return;

    if (m_volumes.empty())
        return;

    _set_current();

    m_selection.clear();
    m_volumes.clear();
    m_dirty = true;

    _set_warning_notification(EWarning::ObjectOutside, false);
}

ModelInstanceEPrintVolumeState GLCanvas3D::check_volumes_outside_state() const
{
    ModelInstanceEPrintVolumeState state = ModelInstanceEPrintVolumeState::ModelInstancePVS_Inside;
    if (m_initialized)
        m_volumes.check_outside_state(m_bed.build_volume(), &state);
    return state;
}

void GLCanvas3D::toggle_sla_auxiliaries_visibility(bool visible, const ModelObject* mo, int instance_idx)
{
#if ENABLE_WIPETOWER_OBJECTID_1000_REMOVAL
    if (current_printer_technology() != ptSLA)
        return;
#endif // ENABLE_WIPETOWER_OBJECTID_1000_REMOVAL

    m_render_sla_auxiliaries = visible;

    for (GLVolume* vol : m_volumes.volumes) {
#if !ENABLE_WIPETOWER_OBJECTID_1000_REMOVAL
        if (vol->composite_id.object_id == 1000)
            continue; // the wipe tower
#endif // !ENABLE_WIPETOWER_OBJECTID_1000_REMOVAL
        if ((mo == nullptr || m_model->objects[vol->composite_id.object_id] == mo)
        && (instance_idx == -1 || vol->composite_id.instance_id == instance_idx)
        && vol->composite_id.volume_id < 0)
            vol->is_active = visible;
    }
}

void GLCanvas3D::toggle_model_objects_visibility(bool visible, const ModelObject* mo, int instance_idx, const ModelVolume* mv)
{
    for (GLVolume* vol : m_volumes.volumes) {
#if ENABLE_WIPETOWER_OBJECTID_1000_REMOVAL
        if (vol->is_wipe_tower)
            vol->is_active = (visible && mo == nullptr);
#else
        if (vol->composite_id.object_id == 1000) { // wipe tower
            vol->is_active = (visible && mo == nullptr);
        }
#endif // ENABLE_WIPETOWER_OBJECTID_1000_REMOVAL
        else {
            if ((mo == nullptr || m_model->objects[vol->composite_id.object_id] == mo)
            && (instance_idx == -1 || vol->composite_id.instance_id == instance_idx)
            && (mv == nullptr || m_model->objects[vol->composite_id.object_id]->volumes[vol->composite_id.volume_id] == mv)) {
                vol->is_active = visible;

                if (instance_idx == -1) {
                    vol->force_native_color = false;
                    vol->force_neutral_color = false;
                } else {
                    const GLGizmosManager& gm = get_gizmos_manager();
                    auto gizmo_type = gm.get_current_type();
                    if (    (gizmo_type == GLGizmosManager::FdmSupports
                          || gizmo_type == GLGizmosManager::Seam)
                        && ! vol->is_modifier)
                        vol->force_neutral_color = true;
                    else if (gizmo_type == GLGizmosManager::MmuSegmentation)
                        vol->is_active = false;
                    else
                        vol->force_native_color = true;
                }
            }
        }
    }

    if (visible && !mo)
        toggle_sla_auxiliaries_visibility(true, mo, instance_idx);

    if (!mo && !visible && !m_model->objects.empty() && (m_model->objects.size() > 1 || m_model->objects.front()->instances.size() > 1))
        _set_warning_notification(EWarning::SomethingNotShown, true);

    if (!mo && visible)
        _set_warning_notification(EWarning::SomethingNotShown, false);
}

void GLCanvas3D::update_instance_printable_state_for_object(const size_t obj_idx)
{
    ModelObject* model_object = m_model->objects[obj_idx];
    for (int inst_idx = 0; inst_idx < (int)model_object->instances.size(); ++inst_idx) {
        ModelInstance* instance = model_object->instances[inst_idx];

        for (GLVolume* volume : m_volumes.volumes) {
            if (volume->object_idx() == (int)obj_idx && volume->instance_idx() == inst_idx)
                volume->printable = instance->printable;
        }
    }
}

void GLCanvas3D::update_instance_printable_state_for_objects(const std::vector<size_t>& object_idxs)
{
    for (size_t obj_idx : object_idxs)
        update_instance_printable_state_for_object(obj_idx);
}

void GLCanvas3D::set_config(const DynamicPrintConfig* config)
{
    m_config = config;
    m_layers_editing.set_config(config);
}

void GLCanvas3D::set_process(BackgroundSlicingProcess *process)
{
    m_process = process;
}

void GLCanvas3D::set_model(Model* model)
{
    m_model = model;
    m_selection.set_model(m_model);
}

void GLCanvas3D::bed_shape_changed()
{
    refresh_camera_scene_box();
    wxGetApp().plater()->get_camera().requires_zoom_to_bed = true;
    m_dirty = true;
}

void GLCanvas3D::set_color_by(const std::string& value)
{
    m_color_by = value;
}

void GLCanvas3D::refresh_camera_scene_box()
{
    wxGetApp().plater()->get_camera().set_scene_box(scene_bounding_box());
}

BoundingBoxf3 GLCanvas3D::volumes_bounding_box() const
{
    BoundingBoxf3 bb;
    for (const GLVolume* volume : m_volumes.volumes) {
        if (!m_apply_zoom_to_volumes_filter || ((volume != nullptr) && volume->zoom_to_volumes))
            bb.merge(volume->transformed_bounding_box());
    }
    return bb;
}

BoundingBoxf3 GLCanvas3D::scene_bounding_box() const
{
    BoundingBoxf3 bb = volumes_bounding_box();
    bb.merge(m_bed.extended_bounding_box());
    double h = m_bed.build_volume().max_print_height();
    //FIXME why -h?
    bb.min.z() = std::min(bb.min.z(), -h);
    bb.max.z() = std::max(bb.max.z(), h);
    return bb;
}

bool GLCanvas3D::is_layers_editing_enabled() const
{
    return m_layers_editing.is_enabled();
}

bool GLCanvas3D::is_layers_editing_allowed() const
{
    return m_layers_editing.is_allowed();
}

void GLCanvas3D::reset_layer_height_profile()
{
    wxGetApp().plater()->take_snapshot(_L("Variable layer height - Reset"));
    m_layers_editing.reset_layer_height_profile(*this);
    m_layers_editing.state = LayersEditing::Completed;
    m_dirty = true;
}

void GLCanvas3D::adaptive_layer_height_profile(float quality_factor)
{
    wxGetApp().plater()->take_snapshot(_L("Variable layer height - Adaptive"));
    m_layers_editing.adaptive_layer_height_profile(*this, quality_factor);
    m_layers_editing.state = LayersEditing::Completed;
    m_dirty = true;
}

void GLCanvas3D::smooth_layer_height_profile(const HeightProfileSmoothingParams& smoothing_params)
{
    wxGetApp().plater()->take_snapshot(_L("Variable layer height - Smooth all"));
    m_layers_editing.smooth_layer_height_profile(*this, smoothing_params);
    m_layers_editing.state = LayersEditing::Completed;
    m_dirty = true;
}

bool GLCanvas3D::is_reload_delayed() const
{
    return m_reload_delayed;
}

void GLCanvas3D::enable_layers_editing(bool enable)
{
    m_layers_editing.set_enabled(enable);
    set_as_dirty();
}

void GLCanvas3D::enable_legend_texture(bool enable)
{
    m_gcode_viewer.enable_legend(enable);
}

void GLCanvas3D::enable_picking(bool enable)
{
    m_picking_enabled = enable;
    m_selection.set_mode(Selection::Instance);
}

void GLCanvas3D::enable_moving(bool enable)
{
    m_moving_enabled = enable;
}

void GLCanvas3D::enable_gizmos(bool enable)
{
    m_gizmos.set_enabled(enable);
}

void GLCanvas3D::enable_selection(bool enable)
{
    m_selection.set_enabled(enable);
}

void GLCanvas3D::enable_main_toolbar(bool enable)
{
    m_main_toolbar.set_enabled(enable);
}

void GLCanvas3D::enable_undoredo_toolbar(bool enable)
{
    m_undoredo_toolbar.set_enabled(enable);
}

void GLCanvas3D::enable_dynamic_background(bool enable)
{
    m_dynamic_background_enabled = enable;
}

void GLCanvas3D::allow_multisample(bool allow)
{
    m_multisample_allowed = allow;
}

void GLCanvas3D::zoom_to_bed()
{
    BoundingBoxf3 box = m_bed.build_volume().bounding_volume();
    box.min.z() = 0.0;
    box.max.z() = 0.0;
    _zoom_to_box(box);
}

void GLCanvas3D::zoom_to_volumes()
{
    m_apply_zoom_to_volumes_filter = true;
    _zoom_to_box(volumes_bounding_box());
    m_apply_zoom_to_volumes_filter = false;
}

void GLCanvas3D::zoom_to_selection()
{
    if (!m_selection.is_empty())
        _zoom_to_box(m_selection.get_bounding_box());
}

void GLCanvas3D::zoom_to_gcode()
{
    _zoom_to_box(m_gcode_viewer.get_paths_bounding_box(), 1.05);
}

void GLCanvas3D::select_view(const std::string& direction)
{
    wxGetApp().plater()->get_camera().select_view(direction);
    if (m_canvas != nullptr)
        m_canvas->Refresh();
}

void GLCanvas3D::update_volumes_colors_by_extruder()
{
    if (m_config != nullptr)
        m_volumes.update_colors_by_extruder(m_config);
}

void GLCanvas3D::render()
{
    if (m_in_render) {
        // if called recursively, return
        m_dirty = true;
        return;
    }

    m_in_render = true;
    Slic3r::ScopeGuard in_render_guard([this]() { m_in_render = false; });
    (void)in_render_guard;

    if (m_canvas == nullptr)
        return;

    // ensures this canvas is current and initialized
    if (!_is_shown_on_screen() || !_set_current() || !wxGetApp().init_opengl())
        return;

    if (!is_initialized() && !init())
        return;

    if (!m_main_toolbar.is_enabled())
        m_gcode_viewer.init();

    if (! m_bed.build_volume().valid()) {
        // this happens at startup when no data is still saved under <>\AppData\Roaming\Slic3rPE
        post_event(SimpleEvent(EVT_GLCANVAS_UPDATE_BED_SHAPE));
        return;
    }

#if ENABLE_ENVIRONMENT_MAP
    if (wxGetApp().is_editor())
        wxGetApp().plater()->init_environment_texture();
#endif // ENABLE_ENVIRONMENT_MAP

    const Size& cnv_size = get_canvas_size();
    // Probably due to different order of events on Linux/GTK2, when one switched from 3D scene
    // to preview, this was called before canvas had its final size. It reported zero width
    // and the viewport was set incorrectly, leading to tripping glAsserts further down
    // the road (in apply_projection). That's why the minimum size is forced to 10.
    Camera& camera = wxGetApp().plater()->get_camera();
    camera.apply_viewport(0, 0, std::max(10u, (unsigned int)cnv_size.get_width()), std::max(10u, (unsigned int)cnv_size.get_height()));

    if (camera.requires_zoom_to_bed) {
        zoom_to_bed();
        _resize((unsigned int)cnv_size.get_width(), (unsigned int)cnv_size.get_height());
        camera.requires_zoom_to_bed = false;
    }

    camera.apply_view_matrix();
    camera.apply_projection(_max_bounding_box(true, true));

    GLfloat position_cam[4] = { 1.0f, 0.0f, 1.0f, 0.0f };
    glsafe(::glLightfv(GL_LIGHT1, GL_POSITION, position_cam));
    GLfloat position_top[4] = { -0.5f, -0.5f, 1.0f, 0.0f };
    glsafe(::glLightfv(GL_LIGHT0, GL_POSITION, position_top));

    wxGetApp().imgui()->new_frame();

    if (m_picking_enabled) {
        if (m_rectangle_selection.is_dragging())
            // picking pass using rectangle selection
            _rectangular_selection_picking_pass();
        else if (!m_volumes.empty())
            // regular picking pass
            _picking_pass();
    }

#if ENABLE_RENDER_PICKING_PASS
    if (!m_picking_enabled || !m_show_picking_texture) {
#endif // ENABLE_RENDER_PICKING_PASS
    // draw scene
    glsafe(::glClear(GL_COLOR_BUFFER_BIT | GL_DEPTH_BUFFER_BIT));
    _render_background();

    _render_objects(GLVolumeCollection::ERenderType::Opaque);
    if (!m_main_toolbar.is_enabled())
        _render_gcode();
    _render_sla_slices();
    _render_selection();
    _render_bed(!camera.is_looking_downward(), true);
    _render_objects(GLVolumeCollection::ERenderType::Transparent);

    _render_sequential_clearance();
#if ENABLE_RENDER_SELECTION_CENTER
    _render_selection_center();
#endif // ENABLE_RENDER_SELECTION_CENTER

    // we need to set the mouse's scene position here because the depth buffer
    // could be invalidated by the following gizmo render methods
    // this position is used later into on_mouse() to drag the objects
    if (m_picking_enabled)
        m_mouse.scene_position = _mouse_to_3d(m_mouse.position.cast<coord_t>());

    // sidebar hints need to be rendered before the gizmos because the depth buffer
    // could be invalidated by the following gizmo render methods
    _render_selection_sidebar_hints();
    _render_current_gizmo();
#if ENABLE_RENDER_PICKING_PASS
    }
#endif // ENABLE_RENDER_PICKING_PASS

#if ENABLE_SHOW_CAMERA_TARGET
    _render_camera_target();
#endif // ENABLE_SHOW_CAMERA_TARGET

    if (m_picking_enabled && m_rectangle_selection.is_dragging())
        m_rectangle_selection.render(*this);

    // draw overlays
    _render_overlays();

    if (wxGetApp().plater()->is_render_statistic_dialog_visible()) {
        ImGuiWrapper& imgui = *wxGetApp().imgui();
        imgui.begin(std::string("Render statistics"), ImGuiWindowFlags_AlwaysAutoResize | ImGuiWindowFlags_NoResize | ImGuiWindowFlags_NoCollapse);
        imgui.text("FPS (SwapBuffers() calls per second):");
        ImGui::SameLine();
        imgui.text(std::to_string(m_render_stats.get_fps_and_reset_if_needed()));
        ImGui::Separator();
        imgui.text("Compressed textures:");
        ImGui::SameLine();
        imgui.text(OpenGLManager::are_compressed_textures_supported() ? "supported" : "not supported");
        imgui.text("Max texture size:");
        ImGui::SameLine();
        imgui.text(std::to_string(OpenGLManager::get_gl_info().get_max_tex_size()));
        imgui.end();
    }

#if ENABLE_PROJECT_DIRTY_STATE_DEBUG_WINDOW
    if (wxGetApp().is_editor() && wxGetApp().plater()->is_view3D_shown())
        wxGetApp().plater()->render_project_state_debug_window();
#endif // ENABLE_PROJECT_DIRTY_STATE_DEBUG_WINDOW

#if ENABLE_CAMERA_STATISTICS
    camera.debug_render();
#endif // ENABLE_CAMERA_STATISTICS

    std::string tooltip;

	// Negative coordinate means out of the window, likely because the window was deactivated.
	// In that case the tooltip should be hidden.
    if (m_mouse.position.x() >= 0. && m_mouse.position.y() >= 0.) {
	    if (tooltip.empty())
	        tooltip = m_layers_editing.get_tooltip(*this);

	    if (tooltip.empty())
	        tooltip = m_gizmos.get_tooltip();

	    if (tooltip.empty())
	        tooltip = m_main_toolbar.get_tooltip();

	    if (tooltip.empty())
	        tooltip = m_undoredo_toolbar.get_tooltip();

	    if (tooltip.empty())
            tooltip = wxGetApp().plater()->get_collapse_toolbar().get_tooltip();

	    if (tooltip.empty())
            tooltip = wxGetApp().plater()->get_view_toolbar().get_tooltip();
    }

    set_tooltip(tooltip);

    if (m_tooltip_enabled)
        m_tooltip.render(m_mouse.position, *this);

    wxGetApp().plater()->get_mouse3d_controller().render_settings_dialog(*this);

    wxGetApp().plater()->get_notification_manager()->render_notifications(*this, get_overlay_window_width());

    wxGetApp().imgui()->render();

    m_canvas->SwapBuffers();
    m_render_stats.increment_fps_counter();
}

void GLCanvas3D::render_thumbnail(ThumbnailData& thumbnail_data, unsigned int w, unsigned int h, const ThumbnailsParams& thumbnail_params, Camera::EType camera_type)
{
    render_thumbnail(thumbnail_data, w, h, thumbnail_params, m_volumes, camera_type);
}

void GLCanvas3D::render_thumbnail(ThumbnailData& thumbnail_data, unsigned int w, unsigned int h, const ThumbnailsParams& thumbnail_params, const GLVolumeCollection& volumes, Camera::EType camera_type)
{
    switch (OpenGLManager::get_framebuffers_type())
    {
    case OpenGLManager::EFramebufferType::Arb: { _render_thumbnail_framebuffer(thumbnail_data, w, h, thumbnail_params, volumes, camera_type); break; }
    case OpenGLManager::EFramebufferType::Ext: { _render_thumbnail_framebuffer_ext(thumbnail_data, w, h, thumbnail_params, volumes, camera_type); break; }
    default: { _render_thumbnail_legacy(thumbnail_data, w, h, thumbnail_params, volumes, camera_type); break; }
    }
}

void GLCanvas3D::select_all()
{
    m_selection.add_all();
    m_dirty = true;
}

void GLCanvas3D::deselect_all()
{
    m_selection.remove_all();
    wxGetApp().obj_manipul()->set_dirty();
    m_gizmos.reset_all_states();
    m_gizmos.update_data();
    post_event(SimpleEvent(EVT_GLCANVAS_OBJECT_SELECT));
}

void GLCanvas3D::delete_selected()
{
    m_selection.erase();
}

void GLCanvas3D::ensure_on_bed(unsigned int object_idx, bool allow_negative_z)
{
    if (allow_negative_z)
        return;

    typedef std::map<std::pair<int, int>, double> InstancesToZMap;
    InstancesToZMap instances_min_z;

    for (GLVolume* volume : m_volumes.volumes) {
        if (volume->object_idx() == (int)object_idx && !volume->is_modifier) {
            double min_z = volume->transformed_convex_hull_bounding_box().min.z();
            std::pair<int, int> instance = std::make_pair(volume->object_idx(), volume->instance_idx());
            InstancesToZMap::iterator it = instances_min_z.find(instance);
            if (it == instances_min_z.end())
                it = instances_min_z.insert(InstancesToZMap::value_type(instance, DBL_MAX)).first;

            it->second = std::min(it->second, min_z);
        }
    }

    for (GLVolume* volume : m_volumes.volumes) {
        std::pair<int, int> instance = std::make_pair(volume->object_idx(), volume->instance_idx());
        InstancesToZMap::iterator it = instances_min_z.find(instance);
        if (it != instances_min_z.end())
            volume->set_instance_offset(Z, volume->get_instance_offset(Z) - it->second);
    }
}


const std::vector<double>& GLCanvas3D::get_gcode_layers_zs() const
{
    return m_gcode_viewer.get_layers_zs();
}

std::vector<double> GLCanvas3D::get_volumes_print_zs(bool active_only) const
{
    return m_volumes.get_current_print_zs(active_only);
}

void GLCanvas3D::set_gcode_options_visibility_from_flags(unsigned int flags)
{
    m_gcode_viewer.set_options_visibility_from_flags(flags);
}

void GLCanvas3D::set_toolpath_role_visibility_flags(unsigned int flags)
{
    m_gcode_viewer.set_toolpath_role_visibility_flags(flags);
}

void GLCanvas3D::set_toolpath_view_type(GCodeViewer::EViewType type)
{
    m_gcode_viewer.set_view_type(type);
}

void GLCanvas3D::set_volumes_z_range(const std::array<double, 2>& range)
{
    m_volumes.set_range(range[0] - 1e-6, range[1] + 1e-6);
}

void GLCanvas3D::set_toolpaths_z_range(const std::array<unsigned int, 2>& range)
{
    if (m_gcode_viewer.has_data())
        m_gcode_viewer.set_layers_z_range(range);
}

std::vector<int> GLCanvas3D::load_object(const ModelObject& model_object, int obj_idx, std::vector<int> instance_idxs)
{
    if (instance_idxs.empty()) {
        for (unsigned int i = 0; i < model_object.instances.size(); ++i) {
            instance_idxs.emplace_back(i);
        }
    }
    return m_volumes.load_object(&model_object, obj_idx, instance_idxs, m_color_by, m_initialized);
}

std::vector<int> GLCanvas3D::load_object(const Model& model, int obj_idx)
{
    if (0 <= obj_idx && obj_idx < (int)model.objects.size()) {
        const ModelObject* model_object = model.objects[obj_idx];
        if (model_object != nullptr)
            return load_object(*model_object, obj_idx, std::vector<int>());
    }

    return std::vector<int>();
}

void GLCanvas3D::mirror_selection(Axis axis)
{
    m_selection.mirror(axis);
    do_mirror(L("Mirror Object"));
    wxGetApp().obj_manipul()->set_dirty();
}

// Reload the 3D scene of 
// 1) Model / ModelObjects / ModelInstances / ModelVolumes
// 2) Print bed
// 3) SLA support meshes for their respective ModelObjects / ModelInstances
// 4) Wipe tower preview
// 5) Out of bed collision status & message overlay (texture)
void GLCanvas3D::reload_scene(bool refresh_immediately, bool force_full_scene_refresh)
{
    if (m_canvas == nullptr || m_config == nullptr || m_model == nullptr)
        return;

    if (!m_initialized)
        return;
    
    _set_current();

    m_hover_volume_idxs.clear();

    struct ModelVolumeState {
        ModelVolumeState(const GLVolume* volume) :
            model_volume(nullptr), geometry_id(volume->geometry_id), volume_idx(-1) {}
        ModelVolumeState(const ModelVolume* model_volume, const ObjectID& instance_id, const GLVolume::CompositeID& composite_id) :
            model_volume(model_volume), geometry_id(std::make_pair(model_volume->id().id, instance_id.id)), composite_id(composite_id), volume_idx(-1) {}
        ModelVolumeState(const ObjectID& volume_id, const ObjectID& instance_id) :
            model_volume(nullptr), geometry_id(std::make_pair(volume_id.id, instance_id.id)), volume_idx(-1) {}
        bool new_geometry() const { return this->volume_idx == size_t(-1); }
        const ModelVolume* model_volume;
        // ObjectID of ModelVolume + ObjectID of ModelInstance
        // or timestamp of an SLAPrintObjectStep + ObjectID of ModelInstance
        std::pair<size_t, size_t>   geometry_id;
        GLVolume::CompositeID       composite_id;
        // Volume index in the new GLVolume vector.
        size_t                      volume_idx;
    };
    std::vector<ModelVolumeState> model_volume_state;
    std::vector<ModelVolumeState> aux_volume_state;

    struct GLVolumeState {
        GLVolumeState() :
            volume_idx(size_t(-1)) {}
        GLVolumeState(const GLVolume* volume, unsigned int volume_idx) :
            composite_id(volume->composite_id), volume_idx(volume_idx) {}
        GLVolumeState(const GLVolume::CompositeID &composite_id) :
            composite_id(composite_id), volume_idx(size_t(-1)) {}

        GLVolume::CompositeID       composite_id;
        // Volume index in the old GLVolume vector.
        size_t                      volume_idx;
    };

    // SLA steps to pull the preview meshes for.
	typedef std::array<SLAPrintObjectStep, 3> SLASteps;
    SLASteps sla_steps = { slaposDrillHoles, slaposSupportTree, slaposPad };
    struct SLASupportState {
        std::array<PrintStateBase::StateWithTimeStamp, std::tuple_size<SLASteps>::value> step;
    };
    // State of the sla_steps for all SLAPrintObjects.
    std::vector<SLASupportState>   sla_support_state;

    std::vector<size_t> instance_ids_selected;
    std::vector<size_t> map_glvolume_old_to_new(m_volumes.volumes.size(), size_t(-1));
    std::vector<GLVolumeState> deleted_volumes;
    std::vector<GLVolume*> glvolumes_new;
    glvolumes_new.reserve(m_volumes.volumes.size());
    auto model_volume_state_lower = [](const ModelVolumeState& m1, const ModelVolumeState& m2) { return m1.geometry_id < m2.geometry_id; };

    m_reload_delayed = !m_canvas->IsShown() && !refresh_immediately && !force_full_scene_refresh;

    PrinterTechnology printer_technology = current_printer_technology();
    int               volume_idx_wipe_tower_old = -1;

    // Release invalidated volumes to conserve GPU memory in case of delayed refresh (see m_reload_delayed).
    // First initialize model_volumes_new_sorted & model_instances_new_sorted.
    for (int object_idx = 0; object_idx < (int)m_model->objects.size(); ++object_idx) {
        const ModelObject* model_object = m_model->objects[object_idx];
        for (int instance_idx = 0; instance_idx < (int)model_object->instances.size(); ++instance_idx) {
            const ModelInstance* model_instance = model_object->instances[instance_idx];
            for (int volume_idx = 0; volume_idx < (int)model_object->volumes.size(); ++volume_idx) {
                const ModelVolume* model_volume = model_object->volumes[volume_idx];
                model_volume_state.emplace_back(model_volume, model_instance->id(), GLVolume::CompositeID(object_idx, volume_idx, instance_idx));
            }
        }
    }
    if (printer_technology == ptSLA) {
        const SLAPrint* sla_print = this->sla_print();
#ifndef NDEBUG
        // Verify that the SLAPrint object is synchronized with m_model.
        check_model_ids_equal(*m_model, sla_print->model());
#endif /* NDEBUG */
        sla_support_state.reserve(sla_print->objects().size());
        for (const SLAPrintObject* print_object : sla_print->objects()) {
            SLASupportState state;
            for (size_t istep = 0; istep < sla_steps.size(); ++istep) {
                state.step[istep] = print_object->step_state_with_timestamp(sla_steps[istep]);
                if (state.step[istep].state == PrintStateBase::DONE) {
                    if (!print_object->has_mesh(sla_steps[istep]))
                        // Consider the DONE step without a valid mesh as invalid for the purpose
                        // of mesh visualization.
                        state.step[istep].state = PrintStateBase::INVALID;
                    else if (sla_steps[istep] != slaposDrillHoles)
                        for (const ModelInstance* model_instance : print_object->model_object()->instances)
                            // Only the instances, which are currently printable, will have the SLA support structures kept.
                            // The instances outside the print bed will have the GLVolumes of their support structures released.
                            if (model_instance->is_printable())
                                aux_volume_state.emplace_back(state.step[istep].timestamp, model_instance->id());
                }
            }
            sla_support_state.emplace_back(state);
        }
    }
    std::sort(model_volume_state.begin(), model_volume_state.end(), model_volume_state_lower);
    std::sort(aux_volume_state.begin(), aux_volume_state.end(), model_volume_state_lower);
    // Release all ModelVolume based GLVolumes not found in the current Model. Find the GLVolume of a hollowed mesh.
    for (size_t volume_id = 0; volume_id < m_volumes.volumes.size(); ++volume_id) {
        GLVolume* volume = m_volumes.volumes[volume_id];
        ModelVolumeState  key(volume);
        ModelVolumeState* mvs = nullptr;
        if (volume->volume_idx() < 0) {
            auto it = std::lower_bound(aux_volume_state.begin(), aux_volume_state.end(), key, model_volume_state_lower);
            if (it != aux_volume_state.end() && it->geometry_id == key.geometry_id)
                // This can be an SLA support structure that should not be rendered (in case someone used undo
                // to revert to before it was generated). We only reuse the volume if that's not the case.
                if (m_model->objects[volume->composite_id.object_id]->sla_points_status != sla::PointsStatus::NoPoints)
                    mvs = &(*it);
        }
        else {
            auto it = std::lower_bound(model_volume_state.begin(), model_volume_state.end(), key, model_volume_state_lower);
            if (it != model_volume_state.end() && it->geometry_id == key.geometry_id)
                mvs = &(*it);
        }
        // Emplace instance ID of the volume. Both the aux volumes and model volumes share the same instance ID.
        // The wipe tower has its own wipe_tower_instance_id().
        if (m_selection.contains_volume(volume_id))
            instance_ids_selected.emplace_back(volume->geometry_id.second);
        if (mvs == nullptr || force_full_scene_refresh) {
            // This GLVolume will be released.
            if (volume->is_wipe_tower) {
                // There is only one wipe tower.
                assert(volume_idx_wipe_tower_old == -1);
                volume_idx_wipe_tower_old = (int)volume_id;
            }
            if (!m_reload_delayed) {
                deleted_volumes.emplace_back(volume, volume_id);
                delete volume;
            }
        }
        else {
            // This GLVolume will be reused.
            volume->set_sla_shift_z(0.0);
            map_glvolume_old_to_new[volume_id] = glvolumes_new.size();
            mvs->volume_idx = glvolumes_new.size();
            glvolumes_new.emplace_back(volume);
            // Update color of the volume based on the current extruder.
            if (mvs->model_volume != nullptr) {
                int extruder_id = mvs->model_volume->extruder_id();
                if (extruder_id != -1)
                    volume->extruder_id = extruder_id;

                volume->is_modifier = !mvs->model_volume->is_model_part();
                volume->set_color(color_from_model_volume(*mvs->model_volume));
                // force update of render_color alpha channel 
                volume->set_render_color(volume->color.is_transparent());

                // updates volumes transformations
                volume->set_instance_transformation(mvs->model_volume->get_object()->instances[mvs->composite_id.instance_id]->get_transformation());
                volume->set_volume_transformation(mvs->model_volume->get_transformation());

                // updates volumes convex hull
                if (mvs->model_volume->is_model_part() && ! volume->convex_hull())
                    // Model volume was likely changed from modifier or support blocker / enforcer to a model part.
                    // Only model parts require convex hulls.
                    volume->set_convex_hull(mvs->model_volume->get_convex_hull_shared_ptr());
            }
        }
    }
    sort_remove_duplicates(instance_ids_selected);
    auto deleted_volumes_lower = [](const GLVolumeState &v1, const GLVolumeState &v2) { return v1.composite_id < v2.composite_id; };
    std::sort(deleted_volumes.begin(), deleted_volumes.end(), deleted_volumes_lower);

    if (m_reload_delayed)
        return;

    bool update_object_list = false;
    if (m_volumes.volumes != glvolumes_new)
		update_object_list = true;
    m_volumes.volumes = std::move(glvolumes_new);
    for (unsigned int obj_idx = 0; obj_idx < (unsigned int)m_model->objects.size(); ++ obj_idx) {
        const ModelObject &model_object = *m_model->objects[obj_idx];
        for (int volume_idx = 0; volume_idx < (int)model_object.volumes.size(); ++ volume_idx) {
			const ModelVolume &model_volume = *model_object.volumes[volume_idx];
            for (int instance_idx = 0; instance_idx < (int)model_object.instances.size(); ++ instance_idx) {
				const ModelInstance &model_instance = *model_object.instances[instance_idx];
				ModelVolumeState key(model_volume.id(), model_instance.id());
				auto it = std::lower_bound(model_volume_state.begin(), model_volume_state.end(), key, model_volume_state_lower);
				assert(it != model_volume_state.end() && it->geometry_id == key.geometry_id);
                if (it->new_geometry()) {
                    // New volume.
                    auto it_old_volume = std::lower_bound(deleted_volumes.begin(), deleted_volumes.end(), GLVolumeState(it->composite_id), deleted_volumes_lower);
                    if (it_old_volume != deleted_volumes.end() && it_old_volume->composite_id == it->composite_id)
                        // If a volume changed its ObjectID, but it reuses a GLVolume's CompositeID, maintain its selection.
                        map_glvolume_old_to_new[it_old_volume->volume_idx] = m_volumes.volumes.size();
                    // Note the index of the loaded volume, so that we can reload the main model GLVolume with the hollowed mesh
                    // later in this function.
                    it->volume_idx = m_volumes.volumes.size();
                    m_volumes.load_object_volume(&model_object, obj_idx, volume_idx, instance_idx, m_color_by, m_initialized);
                    m_volumes.volumes.back()->geometry_id = key.geometry_id;
                    update_object_list = true;
                } else {
					// Recycling an old GLVolume.
					GLVolume &existing_volume = *m_volumes.volumes[it->volume_idx];
                    assert(existing_volume.geometry_id == key.geometry_id);
					// Update the Object/Volume/Instance indices into the current Model.
					if (existing_volume.composite_id != it->composite_id) {
						existing_volume.composite_id = it->composite_id;
						update_object_list = true;
					}
                }
            }
        }
    }
    if (printer_technology == ptSLA) {
        size_t idx = 0;
        const SLAPrint *sla_print = this->sla_print();
		std::vector<double> shift_zs(m_model->objects.size(), 0);
        double relative_correction_z = sla_print->relative_correction().z();
        if (relative_correction_z <= EPSILON)
            relative_correction_z = 1.;
		for (const SLAPrintObject *print_object : sla_print->objects()) {
            SLASupportState   &state        = sla_support_state[idx ++];
            const ModelObject *model_object = print_object->model_object();
            // Find an index of the ModelObject
            int object_idx;
            // There may be new SLA volumes added to the scene for this print_object.
            // Find the object index of this print_object in the Model::objects list.
            auto it = std::find(sla_print->model().objects.begin(), sla_print->model().objects.end(), model_object);
            assert(it != sla_print->model().objects.end());
			object_idx = it - sla_print->model().objects.begin();
			// Cache the Z offset to be applied to all volumes with this object_idx.
			shift_zs[object_idx] = print_object->get_current_elevation() / relative_correction_z;
            // Collect indices of this print_object's instances, for which the SLA support meshes are to be added to the scene.
            // pairs of <instance_idx, print_instance_idx>
			std::vector<std::pair<size_t, size_t>> instances[std::tuple_size<SLASteps>::value];
            for (size_t print_instance_idx = 0; print_instance_idx < print_object->instances().size(); ++ print_instance_idx) {
                const SLAPrintObject::Instance &instance = print_object->instances()[print_instance_idx];
                // Find index of ModelInstance corresponding to this SLAPrintObject::Instance.
				auto it = std::find_if(model_object->instances.begin(), model_object->instances.end(), 
                    [&instance](const ModelInstance *mi) { return mi->id() == instance.instance_id; });
                assert(it != model_object->instances.end());
                int instance_idx = it - model_object->instances.begin();
                for (size_t istep = 0; istep < sla_steps.size(); ++ istep)
                    if (sla_steps[istep] == slaposDrillHoles) {
                    	// Hollowing is a special case, where the mesh from the backend is being loaded into the 1st volume of an instance,
                    	// not into its own GLVolume.
                        // There shall always be such a GLVolume allocated.
                        ModelVolumeState key(model_object->volumes.front()->id(), instance.instance_id);
                        auto it = std::lower_bound(model_volume_state.begin(), model_volume_state.end(), key, model_volume_state_lower);
                        assert(it != model_volume_state.end() && it->geometry_id == key.geometry_id);
                        assert(!it->new_geometry());
                        GLVolume &volume = *m_volumes.volumes[it->volume_idx];
                        if (! volume.offsets.empty() && state.step[istep].timestamp != volume.offsets.front()) {
                        	// The backend either produced a new hollowed mesh, or it invalidated the one that the front end has seen.
                            volume.indexed_vertex_array.release_geometry();
                        	if (state.step[istep].state == PrintStateBase::DONE) {
                                TriangleMesh mesh = print_object->get_mesh(slaposDrillHoles);
	                            assert(! mesh.empty());
                                mesh.transform(sla_print->sla_trafo(*m_model->objects[volume.object_idx()]).inverse());
#if ENABLE_SMOOTH_NORMALS
                                volume.indexed_vertex_array.load_mesh(mesh, true);
#else
                                volume.indexed_vertex_array.load_mesh(mesh);
#endif // ENABLE_SMOOTH_NORMALS
                            } else {
	                        	// Reload the original volume.
#if ENABLE_SMOOTH_NORMALS
                                volume.indexed_vertex_array.load_mesh(m_model->objects[volume.object_idx()]->volumes[volume.volume_idx()]->mesh(), true);
#else
                                volume.indexed_vertex_array.load_mesh(m_model->objects[volume.object_idx()]->volumes[volume.volume_idx()]->mesh());
#endif // ENABLE_SMOOTH_NORMALS
                            }
                            volume.finalize_geometry(true);
	                    }
                    	//FIXME it is an ugly hack to write the timestamp into the "offsets" field to not have to add another member variable
                    	// to the GLVolume. We should refactor GLVolume significantly, so that the GLVolume will not contain member variables
                    	// of various concenrs (model vs. 3D print path).
                    	volume.offsets = { state.step[istep].timestamp };
                    } else if (state.step[istep].state == PrintStateBase::DONE) {
                        // Check whether there is an existing auxiliary volume to be updated, or a new auxiliary volume to be created.
						ModelVolumeState key(state.step[istep].timestamp, instance.instance_id.id);
						auto it = std::lower_bound(aux_volume_state.begin(), aux_volume_state.end(), key, model_volume_state_lower);
						assert(it != aux_volume_state.end() && it->geometry_id == key.geometry_id);
                    	if (it->new_geometry()) {
                            // This can be an SLA support structure that should not be rendered (in case someone used undo
                            // to revert to before it was generated). If that's the case, we should not generate anything.
                            if (model_object->sla_points_status != sla::PointsStatus::NoPoints)
                                instances[istep].emplace_back(std::pair<size_t, size_t>(instance_idx, print_instance_idx));
                            else
                                shift_zs[object_idx] = 0.;
                        } else {
                            // Recycling an old GLVolume. Update the Object/Instance indices into the current Model.
                            m_volumes.volumes[it->volume_idx]->composite_id = GLVolume::CompositeID(object_idx, m_volumes.volumes[it->volume_idx]->volume_idx(), instance_idx);
                            m_volumes.volumes[it->volume_idx]->set_instance_transformation(model_object->instances[instance_idx]->get_transformation());
                        }
                    }
            }

            for (size_t istep = 0; istep < sla_steps.size(); ++istep)
                if (!instances[istep].empty())
                    m_volumes.load_object_auxiliary(print_object, object_idx, instances[istep], sla_steps[istep], state.step[istep].timestamp, m_initialized);
        }

		// Shift-up all volumes of the object so that it has the right elevation with respect to the print bed
		for (GLVolume* volume : m_volumes.volumes)
			if (volume->object_idx() < (int)m_model->objects.size() && m_model->objects[volume->object_idx()]->instances[volume->instance_idx()]->is_printable())
				volume->set_sla_shift_z(shift_zs[volume->object_idx()]);
    }

    if (printer_technology == ptFFF && m_config->has("nozzle_diameter")) {
        // Should the wipe tower be visualized ?
        unsigned int extruders_count = (unsigned int)dynamic_cast<const ConfigOptionFloats*>(m_config->option("nozzle_diameter"))->values.size();

        bool wt = dynamic_cast<const ConfigOptionBool*>(m_config->option("wipe_tower"))->value;
        bool co = dynamic_cast<const ConfigOptionBool*>(m_config->option("complete_objects"))->value;

        if (extruders_count > 1 && wt && !co) {
            // Height of a print (Show at least a slab)
            double height = std::max(m_model->bounding_box().max(2), 10.0);

            float x = dynamic_cast<const ConfigOptionFloat*>(m_config->option("wipe_tower_x"))->value;
            float y = dynamic_cast<const ConfigOptionFloat*>(m_config->option("wipe_tower_y"))->value;
            float w = dynamic_cast<const ConfigOptionFloat*>(m_config->option("wipe_tower_width"))->value;
            float a = dynamic_cast<const ConfigOptionFloat*>(m_config->option("wipe_tower_rotation_angle"))->value;

            const Print *print = m_process->fff_print();

            float depth = print->wipe_tower_data(extruders_count).depth;
            float brim_width = print->wipe_tower_data(extruders_count).brim_width;

#if ENABLE_WIPETOWER_OBJECTID_1000_REMOVAL
            int volume_idx_wipe_tower_new = m_volumes.load_wipe_tower_preview(
                x, y, w, depth, (float)height, a, !print->is_step_done(psWipeTower),
                brim_width, m_initialized);
#else
            int volume_idx_wipe_tower_new = m_volumes.load_wipe_tower_preview(
                1000, x, y, w, depth, (float)height, a, !print->is_step_done(psWipeTower),
                brim_width, m_initialized);
#endif // ENABLE_WIPETOWER_OBJECTID_1000_REMOVAL
            if (volume_idx_wipe_tower_old != -1)
                map_glvolume_old_to_new[volume_idx_wipe_tower_old] = volume_idx_wipe_tower_new;
        }
    }

    update_volumes_colors_by_extruder();
	// Update selection indices based on the old/new GLVolumeCollection.
    if (m_selection.get_mode() == Selection::Instance)
        m_selection.instances_changed(instance_ids_selected);
    else
        m_selection.volumes_changed(map_glvolume_old_to_new);

    m_gizmos.update_data();
    m_gizmos.refresh_on_off_state();

    // Update the toolbar
	if (update_object_list)
		post_event(SimpleEvent(EVT_GLCANVAS_OBJECT_SELECT));

    // checks for geometry outside the print volume to render it accordingly
    if (!m_volumes.empty()) {
        ModelInstanceEPrintVolumeState state;
        const bool contained_min_one = m_volumes.check_outside_state(m_bed.build_volume(), &state);
        const bool partlyOut = (state == ModelInstanceEPrintVolumeState::ModelInstancePVS_Partly_Outside);
        const bool fullyOut = (state == ModelInstanceEPrintVolumeState::ModelInstancePVS_Fully_Outside);

        _set_warning_notification(EWarning::ObjectClashed, partlyOut);
        _set_warning_notification(EWarning::ObjectOutside, fullyOut);
        if (printer_technology != ptSLA || !contained_min_one)
            _set_warning_notification(EWarning::SlaSupportsOutside, false);

        post_event(Event<bool>(EVT_GLCANVAS_ENABLE_ACTION_BUTTONS, 
                               contained_min_one && !m_model->objects.empty() && !partlyOut));
    }
    else {
        _set_warning_notification(EWarning::ObjectOutside, false);
        _set_warning_notification(EWarning::ObjectClashed, false);
        _set_warning_notification(EWarning::SlaSupportsOutside, false);
        post_event(Event<bool>(EVT_GLCANVAS_ENABLE_ACTION_BUTTONS, false));
    }

    refresh_camera_scene_box();

    if (m_selection.is_empty()) {
        // If no object is selected, deactivate the active gizmo, if any
        // Otherwise it may be shown after cleaning the scene (if it was active while the objects were deleted)
        m_gizmos.reset_all_states();

        // If no object is selected, reset the objects manipulator on the sidebar
        // to force a reset of its cache
        auto manip = wxGetApp().obj_manipul();
        if (manip != nullptr)
            manip->set_dirty();
    }

    // and force this canvas to be redrawn.
    m_dirty = true;
}

static void reserve_new_volume_finalize_old_volume(GLVolume& vol_new, GLVolume& vol_old, bool gl_initialized, size_t prealloc_size = VERTEX_BUFFER_RESERVE_SIZE)
{
	// Assign the large pre-allocated buffers to the new GLVolume.
	vol_new.indexed_vertex_array = std::move(vol_old.indexed_vertex_array);
	// Copy the content back to the old GLVolume.
	vol_old.indexed_vertex_array = vol_new.indexed_vertex_array;
	// Clear the buffers, but keep them pre-allocated.
	vol_new.indexed_vertex_array.clear();
	// Just make sure that clear did not clear the reserved memory.
	// Reserving number of vertices (3x position + 3x color)
	vol_new.indexed_vertex_array.reserve(prealloc_size / 6);
	// Finalize the old geometry, possibly move data to the graphics card.
	vol_old.finalize_geometry(gl_initialized);
}

void GLCanvas3D::load_gcode_preview(const GCodeProcessorResult& gcode_result, const std::vector<std::string>& str_tool_colors)
{
    m_gcode_viewer.load(gcode_result, *this->fff_print(), m_initialized);

    if (wxGetApp().is_editor()) {
        m_gcode_viewer.update_shells_color_by_extruder(m_config);
        _set_warning_notification_if_needed(EWarning::ToolpathOutside);
    }

    m_gcode_viewer.refresh(gcode_result, str_tool_colors);
    set_as_dirty();
    request_extra_frame();
}

#if ENABLE_PREVIEW_LAYOUT
void GLCanvas3D::refresh_gcode_preview_render_paths(bool keep_sequential_current_first, bool keep_sequential_current_last)
{
    m_gcode_viewer.refresh_render_paths(keep_sequential_current_first, keep_sequential_current_last);
    set_as_dirty();
    request_extra_frame();
}
#else
void GLCanvas3D::refresh_gcode_preview_render_paths()
{
    m_gcode_viewer.refresh_render_paths();
    set_as_dirty();
    request_extra_frame();
}
#endif // ENABLE_PREVIEW_LAYOUT

void GLCanvas3D::load_sla_preview()
{
    const SLAPrint* print = sla_print();
    if (m_canvas != nullptr && print != nullptr) {
        _set_current();
	    // Release OpenGL data before generating new data.
	    reset_volumes();
        _load_sla_shells();
        _update_sla_shells_outside_state();
        _set_warning_notification_if_needed(EWarning::SlaSupportsOutside);
    }
}

void GLCanvas3D::load_preview(const std::vector<std::string>& str_tool_colors, const std::vector<CustomGCode::Item>& color_print_values)
{
    const Print *print = this->fff_print();
    if (print == nullptr)
        return;

    _set_current();

    // Release OpenGL data before generating new data.
    this->reset_volumes();

    const BuildVolume &build_volume = m_bed.build_volume();
    _load_print_toolpaths(build_volume);
    _load_wipe_tower_toolpaths(build_volume, str_tool_colors);
    for (const PrintObject* object : print->objects())
        _load_print_object_toolpaths(*object, build_volume, str_tool_colors, color_print_values);

    _set_warning_notification_if_needed(EWarning::ToolpathOutside);
}

void GLCanvas3D::bind_event_handlers()
{
    if (m_canvas != nullptr) {
        m_canvas->Bind(wxEVT_SIZE, &GLCanvas3D::on_size, this);
        m_canvas->Bind(wxEVT_IDLE, &GLCanvas3D::on_idle, this);
        m_canvas->Bind(wxEVT_CHAR, &GLCanvas3D::on_char, this);
        m_canvas->Bind(wxEVT_KEY_DOWN, &GLCanvas3D::on_key, this);
        m_canvas->Bind(wxEVT_KEY_UP, &GLCanvas3D::on_key, this);
        m_canvas->Bind(wxEVT_MOUSEWHEEL, &GLCanvas3D::on_mouse_wheel, this);
        m_canvas->Bind(wxEVT_TIMER, &GLCanvas3D::on_timer, this);
        m_canvas->Bind(EVT_GLCANVAS_RENDER_TIMER, &GLCanvas3D::on_render_timer, this);
        m_toolbar_highlighter.set_timer_owner(m_canvas, 0);
        m_canvas->Bind(EVT_GLCANVAS_TOOLBAR_HIGHLIGHTER_TIMER, [this](wxTimerEvent&) { m_toolbar_highlighter.blink(); });
        m_gizmo_highlighter.set_timer_owner(m_canvas, 0);
        m_canvas->Bind(EVT_GLCANVAS_GIZMO_HIGHLIGHTER_TIMER, [this](wxTimerEvent&) { m_gizmo_highlighter.blink(); });
        m_canvas->Bind(wxEVT_LEFT_DOWN, &GLCanvas3D::on_mouse, this);
        m_canvas->Bind(wxEVT_LEFT_UP, &GLCanvas3D::on_mouse, this);
        m_canvas->Bind(wxEVT_MIDDLE_DOWN, &GLCanvas3D::on_mouse, this);
        m_canvas->Bind(wxEVT_MIDDLE_UP, &GLCanvas3D::on_mouse, this);
        m_canvas->Bind(wxEVT_RIGHT_DOWN, &GLCanvas3D::on_mouse, this);
        m_canvas->Bind(wxEVT_RIGHT_UP, &GLCanvas3D::on_mouse, this);
        m_canvas->Bind(wxEVT_MOTION, &GLCanvas3D::on_mouse, this);
        m_canvas->Bind(wxEVT_ENTER_WINDOW, &GLCanvas3D::on_mouse, this);
        m_canvas->Bind(wxEVT_LEAVE_WINDOW, &GLCanvas3D::on_mouse, this);
        m_canvas->Bind(wxEVT_LEFT_DCLICK, &GLCanvas3D::on_mouse, this);
        m_canvas->Bind(wxEVT_MIDDLE_DCLICK, &GLCanvas3D::on_mouse, this);
        m_canvas->Bind(wxEVT_RIGHT_DCLICK, &GLCanvas3D::on_mouse, this);
        m_canvas->Bind(wxEVT_PAINT, &GLCanvas3D::on_paint, this);
        m_canvas->Bind(wxEVT_SET_FOCUS, &GLCanvas3D::on_set_focus, this);

        m_event_handlers_bound = true;
    }
}

void GLCanvas3D::unbind_event_handlers()
{
    if (m_canvas != nullptr && m_event_handlers_bound) {
        m_canvas->Unbind(wxEVT_SIZE, &GLCanvas3D::on_size, this);
        m_canvas->Unbind(wxEVT_IDLE, &GLCanvas3D::on_idle, this);
        m_canvas->Unbind(wxEVT_CHAR, &GLCanvas3D::on_char, this);
        m_canvas->Unbind(wxEVT_KEY_DOWN, &GLCanvas3D::on_key, this);
        m_canvas->Unbind(wxEVT_KEY_UP, &GLCanvas3D::on_key, this);
        m_canvas->Unbind(wxEVT_MOUSEWHEEL, &GLCanvas3D::on_mouse_wheel, this);
        m_canvas->Unbind(wxEVT_TIMER, &GLCanvas3D::on_timer, this);
        m_canvas->Unbind(EVT_GLCANVAS_RENDER_TIMER, &GLCanvas3D::on_render_timer, this);
        m_canvas->Unbind(wxEVT_LEFT_DOWN, &GLCanvas3D::on_mouse, this);
		m_canvas->Unbind(wxEVT_LEFT_UP, &GLCanvas3D::on_mouse, this);
        m_canvas->Unbind(wxEVT_MIDDLE_DOWN, &GLCanvas3D::on_mouse, this);
        m_canvas->Unbind(wxEVT_MIDDLE_UP, &GLCanvas3D::on_mouse, this);
        m_canvas->Unbind(wxEVT_RIGHT_DOWN, &GLCanvas3D::on_mouse, this);
        m_canvas->Unbind(wxEVT_RIGHT_UP, &GLCanvas3D::on_mouse, this);
        m_canvas->Unbind(wxEVT_MOTION, &GLCanvas3D::on_mouse, this);
        m_canvas->Unbind(wxEVT_ENTER_WINDOW, &GLCanvas3D::on_mouse, this);
        m_canvas->Unbind(wxEVT_LEAVE_WINDOW, &GLCanvas3D::on_mouse, this);
        m_canvas->Unbind(wxEVT_LEFT_DCLICK, &GLCanvas3D::on_mouse, this);
        m_canvas->Unbind(wxEVT_MIDDLE_DCLICK, &GLCanvas3D::on_mouse, this);
        m_canvas->Unbind(wxEVT_RIGHT_DCLICK, &GLCanvas3D::on_mouse, this);
        m_canvas->Unbind(wxEVT_PAINT, &GLCanvas3D::on_paint, this);
        m_canvas->Unbind(wxEVT_SET_FOCUS, &GLCanvas3D::on_set_focus, this);

        m_event_handlers_bound = false;
    }
}

void GLCanvas3D::on_size(wxSizeEvent& evt)
{
    m_dirty = true;
}
 
void GLCanvas3D::on_idle(wxIdleEvent& evt)
{
    if (!m_initialized)
        return;

    m_dirty |= m_main_toolbar.update_items_state();
    m_dirty |= m_undoredo_toolbar.update_items_state();
    m_dirty |= wxGetApp().plater()->get_view_toolbar().update_items_state();
    m_dirty |= wxGetApp().plater()->get_collapse_toolbar().update_items_state();
    bool mouse3d_controller_applied = wxGetApp().plater()->get_mouse3d_controller().apply(wxGetApp().plater()->get_camera());
    m_dirty |= mouse3d_controller_applied;
    m_dirty |= wxGetApp().plater()->get_notification_manager()->update_notifications(*this);
    auto gizmo = wxGetApp().plater()->canvas3D()->get_gizmos_manager().get_current();
    if (gizmo != nullptr) m_dirty |= gizmo->update_items_state();
    // ImGuiWrapper::m_requires_extra_frame may have been set by a render made outside of the OnIdle mechanism
    bool imgui_requires_extra_frame = wxGetApp().imgui()->requires_extra_frame();
    m_dirty |= imgui_requires_extra_frame;

    if (!m_dirty)
        return;

    // this needs to be done here.
    // during the render launched by the refresh the value may be set again 
    wxGetApp().imgui()->reset_requires_extra_frame();

    _refresh_if_shown_on_screen();

    if (m_extra_frame_requested || mouse3d_controller_applied || imgui_requires_extra_frame || wxGetApp().imgui()->requires_extra_frame()) {
        m_extra_frame_requested = false;
        evt.RequestMore();
    }
    else
        m_dirty = false;
}

void GLCanvas3D::on_char(wxKeyEvent& evt)
{
    if (!m_initialized)
        return;

    // see include/wx/defs.h enum wxKeyCode
    int keyCode = evt.GetKeyCode();
    int ctrlMask = wxMOD_CONTROL;
    int shiftMask = wxMOD_SHIFT;

    auto imgui = wxGetApp().imgui();
    if (imgui->update_key_data(evt)) {
        render();
        return;
    }

    if (keyCode == WXK_ESCAPE && (_deactivate_undo_redo_toolbar_items() || _deactivate_search_toolbar_item() || _deactivate_arrange_menu()))
        return;

    if (m_gizmos.on_char(evt))
        return;

    if ((evt.GetModifiers() & ctrlMask) != 0) {
        // CTRL is pressed
        switch (keyCode) {
#ifdef __APPLE__
        case 'a':
        case 'A':
#else /* __APPLE__ */
        case WXK_CONTROL_A:
#endif /* __APPLE__ */
            post_event(SimpleEvent(EVT_GLCANVAS_SELECT_ALL));
        break;
#ifdef __APPLE__
        case 'c':
        case 'C':
#else /* __APPLE__ */
        case WXK_CONTROL_C:
#endif /* __APPLE__ */
            post_event(SimpleEvent(EVT_GLTOOLBAR_COPY));
        break;
#ifdef __APPLE__
        case 'm':
        case 'M':
#else /* __APPLE__ */
        case WXK_CONTROL_M:
#endif /* __APPLE__ */
        {
#ifdef _WIN32
            if (wxGetApp().app_config->get("use_legacy_3DConnexion") == "1") {
#endif //_WIN32
#ifdef __APPLE__
            // On OSX use Cmd+Shift+M to "Show/Hide 3Dconnexion devices settings dialog"
            if ((evt.GetModifiers() & shiftMask) != 0) {
#endif // __APPLE__
                Mouse3DController& controller = wxGetApp().plater()->get_mouse3d_controller();
                controller.show_settings_dialog(!controller.is_settings_dialog_shown());
                m_dirty = true;
#ifdef __APPLE__
            } 
            else 
            // and Cmd+M to minimize application
                wxGetApp().mainframe->Iconize();
#endif // __APPLE__
#ifdef _WIN32
            }
#endif //_WIN32
            break;
        }
#ifdef __APPLE__
        case 'v':
        case 'V':
#else /* __APPLE__ */
        case WXK_CONTROL_V:
#endif /* __APPLE__ */
            post_event(SimpleEvent(EVT_GLTOOLBAR_PASTE));
        break;


#ifdef __APPLE__
        case 'f':
        case 'F':
#else /* __APPLE__ */
        case WXK_CONTROL_F:
#endif /* __APPLE__ */
            _activate_search_toolbar_item();
            break;


#ifdef __APPLE__
        case 'y':
        case 'Y':
#else /* __APPLE__ */
        case WXK_CONTROL_Y:
#endif /* __APPLE__ */
            post_event(SimpleEvent(EVT_GLCANVAS_REDO));
        break;
#ifdef __APPLE__
        case 'z':
        case 'Z':
#else /* __APPLE__ */
        case WXK_CONTROL_Z:
#endif /* __APPLE__ */
            post_event(SimpleEvent(EVT_GLCANVAS_UNDO));
        break;

        case WXK_BACK:
        case WXK_DELETE:
             post_event(SimpleEvent(EVT_GLTOOLBAR_DELETE_ALL)); break;
        default:            evt.Skip();
        }
    } else {
        switch (keyCode)
        {
        case WXK_BACK:
        case WXK_DELETE: { post_event(SimpleEvent(EVT_GLTOOLBAR_DELETE)); break; }
        case WXK_ESCAPE: { deselect_all(); break; }
        case WXK_F5: {
            if ((wxGetApp().is_editor() && !wxGetApp().plater()->model().objects.empty()) ||
                (wxGetApp().is_gcode_viewer() && !wxGetApp().plater()->get_last_loaded_gcode().empty()))
                post_event(SimpleEvent(EVT_GLCANVAS_RELOAD_FROM_DISK));
            break;
        }
        case '0': { select_view("iso"); break; }
        case '1': { select_view("top"); break; }
        case '2': { select_view("bottom"); break; }
        case '3': { select_view("front"); break; }
        case '4': { select_view("rear"); break; }
        case '5': { select_view("left"); break; }
        case '6': { select_view("right"); break; }
        case '+': {
            if (dynamic_cast<Preview*>(m_canvas->GetParent()) != nullptr)
                post_event(wxKeyEvent(EVT_GLCANVAS_EDIT_COLOR_CHANGE, evt));
            else
                post_event(Event<int>(EVT_GLCANVAS_INCREASE_INSTANCES, +1));
            break;
        }
        case '-': {
            if (dynamic_cast<Preview*>(m_canvas->GetParent()) != nullptr)
                post_event(wxKeyEvent(EVT_GLCANVAS_EDIT_COLOR_CHANGE, evt)); 
            else
                post_event(Event<int>(EVT_GLCANVAS_INCREASE_INSTANCES, -1)); 
            break;
        }
        case '?': { post_event(SimpleEvent(EVT_GLCANVAS_QUESTION_MARK)); break; }
        case 'A':
        case 'a': { post_event(SimpleEvent(EVT_GLCANVAS_ARRANGE)); break; }
        case 'B':
        case 'b': { zoom_to_bed(); break; }
        case 'C':
        case 'c': { m_gcode_viewer.toggle_gcode_window_visibility(); m_dirty = true; request_extra_frame(); break; }
        case 'E':
        case 'e': { m_labels.show(!m_labels.is_shown()); m_dirty = true; break; }
        case 'G':
        case 'g': {
            if ((evt.GetModifiers() & shiftMask) != 0) {
                if (dynamic_cast<Preview*>(m_canvas->GetParent()) != nullptr)
                    post_event(wxKeyEvent(EVT_GLCANVAS_JUMP_TO, evt));
            }
            break;
        }
        case 'I':
        case 'i': { _update_camera_zoom(1.0); break; }
        case 'K':
        case 'k': { wxGetApp().plater()->get_camera().select_next_type(); m_dirty = true; break; }
        case 'L': 
        case 'l': { 
            if (!m_main_toolbar.is_enabled()) { 
#if ENABLE_PREVIEW_LAYOUT
                show_legend(!is_legend_shown());
#else
                m_gcode_viewer.enable_legend(!m_gcode_viewer.is_legend_enabled());
                m_dirty = true;
                wxGetApp().plater()->update_preview_bottom_toolbar();
#endif // ENABLE_PREVIEW_LAYOUT
            }
            break;
        }
        case 'O':
        case 'o': { _update_camera_zoom(-1.0); break; }
#if ENABLE_RENDER_PICKING_PASS
        case 'T':
        case 't': {
            m_show_picking_texture = !m_show_picking_texture;
            m_dirty = true;
            break;
        }
#endif // ENABLE_RENDER_PICKING_PASS
        case 'Z':
        case 'z': {
            if (!m_selection.is_empty())
                zoom_to_selection();
            else {
                if (!m_volumes.empty())
                    zoom_to_volumes();
                else
                    _zoom_to_box(m_gcode_viewer.get_paths_bounding_box());
            }
            break;
        }
        default:  { evt.Skip(); break; }
        }
    }
}

class TranslationProcessor
{
    using UpAction = std::function<void(void)>;
    using DownAction = std::function<void(const Vec3d&, bool, bool)>;

    UpAction m_up_action{ nullptr };
    DownAction m_down_action{ nullptr };

    bool m_running{ false };
    Vec3d m_direction{ Vec3d::UnitX() };

public:
    TranslationProcessor(UpAction up_action, DownAction down_action)
        : m_up_action(up_action), m_down_action(down_action)
    {
    }

    void process(wxKeyEvent& evt)
    {
        const int keyCode = evt.GetKeyCode();
        wxEventType type = evt.GetEventType();
        if (type == wxEVT_KEY_UP) {
            switch (keyCode)
            {
            case WXK_NUMPAD_LEFT:  case WXK_LEFT:
            case WXK_NUMPAD_RIGHT: case WXK_RIGHT:
            case WXK_NUMPAD_UP:    case WXK_UP:
            case WXK_NUMPAD_DOWN:  case WXK_DOWN:
            {
                m_running = false;
                m_up_action();
                break;
            }
            default: { break; }
            }
        }
        else if (type == wxEVT_KEY_DOWN) {
            bool apply = false;

            switch (keyCode)
            {
            case WXK_SHIFT:
            {
                if (m_running) 
                    apply = true;

                break;
            }
            case WXK_NUMPAD_LEFT:
            case WXK_LEFT:
            {
                m_direction = -Vec3d::UnitX();
                apply = true;
                break;
            }
            case WXK_NUMPAD_RIGHT:
            case WXK_RIGHT:
            {
                m_direction = Vec3d::UnitX();
                apply = true;
                break;
            }
            case WXK_NUMPAD_UP:
            case WXK_UP:
            {
                m_direction = Vec3d::UnitY();
                apply = true;
                break;
            }
            case WXK_NUMPAD_DOWN:
            case WXK_DOWN:
            {
                m_direction = -Vec3d::UnitY();
                apply = true;
                break;
            }
            default: { break; }
            }

            if (apply) {
                m_running = true;
                m_down_action(m_direction, evt.ShiftDown(), evt.CmdDown());
            }
        }
    }
};

void GLCanvas3D::on_key(wxKeyEvent& evt)
{
    static TranslationProcessor translationProcessor(
        [this]() {
            do_move(L("Gizmo-Move"));
            m_gizmos.update_data();

            wxGetApp().obj_manipul()->set_dirty();
            // Let the plater know that the dragging finished, so a delayed refresh
            // of the scene with the background processing data should be performed.
            post_event(SimpleEvent(EVT_GLCANVAS_MOUSE_DRAGGING_FINISHED));
            // updates camera target constraints
            refresh_camera_scene_box();
            m_dirty = true;
        },
        [this](const Vec3d& direction, bool slow, bool camera_space) {
            m_selection.start_dragging();
            double multiplier = slow ? 1.0 : 10.0;

            Vec3d displacement;
            if (camera_space) {
                Eigen::Matrix<double, 3, 3, Eigen::DontAlign> inv_view_3x3 = wxGetApp().plater()->get_camera().get_view_matrix().inverse().matrix().block(0, 0, 3, 3);
                displacement = multiplier * (inv_view_3x3 * direction);
                displacement.z() = 0.0;
            }
            else
                displacement = multiplier * direction;

            m_selection.translate(displacement);
            m_selection.stop_dragging();
            m_dirty = true;
        }
    );

    const int keyCode = evt.GetKeyCode();

    auto imgui = wxGetApp().imgui();
    if (imgui->update_key_data(evt)) {
        render();
    }
    else
    {
        if (!m_gizmos.on_key(evt)) {
            if (evt.GetEventType() == wxEVT_KEY_UP) {
                if (evt.ShiftDown() && evt.ControlDown() && keyCode == WXK_SPACE) {
                    wxGetApp().plater()->toggle_render_statistic_dialog();
                    m_dirty = true;
                }
                if (m_tab_down && keyCode == WXK_TAB && !evt.HasAnyModifiers()) {
                    // Enable switching between 3D and Preview with Tab
                    // m_canvas->HandleAsNavigationKey(evt);   // XXX: Doesn't work in some cases / on Linux
                    post_event(SimpleEvent(EVT_GLCANVAS_TAB));
                }
                else if (keyCode == WXK_TAB && evt.ShiftDown() && ! wxGetApp().is_gcode_viewer()) {
                    // Collapse side-panel with Shift+Tab
                    post_event(SimpleEvent(EVT_GLCANVAS_COLLAPSE_SIDEBAR));
                }
                else if (keyCode == WXK_SHIFT) {
                    translationProcessor.process(evt);

                    if (m_picking_enabled && m_rectangle_selection.is_dragging()) {
                        _update_selection_from_hover();
                        m_rectangle_selection.stop_dragging();
                        m_mouse.ignore_left_up = true;
                        m_dirty = true;
                    }
//                    set_cursor(Standard);
                }
                else if (keyCode == WXK_ALT) {
                    if (m_picking_enabled && m_rectangle_selection.is_dragging()) {
                        _update_selection_from_hover();
                        m_rectangle_selection.stop_dragging();
                        m_mouse.ignore_left_up = true;
                        m_dirty = true;
                    }
//                    set_cursor(Standard);
                }
                else if (keyCode == WXK_CONTROL)
                    m_dirty = true;
                else if (m_gizmos.is_enabled() && !m_selection.is_empty()) {
                    translationProcessor.process(evt);

                    switch (keyCode)
                    {
                    case WXK_NUMPAD_PAGEUP:   case WXK_PAGEUP:
                    case WXK_NUMPAD_PAGEDOWN: case WXK_PAGEDOWN:
                    {
                        do_rotate(L("Gizmo-Rotate"));
                        m_gizmos.update_data();

                        wxGetApp().obj_manipul()->set_dirty();
                        // Let the plater know that the dragging finished, so a delayed refresh
                        // of the scene with the background processing data should be performed.
                        post_event(SimpleEvent(EVT_GLCANVAS_MOUSE_DRAGGING_FINISHED));
                        // updates camera target constraints
                        refresh_camera_scene_box();
                        m_dirty = true;

                        break;
                    }
                    default: { break; }
                    }
                }
            }
            else if (evt.GetEventType() == wxEVT_KEY_DOWN) {
                m_tab_down = keyCode == WXK_TAB && !evt.HasAnyModifiers();
                if (keyCode == WXK_SHIFT) {
                    translationProcessor.process(evt);

                    if (m_picking_enabled && (m_gizmos.get_current_type() != GLGizmosManager::SlaSupports))
                    {
                        m_mouse.ignore_left_up = false;
//                        set_cursor(Cross);
                    }
                }
                else if (keyCode == WXK_ALT) {
                    if (m_picking_enabled && (m_gizmos.get_current_type() != GLGizmosManager::SlaSupports))
                    {
                        m_mouse.ignore_left_up = false;
//                        set_cursor(Cross);
                    }
                }
                else if (keyCode == WXK_CONTROL)
                    m_dirty = true;
                else if (m_gizmos.is_enabled() && !m_selection.is_empty()) {
                    auto do_rotate = [this](double angle_z_rad) {
                        m_selection.start_dragging();
                        m_selection.rotate(Vec3d(0.0, 0.0, angle_z_rad), TransformationType(TransformationType::World_Relative_Joint));
                        m_selection.stop_dragging();
                        m_dirty = true;
//                        wxGetApp().obj_manipul()->set_dirty();
                    };

                    translationProcessor.process(evt);

                    switch (keyCode)
                    {
                    case WXK_NUMPAD_PAGEUP:   case WXK_PAGEUP:   { do_rotate(0.25 * M_PI); break; }
                    case WXK_NUMPAD_PAGEDOWN: case WXK_PAGEDOWN: { do_rotate(-0.25 * M_PI); break; }
                    default: { break; }
                    }
                }
                else if (!m_gizmos.is_enabled()) {
                    // DoubleSlider navigation in Preview
                    if (keyCode == WXK_LEFT ||
                        keyCode == WXK_RIGHT ||
                        keyCode == WXK_UP ||
                        keyCode == WXK_DOWN) {
                        if (dynamic_cast<Preview*>(m_canvas->GetParent()) != nullptr)
                            post_event(wxKeyEvent(EVT_GLCANVAS_MOVE_SLIDERS, evt));
                    }
                }
            }
        }
    }

    if (keyCode != WXK_TAB
        && keyCode != WXK_LEFT
        && keyCode != WXK_UP
        && keyCode != WXK_RIGHT
        && keyCode != WXK_DOWN) {
        evt.Skip();   // Needed to have EVT_CHAR generated as well
    }
}

void GLCanvas3D::on_mouse_wheel(wxMouseEvent& evt)
{
#ifdef WIN32
    // Try to filter out spurious mouse wheel events comming from 3D mouse.
    if (wxGetApp().plater()->get_mouse3d_controller().process_mouse_wheel())
        return;
#endif

    if (!m_initialized)
        return;

    // Ignore the wheel events if the middle button is pressed.
    if (evt.MiddleIsDown())
        return;

#if ENABLE_RETINA_GL
    const float scale = m_retina_helper->get_scale_factor();
    evt.SetX(evt.GetX() * scale);
    evt.SetY(evt.GetY() * scale);
#endif

    if (wxGetApp().imgui()->update_mouse_data(evt)) {
        m_dirty = true;
        return;
    }

#ifdef __WXMSW__
	// For some reason the Idle event is not being generated after the mouse scroll event in case of scrolling with the two fingers on the touch pad,
	// if the event is not allowed to be passed further.
	// https://github.com/prusa3d/PrusaSlicer/issues/2750
    // evt.Skip() used to trigger the needed screen refresh, but it does no more. wxWakeUpIdle() seem to work now.
    wxWakeUpIdle();
#endif /* __WXMSW__ */

    // Performs layers editing updates, if enabled
    if (is_layers_editing_enabled()) {
        int object_idx_selected = m_selection.get_object_idx();
        if (object_idx_selected != -1) {
            // A volume is selected. Test, whether hovering over a layer thickness bar.
            if (m_layers_editing.bar_rect_contains(*this, (float)evt.GetX(), (float)evt.GetY())) {
                // Adjust the width of the selection.
                m_layers_editing.band_width = std::max(std::min(m_layers_editing.band_width * (1.0f + 0.1f * (float)evt.GetWheelRotation() / (float)evt.GetWheelDelta()), 10.0f), 1.5f);
                if (m_canvas != nullptr)
                    m_canvas->Refresh();

                return;
            }
        }
    }

    // If the Search window or Undo/Redo list is opened, 
    // update them according to the event
    if (m_main_toolbar.is_item_pressed("search")    || 
        m_undoredo_toolbar.is_item_pressed("undo")  || 
        m_undoredo_toolbar.is_item_pressed("redo")) {
        m_mouse_wheel = int((double)evt.GetWheelRotation() / (double)evt.GetWheelDelta());
        return;
    }

    // Inform gizmos about the event so they have the opportunity to react.
    if (m_gizmos.on_mouse_wheel(evt))
        return;

    // Calculate the zoom delta and apply it to the current zoom factor
    double direction_factor = (wxGetApp().app_config->get("reverse_mouse_wheel_zoom") == "1") ? -1.0 : 1.0;
    _update_camera_zoom(direction_factor * (double)evt.GetWheelRotation() / (double)evt.GetWheelDelta());
}

void GLCanvas3D::on_timer(wxTimerEvent& evt)
{
    if (m_layers_editing.state == LayersEditing::Editing)
        _perform_layer_editing_action();
}

void GLCanvas3D::on_render_timer(wxTimerEvent& evt)
{
    // no need to wake up idle
    // right after this event, idle event is fired
    // m_dirty = true; 
    // wxWakeUpIdle(); 
}


void GLCanvas3D::schedule_extra_frame(int miliseconds)
{
    // Schedule idle event right now
    if (miliseconds == 0)
    {
        // We want to wakeup idle evnt but most likely this is call inside render cycle so we need to wait
        if (m_in_render)
            miliseconds = 33;
        else {
            m_dirty = true;
            wxWakeUpIdle();
            return;
        }
    } 
    int remaining_time = m_render_timer.GetInterval();
    // Timer is not running
    if (!m_render_timer.IsRunning()) {
        m_render_timer.StartOnce(miliseconds);
    // Timer is running - restart only if new period is shorter than remaning period
    } else {
        if (miliseconds + 20 < remaining_time) {
            m_render_timer.Stop(); 
            m_render_timer.StartOnce(miliseconds);
        }
    }
}

#ifndef NDEBUG
// #define SLIC3R_DEBUG_MOUSE_EVENTS
#endif

#ifdef SLIC3R_DEBUG_MOUSE_EVENTS
std::string format_mouse_event_debug_message(const wxMouseEvent &evt)
{
	static int idx = 0;
	char buf[2048];
	std::string out;
	sprintf(buf, "Mouse Event %d - ", idx ++);
	out = buf;

	if (evt.Entering())
		out += "Entering ";
	if (evt.Leaving())
		out += "Leaving ";
	if (evt.Dragging())
		out += "Dragging ";
	if (evt.Moving())
		out += "Moving ";
	if (evt.Magnify())
		out += "Magnify ";
	if (evt.LeftDown())
		out += "LeftDown ";
	if (evt.LeftUp())
		out += "LeftUp ";
	if (evt.LeftDClick())
		out += "LeftDClick ";
	if (evt.MiddleDown())
		out += "MiddleDown ";
	if (evt.MiddleUp())
		out += "MiddleUp ";
	if (evt.MiddleDClick())
		out += "MiddleDClick ";
	if (evt.RightDown())
		out += "RightDown ";
	if (evt.RightUp())
		out += "RightUp ";
	if (evt.RightDClick())
		out += "RightDClick ";

	sprintf(buf, "(%d, %d)", evt.GetX(), evt.GetY());
	out += buf;
	return out;
}
#endif /* SLIC3R_DEBUG_MOUSE_EVENTS */

void GLCanvas3D::on_mouse(wxMouseEvent& evt)
{
    if (!m_initialized || !_set_current())
        return;

#if ENABLE_RETINA_GL
    const float scale = m_retina_helper->get_scale_factor();
    evt.SetX(evt.GetX() * scale);
    evt.SetY(evt.GetY() * scale);
#endif

    Point pos(evt.GetX(), evt.GetY());

    ImGuiWrapper* imgui = wxGetApp().imgui();
    if (m_tooltip.is_in_imgui() && evt.LeftUp())
        // ignore left up events coming from imgui windows and not processed by them
        m_mouse.ignore_left_up = true;
    m_tooltip.set_in_imgui(false);
    if (imgui->update_mouse_data(evt)) {
        m_mouse.position = evt.Leaving() ? Vec2d(-1.0, -1.0) : pos.cast<double>();
        m_tooltip.set_in_imgui(true);
        render();
#ifdef SLIC3R_DEBUG_MOUSE_EVENTS
        printf((format_mouse_event_debug_message(evt) + " - Consumed by ImGUI\n").c_str());
#endif /* SLIC3R_DEBUG_MOUSE_EVENTS */
        m_dirty = true;
        // do not return if dragging or tooltip not empty to allow for tooltip update
        // also, do not return if the mouse is moving and also is inside MM gizmo to allow update seed fill selection
        if (!m_mouse.dragging && m_tooltip.is_empty() && (m_gizmos.get_current_type() != GLGizmosManager::MmuSegmentation || !evt.Moving()))
            return;
    }

#ifdef __WXMSW__
	bool on_enter_workaround = false;
    if (! evt.Entering() && ! evt.Leaving() && m_mouse.position.x() == -1.0) {
        // Workaround for SPE-832: There seems to be a mouse event sent to the window before evt.Entering()
        m_mouse.position = pos.cast<double>();
        render();
#ifdef SLIC3R_DEBUG_MOUSE_EVENTS
		printf((format_mouse_event_debug_message(evt) + " - OnEnter workaround\n").c_str());
#endif /* SLIC3R_DEBUG_MOUSE_EVENTS */
		on_enter_workaround = true;
    } else 
#endif /* __WXMSW__ */
    {
#ifdef SLIC3R_DEBUG_MOUSE_EVENTS
		printf((format_mouse_event_debug_message(evt) + " - other\n").c_str());
#endif /* SLIC3R_DEBUG_MOUSE_EVENTS */
	}

    if (m_main_toolbar.on_mouse(evt, *this)) {
        if (evt.LeftUp() || evt.MiddleUp() || evt.RightUp())
            mouse_up_cleanup();
        m_mouse.set_start_position_3D_as_invalid();
#if ENABLE_OBJECT_MANIPULATOR_FOCUS
            handle_sidebar_focus_event("", false);
#endif // ENABLE_OBJECT_MANIPULATOR_FOCUS
        return;
    }

    if (m_undoredo_toolbar.on_mouse(evt, *this)) {
        if (evt.LeftUp() || evt.MiddleUp() || evt.RightUp())
            mouse_up_cleanup();
        m_mouse.set_start_position_3D_as_invalid();
#if ENABLE_OBJECT_MANIPULATOR_FOCUS
        handle_sidebar_focus_event("", false);
#endif // ENABLE_OBJECT_MANIPULATOR_FOCUS
        return;
    }

    if (wxGetApp().plater()->get_collapse_toolbar().on_mouse(evt, *this)) {
        if (evt.LeftUp() || evt.MiddleUp() || evt.RightUp())
            mouse_up_cleanup();
        m_mouse.set_start_position_3D_as_invalid();
#if ENABLE_OBJECT_MANIPULATOR_FOCUS
        handle_sidebar_focus_event("", false);
#endif // ENABLE_OBJECT_MANIPULATOR_FOCUS
        return;
    }

    if (wxGetApp().plater()->get_view_toolbar().on_mouse(evt, *this)) {
        if (evt.LeftUp() || evt.MiddleUp() || evt.RightUp())
            mouse_up_cleanup();
        m_mouse.set_start_position_3D_as_invalid();
#if ENABLE_OBJECT_MANIPULATOR_FOCUS
        handle_sidebar_focus_event("", false);
#endif // ENABLE_OBJECT_MANIPULATOR_FOCUS
        return;
    }

    for (GLVolume* volume : m_volumes.volumes) {
        volume->force_sinking_contours = false;
    }

    auto show_sinking_contours = [this]() {
        const Selection::IndicesList& idxs = m_selection.get_volume_idxs();
        for (unsigned int idx : idxs) {
            m_volumes.volumes[idx]->force_sinking_contours = true;
        }
        m_dirty = true;
    };

    if (m_gizmos.on_mouse(evt)) {
        if (wxWindow::FindFocus() != m_canvas)
            // Grab keyboard focus for input in gizmo dialogs.
            m_canvas->SetFocus();

        if (evt.LeftUp() || evt.MiddleUp() || evt.RightUp())
            mouse_up_cleanup();

        m_mouse.set_start_position_3D_as_invalid();
        m_mouse.position = pos.cast<double>();

        // It should be detection of volume change
        // Not only detection of some modifiers !!!
        if (evt.Dragging()) {
            GLGizmosManager::EType c = m_gizmos.get_current_type();
            if (current_printer_technology() == ptFFF &&
                fff_print()->config().complete_objects){
                if (c == GLGizmosManager::EType::Move ||
                    c == GLGizmosManager::EType::Scale ||
                    c == GLGizmosManager::EType::Rotate )
                    update_sequential_clearance();
            } else {
                if (c == GLGizmosManager::EType::Move ||
                    c == GLGizmosManager::EType::Scale ||
                    c == GLGizmosManager::EType::Rotate)
                    show_sinking_contours();
            }
        }
<<<<<<< HEAD
=======

#if ENABLE_OBJECT_MANIPULATOR_FOCUS
        handle_sidebar_focus_event("", false);
#endif // ENABLE_OBJECT_MANIPULATOR_FOCUS
>>>>>>> 81edc7d7
        return;
    }

    bool any_gizmo_active = m_gizmos.get_current() != nullptr;

    int selected_object_idx = m_selection.get_object_idx();
    int layer_editing_object_idx = is_layers_editing_enabled() ? selected_object_idx : -1;
    m_layers_editing.select_object(*m_model, layer_editing_object_idx);

    if (m_mouse.drag.move_requires_threshold && m_mouse.is_move_start_threshold_position_2D_defined() && m_mouse.is_move_threshold_met(pos)) {
        m_mouse.drag.move_requires_threshold = false;
        m_mouse.set_move_start_threshold_position_2D_as_invalid();
    }

#if ENABLE_OBJECT_MANIPULATOR_FOCUS
    if (evt.ButtonDown()) {
        std::string curr_sidebar_field = m_sidebar_field;
        handle_sidebar_focus_event("", false);
        if (boost::algorithm::istarts_with(curr_sidebar_field, "layer"))
            // restore visibility of layers hints after left clicking on the 3D scene
            m_sidebar_field = curr_sidebar_field;
        if (wxWindow::FindFocus() != m_canvas)
            // Grab keyboard focus on any mouse click event.
            m_canvas->SetFocus();
    }
#else
    if (evt.ButtonDown() && wxWindow::FindFocus() != m_canvas)
        // Grab keyboard focus on any mouse click event.
        m_canvas->SetFocus();
#endif // ENABLE_OBJECT_MANIPULATOR_FOCUS

    if (evt.Entering()) {
//#if defined(__WXMSW__) || defined(__linux__)
//        // On Windows and Linux needs focus in order to catch key events
#if !ENABLE_OBJECT_MANIPULATOR_FOCUS
        // Set focus in order to remove it from sidebar fields
#endif // !ENABLE_OBJECT_MANIPULATOR_FOCUS
        if (m_canvas != nullptr) {
#if !ENABLE_OBJECT_MANIPULATOR_FOCUS
            // Only set focus, if the top level window of this canvas is active.
            auto p = dynamic_cast<wxWindow*>(evt.GetEventObject());
            while (p->GetParent())
                p = p->GetParent();
            auto *top_level_wnd = dynamic_cast<wxTopLevelWindow*>(p);
            if (top_level_wnd && top_level_wnd->IsActive())
                m_canvas->SetFocus();
#endif // !ENABLE_OBJECT_MANIPULATOR_FOCUS
            m_mouse.position = pos.cast<double>();
            m_tooltip_enabled = false;
            // 1) forces a frame render to ensure that m_hover_volume_idxs is updated even when the user right clicks while
            // the context menu is shown, ensuring it to disappear if the mouse is outside any volume and to
            // change the volume hover state if any is under the mouse 
            // 2) when switching between 3d view and preview the size of the canvas changes if the side panels are visible,
            // so forces a resize to avoid multiple renders with different sizes (seen as flickering)
            _refresh_if_shown_on_screen();
            m_tooltip_enabled = true;
        }
        m_mouse.set_start_position_2D_as_invalid();
//#endif
    }
    else if (evt.Leaving()) {
        _deactivate_undo_redo_toolbar_items();

        // to remove hover on objects when the mouse goes out of this canvas
        m_mouse.position = Vec2d(-1.0, -1.0);
        m_dirty = true;
    }
    else if (evt.LeftDown() || evt.RightDown() || evt.MiddleDown()) {
        if (_deactivate_undo_redo_toolbar_items() || _deactivate_search_toolbar_item() || _deactivate_arrange_menu())
            return;

        // If user pressed left or right button we first check whether this happened
        // on a volume or not.
        m_layers_editing.state = LayersEditing::Unknown;
        if (layer_editing_object_idx != -1 && m_layers_editing.bar_rect_contains(*this, pos(0), pos(1))) {
            // A volume is selected and the mouse is inside the layer thickness bar.
            // Start editing the layer height.
            m_layers_editing.state = LayersEditing::Editing;
            _perform_layer_editing_action(&evt);
        }
        else if (evt.LeftDown() && (evt.ShiftDown() || evt.AltDown()) && m_picking_enabled) {
            if (m_gizmos.get_current_type() != GLGizmosManager::SlaSupports
             && m_gizmos.get_current_type() != GLGizmosManager::FdmSupports
             && m_gizmos.get_current_type() != GLGizmosManager::Seam
             && m_gizmos.get_current_type() != GLGizmosManager::MmuSegmentation) {
                m_rectangle_selection.start_dragging(m_mouse.position, evt.ShiftDown() ? GLSelectionRectangle::Select : GLSelectionRectangle::Deselect);
                m_dirty = true;
            }
        }
        else {
            // Select volume in this 3D canvas.
            // Don't deselect a volume if layer editing is enabled or any gizmo is active. We want the object to stay selected
            // during the scene manipulation.

            if (m_picking_enabled && (!any_gizmo_active || !evt.CmdDown()) && (!m_hover_volume_idxs.empty() || !is_layers_editing_enabled())) {
                if (evt.LeftDown() && !m_hover_volume_idxs.empty()) {
                    int volume_idx = get_first_hover_volume_idx();
                    bool already_selected = m_selection.contains_volume(volume_idx);
                    bool ctrl_down = evt.CmdDown();

                    Selection::IndicesList curr_idxs = m_selection.get_volume_idxs();

                    if (already_selected && ctrl_down)
                        m_selection.remove(volume_idx);
                    else {
                        m_selection.add(volume_idx, !ctrl_down, true);
                        m_mouse.drag.move_requires_threshold = !already_selected;
                        if (already_selected)
                            m_mouse.set_move_start_threshold_position_2D_as_invalid();
                        else
                            m_mouse.drag.move_start_threshold_position_2D = pos;
                    }

                    // propagate event through callback
                    if (curr_idxs != m_selection.get_volume_idxs()) {
                        if (m_selection.is_empty())
                            m_gizmos.reset_all_states();
                        else
                            m_gizmos.refresh_on_off_state();

                        m_gizmos.update_data();
                        post_event(SimpleEvent(EVT_GLCANVAS_OBJECT_SELECT));
                        m_dirty = true;
                    }
                }
            }

            if (!m_hover_volume_idxs.empty()) {
                if (evt.LeftDown() && m_moving_enabled && m_mouse.drag.move_volume_idx == -1) {
                    // Only accept the initial position, if it is inside the volume bounding box.
                    int volume_idx = get_first_hover_volume_idx();
                    BoundingBoxf3 volume_bbox = m_volumes.volumes[volume_idx]->transformed_bounding_box();
                    volume_bbox.offset(1.0);
                    if ((!any_gizmo_active || !evt.CmdDown()) && volume_bbox.contains(m_mouse.scene_position)) {
                        m_volumes.volumes[volume_idx]->hover = GLVolume::HS_None;
                        // The dragging operation is initiated.
                        m_mouse.drag.move_volume_idx = volume_idx;
                        m_selection.start_dragging();
                        m_mouse.drag.start_position_3D = m_mouse.scene_position;
                        m_sequential_print_clearance_first_displacement = true;
                        m_moving = true;
                    }
                }
            }
        }
    }
    else if (evt.Dragging() && evt.LeftIsDown() && m_layers_editing.state == LayersEditing::Unknown && m_mouse.drag.move_volume_idx != -1) {
        if (!m_mouse.drag.move_requires_threshold) {
            m_mouse.dragging = true;
            Vec3d cur_pos = m_mouse.drag.start_position_3D;
            // we do not want to translate objects if the user just clicked on an object while pressing shift to remove it from the selection and then drag
            if (m_selection.contains_volume(get_first_hover_volume_idx())) {
                const Camera& camera = wxGetApp().plater()->get_camera();
                if (std::abs(camera.get_dir_forward()(2)) < EPSILON) {
                    // side view -> move selected volumes orthogonally to camera view direction
                    Linef3 ray = mouse_ray(pos);
                    Vec3d dir = ray.unit_vector();
                    // finds the intersection of the mouse ray with the plane parallel to the camera viewport and passing throught the starting position
                    // use ray-plane intersection see i.e. https://en.wikipedia.org/wiki/Line%E2%80%93plane_intersection algebric form
                    // in our case plane normal and ray direction are the same (orthogonal view)
                    // when moving to perspective camera the negative z unit axis of the camera needs to be transformed in world space and used as plane normal
                    Vec3d inters = ray.a + (m_mouse.drag.start_position_3D - ray.a).dot(dir) / dir.squaredNorm() * dir;
                    // vector from the starting position to the found intersection
                    Vec3d inters_vec = inters - m_mouse.drag.start_position_3D;

                    Vec3d camera_right = camera.get_dir_right();
                    Vec3d camera_up = camera.get_dir_up();

                    // finds projection of the vector along the camera axes
                    double projection_x = inters_vec.dot(camera_right);
                    double projection_z = inters_vec.dot(camera_up);

                    // apply offset
                    cur_pos = m_mouse.drag.start_position_3D + projection_x * camera_right + projection_z * camera_up;
                }
                else {
                    // Generic view
                    // Get new position at the same Z of the initial click point.
                    float z0 = 0.0f;
                    float z1 = 1.0f;
                    cur_pos = Linef3(_mouse_to_3d(pos, &z0), _mouse_to_3d(pos, &z1)).intersect_plane(m_mouse.drag.start_position_3D(2));
                }
            }

            m_selection.translate(cur_pos - m_mouse.drag.start_position_3D);
            if (current_printer_technology() == ptFFF && fff_print()->config().complete_objects)
                update_sequential_clearance();
            wxGetApp().obj_manipul()->set_dirty();
            m_dirty = true;
        }
    }
    else if (evt.Dragging() && evt.LeftIsDown() && m_picking_enabled && m_rectangle_selection.is_dragging()) {
        m_rectangle_selection.dragging(pos.cast<double>());
        m_dirty = true;
    }
    else if (evt.Dragging()) {
        m_mouse.dragging = true;

        if (m_layers_editing.state != LayersEditing::Unknown && layer_editing_object_idx != -1) {
            if (m_layers_editing.state == LayersEditing::Editing) {
                _perform_layer_editing_action(&evt);
                m_mouse.position = pos.cast<double>();
            }
        }
        // do not process the dragging if the left mouse was set down in another canvas
        else if (evt.LeftIsDown()) {
            // if dragging over blank area with left button, rotate
            if ((any_gizmo_active || m_hover_volume_idxs.empty()) && m_mouse.is_start_position_3D_defined()) {
                const Vec3d rot = (Vec3d(pos.x(), pos.y(), 0.) - m_mouse.drag.start_position_3D) * (PI * TRACKBALLSIZE / 180.);
                if (wxGetApp().app_config->get("use_free_camera") == "1")
                    // Virtual track ball (similar to the 3DConnexion mouse).
                    wxGetApp().plater()->get_camera().rotate_local_around_target(Vec3d(rot.y(), rot.x(), 0.));
                else {
                    // Forces camera right vector to be parallel to XY plane in case it has been misaligned using the 3D mouse free rotation.
                    // It is cheaper to call this function right away instead of testing wxGetApp().plater()->get_mouse3d_controller().connected(),
                    // which checks an atomics (flushes CPU caches).
                    // See GH issue #3816.
                    Camera& camera = wxGetApp().plater()->get_camera();
                    camera.recover_from_free_camera();
                    camera.rotate_on_sphere(rot.x(), rot.y(), current_printer_technology() != ptSLA);
                }

                m_dirty = true;
            }
            m_mouse.drag.start_position_3D = Vec3d((double)pos(0), (double)pos(1), 0.0);
        }
        else if (evt.MiddleIsDown() || evt.RightIsDown()) {
            // If dragging over blank area with right button, pan.
            if (m_mouse.is_start_position_2D_defined()) {
                // get point in model space at Z = 0
                float z = 0.0f;
                const Vec3d& cur_pos = _mouse_to_3d(pos, &z);
                Vec3d orig = _mouse_to_3d(m_mouse.drag.start_position_2D, &z);
                Camera& camera = wxGetApp().plater()->get_camera();
                if (wxGetApp().app_config->get("use_free_camera") != "1")
                    // Forces camera right vector to be parallel to XY plane in case it has been misaligned using the 3D mouse free rotation.
                    // It is cheaper to call this function right away instead of testing wxGetApp().plater()->get_mouse3d_controller().connected(),
                    // which checks an atomics (flushes CPU caches).
                    // See GH issue #3816.
                    camera.recover_from_free_camera();

                camera.set_target(camera.get_target() + orig - cur_pos);
                m_dirty = true;
            }

            m_mouse.drag.start_position_2D = pos;
        }
    }
    else if (evt.LeftUp() || evt.MiddleUp() || evt.RightUp()) {
        if (evt.LeftUp())
            m_selection.stop_dragging();

        if (m_layers_editing.state != LayersEditing::Unknown) {
            m_layers_editing.state = LayersEditing::Unknown;
            _stop_timer();
            m_layers_editing.accept_changes(*this);
        }
        else if (m_mouse.drag.move_volume_idx != -1 && m_mouse.dragging) {
            do_move(L("Move Object"));
            wxGetApp().obj_manipul()->set_dirty();
            // Let the plater know that the dragging finished, so a delayed refresh
            // of the scene with the background processing data should be performed.
            post_event(SimpleEvent(EVT_GLCANVAS_MOUSE_DRAGGING_FINISHED));
        }
        else if (evt.LeftUp() && m_picking_enabled && m_rectangle_selection.is_dragging()) {
            if (evt.ShiftDown() || evt.AltDown())
                _update_selection_from_hover();

            m_rectangle_selection.stop_dragging();
        }
        else if (evt.LeftUp() && !m_mouse.ignore_left_up && !m_mouse.dragging && m_hover_volume_idxs.empty() && !is_layers_editing_enabled()) {
            // deselect and propagate event through callback
            if (!evt.ShiftDown() && (!any_gizmo_active || !evt.CmdDown()) && m_picking_enabled)
                deselect_all();
        }
        else if (evt.RightUp()) {
            m_mouse.position = pos.cast<double>();
            // forces a frame render to ensure that m_hover_volume_idxs is updated even when the user right clicks while
            // the context menu is already shown
            render();
            if (!m_hover_volume_idxs.empty()) {
                // if right clicking on volume, propagate event through callback (shows context menu)
                int volume_idx = get_first_hover_volume_idx();
                if (!m_volumes.volumes[volume_idx]->is_wipe_tower // no context menu for the wipe tower
                    && m_gizmos.get_current_type() != GLGizmosManager::SlaSupports)  // disable context menu when the gizmo is open
                {
                    // forces the selection of the volume
                    /* m_selection.add(volume_idx); // #et_FIXME_if_needed
                     * To avoid extra "Add-Selection" snapshots,
                     * call add() with check_for_already_contained=true
                     * */
                    m_selection.add(volume_idx, true, true); 
                    m_gizmos.refresh_on_off_state();
                    post_event(SimpleEvent(EVT_GLCANVAS_OBJECT_SELECT));
                    m_gizmos.update_data();
                    wxGetApp().obj_manipul()->set_dirty();
                    // forces a frame render to update the view before the context menu is shown
                    render();
                }
            }
            Vec2d logical_pos = pos.cast<double>();
#if ENABLE_RETINA_GL
            const float factor = m_retina_helper->get_scale_factor();
            logical_pos = logical_pos.cwiseQuotient(Vec2d(factor, factor));
#endif // ENABLE_RETINA_GL
            if (!m_mouse.dragging) {
                // do not post the event if the user is panning the scene
                // or if right click was done over the wipe tower
                bool post_right_click_event = m_hover_volume_idxs.empty() || !m_volumes.volumes[get_first_hover_volume_idx()]->is_wipe_tower;
                if (post_right_click_event)
                    post_event(RBtnEvent(EVT_GLCANVAS_RIGHT_CLICK, { logical_pos, m_hover_volume_idxs.empty() }));
            }
        }

        mouse_up_cleanup();
    }
    else if (evt.Moving()) {
        m_mouse.position = pos.cast<double>();

        // updates gizmos overlay
        if (m_selection.is_empty())
            m_gizmos.reset_all_states();

        m_dirty = true;
    }
    else
        evt.Skip();

    if (m_moving)
        show_sinking_contours();

#ifdef __WXMSW__
	if (on_enter_workaround)
		m_mouse.position = Vec2d(-1., -1.);
#endif /* __WXMSW__ */
}

void GLCanvas3D::on_paint(wxPaintEvent& evt)
{
    if (m_initialized)
        m_dirty = true;
    else
        // Call render directly, so it gets initialized immediately, not from On Idle handler.
        this->render();
}

void GLCanvas3D::on_set_focus(wxFocusEvent& evt)
{
    m_tooltip_enabled = false;
    _refresh_if_shown_on_screen();
    m_tooltip_enabled = true;
}

Size GLCanvas3D::get_canvas_size() const
{
    int w = 0;
    int h = 0;

    if (m_canvas != nullptr)
        m_canvas->GetSize(&w, &h);

#if ENABLE_RETINA_GL
    const float factor = m_retina_helper->get_scale_factor();
    w *= factor;
    h *= factor;
#else
    const float factor = 1.0f;
#endif

    return Size(w, h, factor);
}

Vec2d GLCanvas3D::get_local_mouse_position() const
{
    if (m_canvas == nullptr)
		return Vec2d::Zero();

    wxPoint mouse_pos = m_canvas->ScreenToClient(wxGetMousePosition());
    const double factor = 
#if ENABLE_RETINA_GL
        m_retina_helper->get_scale_factor();
#else
        1.0;
#endif
    return Vec2d(factor * mouse_pos.x, factor * mouse_pos.y);
}

void GLCanvas3D::set_tooltip(const std::string& tooltip)
{
    if (m_canvas != nullptr)
        m_tooltip.set_text(tooltip);
}

void GLCanvas3D::do_move(const std::string& snapshot_type)
{
    if (m_model == nullptr)
        return;

    if (!snapshot_type.empty())
        wxGetApp().plater()->take_snapshot(_(snapshot_type));

    std::set<std::pair<int, int>> done;  // keeps track of modified instances
    bool object_moved = false;
    Vec3d wipe_tower_origin = Vec3d::Zero();

    Selection::EMode selection_mode = m_selection.get_mode();

    for (const GLVolume* v : m_volumes.volumes) {
        int object_idx = v->object_idx();
        int instance_idx = v->instance_idx();
        int volume_idx = v->volume_idx();

        std::pair<int, int> done_id(object_idx, instance_idx);

        if (0 <= object_idx && object_idx < (int)m_model->objects.size()) {
            done.insert(done_id);

            // Move instances/volumes
            ModelObject* model_object = m_model->objects[object_idx];
            if (model_object != nullptr) {
                if (selection_mode == Selection::Instance)
                    model_object->instances[instance_idx]->set_offset(v->get_instance_offset());
                else if (selection_mode == Selection::Volume)
                    model_object->volumes[volume_idx]->set_offset(v->get_volume_offset());

                object_moved = true;
                model_object->invalidate_bounding_box();
            }
        }
#if ENABLE_WIPETOWER_OBJECTID_1000_REMOVAL
        else if (v->is_wipe_tower)
            // Move a wipe tower proxy.
            wipe_tower_origin = v->get_volume_offset();
#else
        else if (object_idx == 1000)
            // Move a wipe tower proxy.
            wipe_tower_origin = v->get_volume_offset();
#endif // ENABLE_WIPETOWER_OBJECTID_1000_REMOVAL
    }

    // Fixes flying instances
    for (const std::pair<int, int>& i : done) {
        ModelObject* m = m_model->objects[i.first];
        const double shift_z = m->get_instance_min_z(i.second);
        if (current_printer_technology() == ptSLA || shift_z > SINKING_Z_THRESHOLD) {
            const Vec3d shift(0.0, 0.0, -shift_z);
            m_selection.translate(i.first, i.second, shift);
            m->translate_instance(i.second, shift);
        }
        wxGetApp().obj_list()->update_info_items(static_cast<size_t>(i.first));
    }

    // if the selection is not valid to allow for layer editing after the move, we need to turn off the tool if it is running
    // similar to void Plater::priv::selection_changed()
    if (!wxGetApp().plater()->can_layers_editing() && is_layers_editing_enabled())
        post_event(SimpleEvent(EVT_GLTOOLBAR_LAYERSEDITING));

    if (object_moved)
        post_event(SimpleEvent(EVT_GLCANVAS_INSTANCE_MOVED));

    if (wipe_tower_origin != Vec3d::Zero())
        post_event(Vec3dEvent(EVT_GLCANVAS_WIPETOWER_MOVED, std::move(wipe_tower_origin)));

    reset_sequential_print_clearance();

    m_dirty = true;
}

void GLCanvas3D::do_rotate(const std::string& snapshot_type)
{
    if (m_model == nullptr)
        return;

    if (!snapshot_type.empty())
        wxGetApp().plater()->take_snapshot(_(snapshot_type));

    // stores current min_z of instances
    std::map<std::pair<int, int>, double> min_zs;
    for (int i = 0; i < static_cast<int>(m_model->objects.size()); ++i) {
        const ModelObject* obj = m_model->objects[i];
        for (int j = 0; j < static_cast<int>(obj->instances.size()); ++j) {
            if (snapshot_type.empty() && m_selection.get_object_idx() == i) {
                // This means we are flattening this object. In that case pretend
                // that it is not sinking (even if it is), so it is placed on bed
                // later on (whatever is sinking will be left sinking).
                min_zs[{ i, j }] = SINKING_Z_THRESHOLD;
            } else
                min_zs[{ i, j }] = obj->instance_bounding_box(j).min.z();

        }
    }

    std::set<std::pair<int, int>> done;  // keeps track of modified instances

    Selection::EMode selection_mode = m_selection.get_mode();

    for (const GLVolume* v : m_volumes.volumes) {
#if ENABLE_WIPETOWER_OBJECTID_1000_REMOVAL
        if (v->is_wipe_tower) {
#else
        int object_idx = v->object_idx();
        if (object_idx == 1000) { // the wipe tower
#endif // ENABLE_WIPETOWER_OBJECTID_1000_REMOVAL
            Vec3d offset = v->get_volume_offset();
            post_event(Vec3dEvent(EVT_GLCANVAS_WIPETOWER_ROTATED, Vec3d(offset(0), offset(1), v->get_volume_rotation()(2))));
        }
#if ENABLE_WIPETOWER_OBJECTID_1000_REMOVAL
        int object_idx = v->object_idx();
#endif // ENABLE_WIPETOWER_OBJECTID_1000_REMOVAL
        if (object_idx < 0 || (int)m_model->objects.size() <= object_idx)
            continue;

        int instance_idx = v->instance_idx();
        int volume_idx = v->volume_idx();

        done.insert(std::pair<int, int>(object_idx, instance_idx));

        // Rotate instances/volumes.
        ModelObject* model_object = m_model->objects[object_idx];
        if (model_object != nullptr) {
            if (selection_mode == Selection::Instance) {
                model_object->instances[instance_idx]->set_rotation(v->get_instance_rotation());
                model_object->instances[instance_idx]->set_offset(v->get_instance_offset());
            }
            else if (selection_mode == Selection::Volume) {
                model_object->volumes[volume_idx]->set_rotation(v->get_volume_rotation());
                model_object->volumes[volume_idx]->set_offset(v->get_volume_offset());
            }
            model_object->invalidate_bounding_box();
        }
    }

    // Fixes sinking/flying instances
    for (const std::pair<int, int>& i : done) {
        ModelObject* m = m_model->objects[i.first];
        const double shift_z = m->get_instance_min_z(i.second);
        // leave sinking instances as sinking
        if (min_zs.find({ i.first, i.second })->second >= SINKING_Z_THRESHOLD || shift_z > SINKING_Z_THRESHOLD) {
            const Vec3d shift(0.0, 0.0, -shift_z);
            m_selection.translate(i.first, i.second, shift);
            m->translate_instance(i.second, shift);
        }

        wxGetApp().obj_list()->update_info_items(static_cast<size_t>(i.first));
    }

    if (!done.empty())
        post_event(SimpleEvent(EVT_GLCANVAS_INSTANCE_ROTATED));

    m_dirty = true;
}

void GLCanvas3D::do_scale(const std::string& snapshot_type)
{
    if (m_model == nullptr)
        return;

    if (!snapshot_type.empty())
        wxGetApp().plater()->take_snapshot(_(snapshot_type));

    // stores current min_z of instances
    std::map<std::pair<int, int>, double> min_zs;
    if (!snapshot_type.empty()) {
        for (int i = 0; i < static_cast<int>(m_model->objects.size()); ++i) {
            const ModelObject* obj = m_model->objects[i];
            for (int j = 0; j < static_cast<int>(obj->instances.size()); ++j) {
                min_zs[{ i, j }] = obj->instance_bounding_box(j).min.z();
            }
        }
    }

    std::set<std::pair<int, int>> done;  // keeps track of modified instances

    Selection::EMode selection_mode = m_selection.get_mode();

    for (const GLVolume* v : m_volumes.volumes) {
        int object_idx = v->object_idx();
        if (object_idx < 0 || (int)m_model->objects.size() <= object_idx)
            continue;

        int instance_idx = v->instance_idx();
        int volume_idx = v->volume_idx();

        done.insert(std::pair<int, int>(object_idx, instance_idx));

        // Rotate instances/volumes
        ModelObject* model_object = m_model->objects[object_idx];
        if (model_object != nullptr) {
            if (selection_mode == Selection::Instance) {
                model_object->instances[instance_idx]->set_scaling_factor(v->get_instance_scaling_factor());
                model_object->instances[instance_idx]->set_offset(v->get_instance_offset());
            }
            else if (selection_mode == Selection::Volume) {
                model_object->instances[instance_idx]->set_offset(v->get_instance_offset());
                model_object->volumes[volume_idx]->set_scaling_factor(v->get_volume_scaling_factor());
                model_object->volumes[volume_idx]->set_offset(v->get_volume_offset());
            }
            model_object->invalidate_bounding_box();
        }
    }

    // Fixes sinking/flying instances
    for (const std::pair<int, int>& i : done) {
        ModelObject* m = m_model->objects[i.first];
        double shift_z = m->get_instance_min_z(i.second);
        // leave sinking instances as sinking
        if (min_zs.empty() || min_zs.find({ i.first, i.second })->second >= SINKING_Z_THRESHOLD || shift_z > SINKING_Z_THRESHOLD) {
            Vec3d shift(0.0, 0.0, -shift_z);
            m_selection.translate(i.first, i.second, shift);
            m->translate_instance(i.second, shift);
        }
        wxGetApp().obj_list()->update_info_items(static_cast<size_t>(i.first));
    }

    if (!done.empty())
        post_event(SimpleEvent(EVT_GLCANVAS_INSTANCE_SCALED));

    m_dirty = true;
}

void GLCanvas3D::do_mirror(const std::string& snapshot_type)
{
    if (m_model == nullptr)
        return;

    if (!snapshot_type.empty())
        wxGetApp().plater()->take_snapshot(_(snapshot_type));

    // stores current min_z of instances
    std::map<std::pair<int, int>, double> min_zs;
    if (!snapshot_type.empty()) {
        for (int i = 0; i < static_cast<int>(m_model->objects.size()); ++i) {
            const ModelObject* obj = m_model->objects[i];
            for (int j = 0; j < static_cast<int>(obj->instances.size()); ++j) {
                min_zs[{ i, j }] = obj->instance_bounding_box(j).min.z();
            }
        }
    }

    std::set<std::pair<int, int>> done;  // keeps track of modified instances

    Selection::EMode selection_mode = m_selection.get_mode();

    for (const GLVolume* v : m_volumes.volumes) {
        int object_idx = v->object_idx();
        if (object_idx < 0 || (int)m_model->objects.size() <= object_idx)
            continue;

        int instance_idx = v->instance_idx();
        int volume_idx = v->volume_idx();

        done.insert(std::pair<int, int>(object_idx, instance_idx));

        // Mirror instances/volumes
        ModelObject* model_object = m_model->objects[object_idx];
        if (model_object != nullptr) {
            if (selection_mode == Selection::Instance)
                model_object->instances[instance_idx]->set_mirror(v->get_instance_mirror());
            else if (selection_mode == Selection::Volume)
                model_object->volumes[volume_idx]->set_mirror(v->get_volume_mirror());

            model_object->invalidate_bounding_box();
        }
    }

    // Fixes sinking/flying instances
    for (const std::pair<int, int>& i : done) {
        ModelObject* m = m_model->objects[i.first];
        double shift_z = m->get_instance_min_z(i.second);
        // leave sinking instances as sinking
        if (min_zs.empty() || min_zs.find({ i.first, i.second })->second >= SINKING_Z_THRESHOLD || shift_z > SINKING_Z_THRESHOLD) {
            Vec3d shift(0.0, 0.0, -shift_z);
            m_selection.translate(i.first, i.second, shift);
            m->translate_instance(i.second, shift);
        }
        wxGetApp().obj_list()->update_info_items(static_cast<size_t>(i.first));
    }

    post_event(SimpleEvent(EVT_GLCANVAS_SCHEDULE_BACKGROUND_PROCESS));

    m_dirty = true;
}

void GLCanvas3D::update_gizmos_on_off_state()
{
    set_as_dirty();
    m_gizmos.update_data();
    m_gizmos.refresh_on_off_state();
}

void GLCanvas3D::handle_sidebar_focus_event(const std::string& opt_key, bool focus_on)
{
    m_sidebar_field = focus_on ? opt_key : "";
    if (!m_sidebar_field.empty())
        m_gizmos.reset_all_states();

    m_dirty = true;
}

void GLCanvas3D::handle_layers_data_focus_event(const t_layer_height_range range, const EditorType type)
{
    std::string field = "layer_" + std::to_string(type) + "_" + std::to_string(range.first) + "_" + std::to_string(range.second);
    handle_sidebar_focus_event(field, true);
}

void GLCanvas3D::update_ui_from_settings()
{
    m_dirty = true;

#if __APPLE__
    // Update OpenGL scaling on OSX after the user toggled the "use_retina_opengl" settings in Preferences dialog.
    const float orig_scaling = m_retina_helper->get_scale_factor();

    const bool use_retina = wxGetApp().app_config->get("use_retina_opengl") == "1";
    BOOST_LOG_TRIVIAL(debug) << "GLCanvas3D: Use Retina OpenGL: " << use_retina;
    m_retina_helper->set_use_retina(use_retina);
    const float new_scaling = m_retina_helper->get_scale_factor();

    if (new_scaling != orig_scaling) {
        BOOST_LOG_TRIVIAL(debug) << "GLCanvas3D: Scaling factor: " << new_scaling;

        Camera& camera = wxGetApp().plater()->get_camera();
        camera.set_zoom(camera.get_zoom() * new_scaling / orig_scaling);
        _refresh_if_shown_on_screen();
    }
#endif // ENABLE_RETINA_GL

    if (wxGetApp().is_editor())
        wxGetApp().plater()->enable_collapse_toolbar(wxGetApp().app_config->get("show_collapse_button") == "1");
}

GLCanvas3D::WipeTowerInfo GLCanvas3D::get_wipe_tower_info() const
{
    WipeTowerInfo wti;
    
    for (const GLVolume* vol : m_volumes.volumes) {
        if (vol->is_wipe_tower) {
            wti.m_pos = Vec2d(m_config->opt_float("wipe_tower_x"),
                            m_config->opt_float("wipe_tower_y"));
            wti.m_rotation = (M_PI/180.) * m_config->opt_float("wipe_tower_rotation_angle");
            const BoundingBoxf3& bb = vol->bounding_box();
            wti.m_bb = BoundingBoxf{to_2d(bb.min), to_2d(bb.max)};
            break;
        }
    }
    
    return wti;
}

Linef3 GLCanvas3D::mouse_ray(const Point& mouse_pos)
{
    float z0 = 0.0f;
    float z1 = 1.0f;
    return Linef3(_mouse_to_3d(mouse_pos, &z0), _mouse_to_3d(mouse_pos, &z1));
}

double GLCanvas3D::get_size_proportional_to_max_bed_size(double factor) const
{
    const BoundingBoxf& bbox = m_bed.build_volume().bounding_volume2d();
    return factor * std::max(bbox.size()[0], bbox.size()[1]);
}

void GLCanvas3D::set_cursor(ECursorType type)
{
    if ((m_canvas != nullptr) && (m_cursor_type != type))
    {
        switch (type)
        {
        case Standard: { m_canvas->SetCursor(*wxSTANDARD_CURSOR); break; }
        case Cross: { m_canvas->SetCursor(*wxCROSS_CURSOR); break; }
        }

        m_cursor_type = type;
    }
}

void GLCanvas3D::msw_rescale()
{
#if ENABLE_PREVIEW_LAYOUT
    m_gcode_viewer.invalidate_legend();
#endif // ENABLE_PREVIEW_LAYOUT
}

void GLCanvas3D::update_tooltip_for_settings_item_in_main_toolbar()
{
    std::string new_tooltip = _u8L("Switch to Settings") + 
                             "\n" + "[" + GUI::shortkey_ctrl_prefix() + "2] - " + _u8L("Print Settings Tab")    + 
                             "\n" + "[" + GUI::shortkey_ctrl_prefix() + "3] - " + (current_printer_technology() == ptFFF ? _u8L("Filament Settings Tab") : _u8L("Material Settings Tab")) +
                             "\n" + "[" + GUI::shortkey_ctrl_prefix() + "4] - " + _u8L("Printer Settings Tab") ;

    m_main_toolbar.set_tooltip(get_main_toolbar_item_id("settings"), new_tooltip);
}

bool GLCanvas3D::has_toolpaths_to_export() const
{
    return m_gcode_viewer.can_export_toolpaths();
}

void GLCanvas3D::export_toolpaths_to_obj(const char* filename) const
{
    m_gcode_viewer.export_toolpaths_to_obj(filename);
}

void GLCanvas3D::mouse_up_cleanup()
{
    m_moving = false;
    m_mouse.drag.move_volume_idx = -1;
    m_mouse.set_start_position_3D_as_invalid();
    m_mouse.set_start_position_2D_as_invalid();
    m_mouse.dragging = false;
    m_mouse.ignore_left_up = false;
    m_dirty = true;

    if (m_canvas->HasCapture())
        m_canvas->ReleaseMouse();
}

void GLCanvas3D::update_sequential_clearance()
{
    if (current_printer_technology() != ptFFF || !fff_print()->config().complete_objects)
        return;

    if (m_layers_editing.is_enabled() || m_gizmos.is_dragging())
        return;

    // collects instance transformations from volumes
    // first define temporary cache
    unsigned int instances_count = 0;
    std::vector<std::vector<std::optional<Geometry::Transformation>>> instance_transforms;
    for (size_t obj = 0; obj < m_model->objects.size(); ++obj) {
        instance_transforms.emplace_back(std::vector<std::optional<Geometry::Transformation>>());
        const ModelObject* model_object = m_model->objects[obj];
        for (size_t i = 0; i < model_object->instances.size(); ++i) {
            instance_transforms[obj].emplace_back(std::optional<Geometry::Transformation>());
            ++instances_count;
        }
    }

    if (instances_count == 1)
        return;

    // second fill temporary cache with data from volumes
    for (const GLVolume* v : m_volumes.volumes) {
        if (v->is_modifier || v->is_wipe_tower)
            continue;

        auto& transform = instance_transforms[v->object_idx()][v->instance_idx()];
        if (!transform.has_value())
            transform = v->get_instance_transformation();
    }

    // calculates objects 2d hulls (see also: Print::sequential_print_horizontal_clearance_valid())
    // this is done only the first time this method is called while moving the mouse,
    // the results are then cached for following displacements
    if (m_sequential_print_clearance_first_displacement) {
        m_sequential_print_clearance.m_hull_2d_cache.clear();
        float shrink_factor = static_cast<float>(scale_(0.5 * fff_print()->config().extruder_clearance_radius.value - EPSILON));
        double mitter_limit = scale_(0.1);
        m_sequential_print_clearance.m_hull_2d_cache.reserve(m_model->objects.size());
        for (size_t i = 0; i < m_model->objects.size(); ++i) {
            ModelObject* model_object = m_model->objects[i];
            ModelInstance* model_instance0 = model_object->instances.front();
            Polygon hull_2d = offset(model_object->convex_hull_2d(Geometry::assemble_transform({ 0.0, 0.0, model_instance0->get_offset().z() }, model_instance0->get_rotation(),
                model_instance0->get_scaling_factor(), model_instance0->get_mirror())),
                // Shrink the extruder_clearance_radius a tiny bit, so that if the object arrangement algorithm placed the objects
                // exactly by satisfying the extruder_clearance_radius, this test will not trigger collision.
                shrink_factor,
                jtRound, mitter_limit).front();

            Pointf3s& cache_hull_2d = m_sequential_print_clearance.m_hull_2d_cache.emplace_back(Pointf3s());
            cache_hull_2d.reserve(hull_2d.points.size());
            for (const Point& p : hull_2d.points) {
                cache_hull_2d.emplace_back(unscale<double>(p.x()), unscale<double>(p.y()), 0.0);
            }
        }
        m_sequential_print_clearance_first_displacement = false;
    }

    // calculates instances 2d hulls (see also: Print::sequential_print_horizontal_clearance_valid())
    Polygons polygons;
    polygons.reserve(instances_count);
    for (size_t i = 0; i < instance_transforms.size(); ++i) {
        const auto& instances = instance_transforms[i];
        double rotation_z0 = instances.front()->get_rotation().z();
        for (const auto& instance : instances) {
            Geometry::Transformation transformation;
            const Vec3d& offset = instance->get_offset();
            transformation.set_offset({ offset.x(), offset.y(), 0.0 });
            transformation.set_rotation(Z, instance->get_rotation().z() - rotation_z0);
            const Transform3d& trafo = transformation.get_matrix();
            const Pointf3s& hull_2d = m_sequential_print_clearance.m_hull_2d_cache[i];
            Points inst_pts;
            inst_pts.reserve(hull_2d.size());
            for (size_t j = 0; j < hull_2d.size(); ++j) {
                const Vec3d p = trafo * hull_2d[j];
                inst_pts.emplace_back(scaled<double>(p.x()), scaled<double>(p.y()));
            }
            polygons.emplace_back(Geometry::convex_hull(std::move(inst_pts)));
        }
    }

    // sends instances 2d hulls to be rendered
    set_sequential_print_clearance_visible(true);
    set_sequential_print_clearance_render_fill(false);
    set_sequential_print_clearance_polygons(polygons);
}

bool GLCanvas3D::is_object_sinking(int object_idx) const
{
    for (const GLVolume* v : m_volumes.volumes) {
        if (v->object_idx() == object_idx && (v->is_sinking() || (!v->is_modifier && v->is_below_printbed())))
            return true;
    }
    return false;
}

bool GLCanvas3D::_is_shown_on_screen() const
{
    return (m_canvas != nullptr) ? m_canvas->IsShownOnScreen() : false;
}

// Getter for the const char*[]
static bool string_getter(const bool is_undo, int idx, const char** out_text)
{
    return wxGetApp().plater()->undo_redo_string_getter(is_undo, idx, out_text);
}

bool GLCanvas3D::_render_undo_redo_stack(const bool is_undo, float pos_x)
{
    bool action_taken = false;

    ImGuiWrapper* imgui = wxGetApp().imgui();

    const float x = pos_x * (float)wxGetApp().plater()->get_camera().get_zoom() + 0.5f * (float)get_canvas_size().get_width();
    imgui->set_next_window_pos(x, m_undoredo_toolbar.get_height(), ImGuiCond_Always, 0.5f, 0.0f);
    std::string title = is_undo ? L("Undo History") : L("Redo History");
    imgui->begin(_(title), ImGuiWindowFlags_NoMove | ImGuiWindowFlags_NoResize | ImGuiWindowFlags_NoCollapse);

    int hovered = m_imgui_undo_redo_hovered_pos;
    int selected = -1;
    float em = static_cast<float>(wxGetApp().em_unit());
#if ENABLE_RETINA_GL
	em *= m_retina_helper->get_scale_factor();
#endif

    if (imgui->undo_redo_list(ImVec2(18 * em, 26 * em), is_undo, &string_getter, hovered, selected, m_mouse_wheel))
        m_imgui_undo_redo_hovered_pos = hovered;
    else
        m_imgui_undo_redo_hovered_pos = -1;

    if (selected >= 0) {
        is_undo ? wxGetApp().plater()->undo_to(selected) : wxGetApp().plater()->redo_to(selected);
        action_taken = true;
    }

    imgui->text(wxString::Format(is_undo ? _L_PLURAL("Undo %1$d Action", "Undo %1$d Actions", hovered + 1) : _L_PLURAL("Redo %1$d Action", "Redo %1$d Actions", hovered + 1), hovered + 1));

    imgui->end();

    return action_taken;
}

// Getter for the const char*[] for the search list 
static bool search_string_getter(int idx, const char** label, const char** tooltip)
{
    return wxGetApp().plater()->search_string_getter(idx, label, tooltip);
}

bool GLCanvas3D::_render_search_list(float pos_x)
{
    bool action_taken = false;
    ImGuiWrapper* imgui = wxGetApp().imgui();

    const float x = /*pos_x * (float)wxGetApp().plater()->get_camera().get_zoom() + */0.5f * (float)get_canvas_size().get_width();
    imgui->set_next_window_pos(x, m_main_toolbar.get_height(), ImGuiCond_Always, 0.5f, 0.0f);
    std::string title = L("Search");
    imgui->begin(_(title), ImGuiWindowFlags_NoMove | ImGuiWindowFlags_NoResize | ImGuiWindowFlags_NoCollapse);

    int selected = -1;
    bool edited = false;
    float em = static_cast<float>(wxGetApp().em_unit());
#if ENABLE_RETINA_GL
	em *= m_retina_helper->get_scale_factor();
#endif // ENABLE_RETINA_GL

    Sidebar& sidebar = wxGetApp().sidebar();

    std::string& search_line = sidebar.get_search_line();
    char *s = new char[255];
    strcpy(s, search_line.empty() ? _u8L("Enter a search term").c_str() : search_line.c_str());

    imgui->search_list(ImVec2(45 * em, 30 * em), &search_string_getter, s,
        sidebar.get_searcher().view_params,
        selected, edited, m_mouse_wheel, wxGetApp().is_localized());

    search_line = s;
    delete [] s;
    if (search_line == _u8L("Enter a search term"))
        search_line.clear();

    if (edited)
        sidebar.search();

    if (selected >= 0) {
        // selected == 9999 means that Esc kye was pressed
        /*// revert commit https://github.com/prusa3d/PrusaSlicer/commit/91897589928789b261ca0dc735ffd46f2b0b99f2
        if (selected == 9999)
            action_taken = true;
        else
            sidebar.jump_to_option(selected);*/
        if (selected != 9999) {
            imgui->end(); // end imgui before the jump to option
            sidebar.jump_to_option(selected);
            return true;
        }
        action_taken = true;
    }

    imgui->end();

    return action_taken;
}

bool GLCanvas3D::_render_arrange_menu(float pos_x)
{
    ImGuiWrapper *imgui = wxGetApp().imgui();

    auto canvas_w = float(get_canvas_size().get_width());
    const float x = pos_x * float(wxGetApp().plater()->get_camera().get_zoom()) + 0.5f * canvas_w;
    imgui->set_next_window_pos(x, m_main_toolbar.get_height(), ImGuiCond_Always, 0.5f, 0.0f);

    imgui->begin(_L("Arrange options"), ImGuiWindowFlags_NoMove | ImGuiWindowFlags_AlwaysAutoResize | ImGuiWindowFlags_NoCollapse);

    ArrangeSettings settings = get_arrange_settings();
    ArrangeSettings &settings_out = get_arrange_settings();

    auto &appcfg = wxGetApp().app_config;
    PrinterTechnology ptech = current_printer_technology();

    bool settings_changed = false;
    float dist_min = 0.f;
    std::string dist_key = "min_object_distance", rot_key = "enable_rotation";
    std::string postfix;

    if (ptech == ptSLA) {
        dist_min     = 0.f;
        postfix      = "_sla";
    } else if (ptech == ptFFF) {
        auto co_opt = m_config->option<ConfigOptionBool>("complete_objects");
        if (co_opt && co_opt->value) {
            dist_min     = float(min_object_distance(*m_config));
            postfix      = "_fff_seq_print";
        } else {
            dist_min     = 0.f;
            postfix     = "_fff";
        }
    }

    dist_key += postfix;
    rot_key  += postfix;

    imgui->text(GUI::format_wxstr(_L("Press %1%left mouse button to enter the exact value"), shortkey_ctrl_prefix()));

    if (imgui->slider_float(_L("Spacing"), &settings.distance, dist_min, 100.0f, "%5.2f") || dist_min > settings.distance) {
        settings.distance = std::max(dist_min, settings.distance);
        settings_out.distance = settings.distance;
        appcfg->set("arrange", dist_key.c_str(), float_to_string_decimal_point(settings_out.distance));
        settings_changed = true;
    }

    if (imgui->checkbox(_L("Enable rotations (slow)"), settings.enable_rotation)) {
        settings_out.enable_rotation = settings.enable_rotation;
        appcfg->set("arrange", rot_key.c_str(), settings_out.enable_rotation? "1" : "0");
        settings_changed = true;
    }

    ImGui::Separator();

    if (imgui->button(_L("Reset"))) {
        settings_out = ArrangeSettings{};
        settings_out.distance = std::max(dist_min, settings_out.distance);
        appcfg->set("arrange", dist_key.c_str(), float_to_string_decimal_point(settings_out.distance));
        appcfg->set("arrange", rot_key.c_str(), settings_out.enable_rotation? "1" : "0");
        settings_changed = true;
    }

    ImGui::SameLine();

    if (imgui->button(_L("Arrange"))) {
        wxGetApp().plater()->arrange();
    }

    imgui->end();

    return settings_changed;
}

#define ENABLE_THUMBNAIL_GENERATOR_DEBUG_OUTPUT 0
#if ENABLE_THUMBNAIL_GENERATOR_DEBUG_OUTPUT
static void debug_output_thumbnail(const ThumbnailData& thumbnail_data)
{
    // debug export of generated image
    wxImage image(thumbnail_data.width, thumbnail_data.height);
    image.InitAlpha();

    for (unsigned int r = 0; r < thumbnail_data.height; ++r)
    {
        unsigned int rr = (thumbnail_data.height - 1 - r) * thumbnail_data.width;
        for (unsigned int c = 0; c < thumbnail_data.width; ++c)
        {
            unsigned char* px = (unsigned char*)thumbnail_data.pixels.data() + 4 * (rr + c);
            image.SetRGB((int)c, (int)r, px[0], px[1], px[2]);
            image.SetAlpha((int)c, (int)r, px[3]);
        }
    }

    image.SaveFile("C:/prusa/test/test.png", wxBITMAP_TYPE_PNG);
}
#endif // ENABLE_THUMBNAIL_GENERATOR_DEBUG_OUTPUT

void GLCanvas3D::_render_thumbnail_internal(ThumbnailData& thumbnail_data, const ThumbnailsParams& thumbnail_params, const GLVolumeCollection& volumes, Camera::EType camera_type)
{
    auto is_visible = [](const GLVolume& v) {
        bool ret = v.printable;
        ret &= (!v.shader_outside_printer_detection_enabled || !v.is_outside);
        return ret;
    };

    GLVolumePtrs visible_volumes;

    for (GLVolume* vol : volumes.volumes) {
        if (!vol->is_modifier && !vol->is_wipe_tower && (!thumbnail_params.parts_only || vol->composite_id.volume_id >= 0)) {
            if (!thumbnail_params.printable_only || is_visible(*vol))
                visible_volumes.emplace_back(vol);
        }
    }

    BoundingBoxf3 volumes_box;
    if (!visible_volumes.empty()) {
        for (const GLVolume* vol : visible_volumes) {
            volumes_box.merge(vol->transformed_bounding_box());
        }
    }
    else
        // This happens for empty projects
        volumes_box = m_bed.extended_bounding_box();

    Camera camera;
    camera.set_type(camera_type);
    camera.set_scene_box(scene_bounding_box());
    camera.apply_viewport(0, 0, thumbnail_data.width, thumbnail_data.height);
    camera.zoom_to_box(volumes_box);
    camera.apply_view_matrix();

    double near_z = -1.0;
    double far_z = -1.0;

    if (thumbnail_params.show_bed) {
        // extends the near and far z of the frustrum to avoid the bed being clipped

        // box in eye space
        BoundingBoxf3 t_bed_box = m_bed.extended_bounding_box().transformed(camera.get_view_matrix());
        near_z = -t_bed_box.max.z();
        far_z = -t_bed_box.min.z();
    }

    camera.apply_projection(volumes_box, near_z, far_z);

    GLShaderProgram* shader = wxGetApp().get_shader("gouraud_light");
    if (shader == nullptr)
        return;

    if (thumbnail_params.transparent_background)
        glsafe(::glClearColor(0.0f, 0.0f, 0.0f, 0.0f));

    glsafe(::glClear(GL_COLOR_BUFFER_BIT | GL_DEPTH_BUFFER_BIT));
    glsafe(::glEnable(GL_DEPTH_TEST));

    shader->start_using();
    shader->set_uniform("emission_factor", 0.0f);

    for (GLVolume* vol : visible_volumes) {
        shader->set_uniform("uniform_color", (vol->printable && !vol->is_outside) ? (current_printer_technology() == ptSLA ? vol->color : ColorRGBA::ORANGE()) : ColorRGBA::GRAY());
        // the volume may have been deactivated by an active gizmo
        bool is_active = vol->is_active;
        vol->is_active = true;
        vol->render();
        vol->is_active = is_active;
    }

    shader->stop_using();

    glsafe(::glDisable(GL_DEPTH_TEST));

    if (thumbnail_params.show_bed)
        _render_bed(!camera.is_looking_downward(), false);

    // restore background color
    if (thumbnail_params.transparent_background)
        glsafe(::glClearColor(1.0f, 1.0f, 1.0f, 1.0f));
}

void GLCanvas3D::_render_thumbnail_framebuffer(ThumbnailData& thumbnail_data, unsigned int w, unsigned int h, const ThumbnailsParams& thumbnail_params, const GLVolumeCollection& volumes, Camera::EType camera_type)
{
    thumbnail_data.set(w, h);
    if (!thumbnail_data.is_valid())
        return;

    bool multisample = m_multisample_allowed;
    if (multisample)
        glsafe(::glEnable(GL_MULTISAMPLE));

    GLint max_samples;
    glsafe(::glGetIntegerv(GL_MAX_SAMPLES, &max_samples));
    GLsizei num_samples = max_samples / 2;

    GLuint render_fbo;
    glsafe(::glGenFramebuffers(1, &render_fbo));
    glsafe(::glBindFramebuffer(GL_FRAMEBUFFER, render_fbo));

    GLuint render_tex = 0;
    GLuint render_tex_buffer = 0;
    if (multisample) {
        // use renderbuffer instead of texture to avoid the need to use glTexImage2DMultisample which is available only since OpenGL 3.2
        glsafe(::glGenRenderbuffers(1, &render_tex_buffer));
        glsafe(::glBindRenderbuffer(GL_RENDERBUFFER, render_tex_buffer));
        glsafe(::glRenderbufferStorageMultisample(GL_RENDERBUFFER, num_samples, GL_RGBA8, w, h));
        glsafe(::glFramebufferRenderbuffer(GL_FRAMEBUFFER, GL_COLOR_ATTACHMENT0, GL_RENDERBUFFER, render_tex_buffer));
    }
    else {
        glsafe(::glGenTextures(1, &render_tex));
        glsafe(::glBindTexture(GL_TEXTURE_2D, render_tex));
        glsafe(::glTexImage2D(GL_TEXTURE_2D, 0, GL_RGBA8, w, h, 0, GL_RGBA, GL_UNSIGNED_BYTE, nullptr));
        glsafe(::glTexParameteri(GL_TEXTURE_2D, GL_TEXTURE_MIN_FILTER, GL_LINEAR));
        glsafe(::glTexParameteri(GL_TEXTURE_2D, GL_TEXTURE_MAG_FILTER, GL_LINEAR));
        glsafe(::glFramebufferTexture2D(GL_FRAMEBUFFER, GL_COLOR_ATTACHMENT0, GL_TEXTURE_2D, render_tex, 0));
    }

    GLuint render_depth;
    glsafe(::glGenRenderbuffers(1, &render_depth));
    glsafe(::glBindRenderbuffer(GL_RENDERBUFFER, render_depth));
    if (multisample)
        glsafe(::glRenderbufferStorageMultisample(GL_RENDERBUFFER, num_samples, GL_DEPTH_COMPONENT24, w, h));
    else
        glsafe(::glRenderbufferStorage(GL_RENDERBUFFER, GL_DEPTH_COMPONENT, w, h));

    glsafe(::glFramebufferRenderbuffer(GL_FRAMEBUFFER, GL_DEPTH_ATTACHMENT, GL_RENDERBUFFER, render_depth));

    GLenum drawBufs[] = { GL_COLOR_ATTACHMENT0 };
    glsafe(::glDrawBuffers(1, drawBufs));

    if (::glCheckFramebufferStatus(GL_FRAMEBUFFER) == GL_FRAMEBUFFER_COMPLETE) {
        _render_thumbnail_internal(thumbnail_data, thumbnail_params, volumes, camera_type);

        if (multisample) {
            GLuint resolve_fbo;
            glsafe(::glGenFramebuffers(1, &resolve_fbo));
            glsafe(::glBindFramebuffer(GL_FRAMEBUFFER, resolve_fbo));

            GLuint resolve_tex;
            glsafe(::glGenTextures(1, &resolve_tex));
            glsafe(::glBindTexture(GL_TEXTURE_2D, resolve_tex));
            glsafe(::glTexImage2D(GL_TEXTURE_2D, 0, GL_RGBA8, w, h, 0, GL_RGBA, GL_UNSIGNED_BYTE, nullptr));
            glsafe(::glTexParameteri(GL_TEXTURE_2D, GL_TEXTURE_MIN_FILTER, GL_LINEAR));
            glsafe(::glTexParameteri(GL_TEXTURE_2D, GL_TEXTURE_MAG_FILTER, GL_LINEAR));
            glsafe(::glFramebufferTexture2D(GL_FRAMEBUFFER, GL_COLOR_ATTACHMENT0, GL_TEXTURE_2D, resolve_tex, 0));

            glsafe(::glDrawBuffers(1, drawBufs));

            if (::glCheckFramebufferStatus(GL_FRAMEBUFFER) == GL_FRAMEBUFFER_COMPLETE) {
                glsafe(::glBindFramebuffer(GL_READ_FRAMEBUFFER, render_fbo));
                glsafe(::glBindFramebuffer(GL_DRAW_FRAMEBUFFER, resolve_fbo));
                glsafe(::glBlitFramebuffer(0, 0, w, h, 0, 0, w, h, GL_COLOR_BUFFER_BIT, GL_LINEAR));

                glsafe(::glBindFramebuffer(GL_READ_FRAMEBUFFER, resolve_fbo));
                glsafe(::glReadPixels(0, 0, w, h, GL_RGBA, GL_UNSIGNED_BYTE, (void*)thumbnail_data.pixels.data()));
            }

            glsafe(::glDeleteTextures(1, &resolve_tex));
            glsafe(::glDeleteFramebuffers(1, &resolve_fbo));
        }
        else
            glsafe(::glReadPixels(0, 0, w, h, GL_RGBA, GL_UNSIGNED_BYTE, (void*)thumbnail_data.pixels.data()));

#if ENABLE_THUMBNAIL_GENERATOR_DEBUG_OUTPUT
        debug_output_thumbnail(thumbnail_data);
#endif // ENABLE_THUMBNAIL_GENERATOR_DEBUG_OUTPUT
    }

    glsafe(::glBindFramebuffer(GL_FRAMEBUFFER, 0));
    glsafe(::glDeleteRenderbuffers(1, &render_depth));
    if (render_tex_buffer != 0)
        glsafe(::glDeleteRenderbuffers(1, &render_tex_buffer));
    if (render_tex != 0)
        glsafe(::glDeleteTextures(1, &render_tex));
    glsafe(::glDeleteFramebuffers(1, &render_fbo));

    if (multisample)
        glsafe(::glDisable(GL_MULTISAMPLE));
}

void GLCanvas3D::_render_thumbnail_framebuffer_ext(ThumbnailData& thumbnail_data, unsigned int w, unsigned int h, const ThumbnailsParams& thumbnail_params, const GLVolumeCollection& volumes, Camera::EType camera_type)
{
    thumbnail_data.set(w, h);
    if (!thumbnail_data.is_valid())
        return;

    bool multisample = m_multisample_allowed;
    if (multisample)
        glsafe(::glEnable(GL_MULTISAMPLE));

    GLint max_samples;
    glsafe(::glGetIntegerv(GL_MAX_SAMPLES_EXT, &max_samples));
    GLsizei num_samples = max_samples / 2;

    GLuint render_fbo;
    glsafe(::glGenFramebuffersEXT(1, &render_fbo));
    glsafe(::glBindFramebufferEXT(GL_FRAMEBUFFER_EXT, render_fbo));

    GLuint render_tex = 0;
    GLuint render_tex_buffer = 0;
    if (multisample) {
        // use renderbuffer instead of texture to avoid the need to use glTexImage2DMultisample which is available only since OpenGL 3.2
        glsafe(::glGenRenderbuffersEXT(1, &render_tex_buffer));
        glsafe(::glBindRenderbufferEXT(GL_RENDERBUFFER_EXT, render_tex_buffer));
        glsafe(::glRenderbufferStorageMultisampleEXT(GL_RENDERBUFFER_EXT, num_samples, GL_RGBA8, w, h));
        glsafe(::glFramebufferRenderbufferEXT(GL_FRAMEBUFFER_EXT, GL_COLOR_ATTACHMENT0_EXT, GL_RENDERBUFFER_EXT, render_tex_buffer));
    }
    else {
        glsafe(::glGenTextures(1, &render_tex));
        glsafe(::glBindTexture(GL_TEXTURE_2D, render_tex));
        glsafe(::glTexImage2D(GL_TEXTURE_2D, 0, GL_RGBA8, w, h, 0, GL_RGBA, GL_UNSIGNED_BYTE, nullptr));
        glsafe(::glTexParameteri(GL_TEXTURE_2D, GL_TEXTURE_MIN_FILTER, GL_LINEAR));
        glsafe(::glTexParameteri(GL_TEXTURE_2D, GL_TEXTURE_MAG_FILTER, GL_LINEAR));
        glsafe(::glFramebufferTexture2D(GL_FRAMEBUFFER_EXT, GL_COLOR_ATTACHMENT0_EXT, GL_TEXTURE_2D, render_tex, 0));
    }

    GLuint render_depth;
    glsafe(::glGenRenderbuffersEXT(1, &render_depth));
    glsafe(::glBindRenderbufferEXT(GL_RENDERBUFFER_EXT, render_depth));
    if (multisample)
        glsafe(::glRenderbufferStorageMultisampleEXT(GL_RENDERBUFFER_EXT, num_samples, GL_DEPTH_COMPONENT24, w, h));
    else
        glsafe(::glRenderbufferStorageEXT(GL_RENDERBUFFER_EXT, GL_DEPTH_COMPONENT, w, h));

    glsafe(::glFramebufferRenderbufferEXT(GL_FRAMEBUFFER_EXT, GL_DEPTH_ATTACHMENT_EXT, GL_RENDERBUFFER_EXT, render_depth));

    GLenum drawBufs[] = { GL_COLOR_ATTACHMENT0 };
    glsafe(::glDrawBuffers(1, drawBufs));

    if (::glCheckFramebufferStatusEXT(GL_FRAMEBUFFER_EXT) == GL_FRAMEBUFFER_COMPLETE_EXT) {
        _render_thumbnail_internal(thumbnail_data, thumbnail_params, volumes, camera_type);

        if (multisample) {
            GLuint resolve_fbo;
            glsafe(::glGenFramebuffersEXT(1, &resolve_fbo));
            glsafe(::glBindFramebufferEXT(GL_FRAMEBUFFER_EXT, resolve_fbo));

            GLuint resolve_tex;
            glsafe(::glGenTextures(1, &resolve_tex));
            glsafe(::glBindTexture(GL_TEXTURE_2D, resolve_tex));
            glsafe(::glTexImage2D(GL_TEXTURE_2D, 0, GL_RGBA8, w, h, 0, GL_RGBA, GL_UNSIGNED_BYTE, nullptr));
            glsafe(::glTexParameteri(GL_TEXTURE_2D, GL_TEXTURE_MIN_FILTER, GL_LINEAR));
            glsafe(::glTexParameteri(GL_TEXTURE_2D, GL_TEXTURE_MAG_FILTER, GL_LINEAR));
            glsafe(::glFramebufferTexture2DEXT(GL_FRAMEBUFFER_EXT, GL_COLOR_ATTACHMENT0_EXT, GL_TEXTURE_2D, resolve_tex, 0));

            glsafe(::glDrawBuffers(1, drawBufs));

            if (::glCheckFramebufferStatusEXT(GL_FRAMEBUFFER_EXT) == GL_FRAMEBUFFER_COMPLETE_EXT) {
                glsafe(::glBindFramebufferEXT(GL_READ_FRAMEBUFFER_EXT, render_fbo));
                glsafe(::glBindFramebufferEXT(GL_DRAW_FRAMEBUFFER_EXT, resolve_fbo));
                glsafe(::glBlitFramebufferEXT(0, 0, w, h, 0, 0, w, h, GL_COLOR_BUFFER_BIT, GL_LINEAR));

                glsafe(::glBindFramebufferEXT(GL_READ_FRAMEBUFFER_EXT, resolve_fbo));
                glsafe(::glReadPixels(0, 0, w, h, GL_RGBA, GL_UNSIGNED_BYTE, (void*)thumbnail_data.pixels.data()));
            }

            glsafe(::glDeleteTextures(1, &resolve_tex));
            glsafe(::glDeleteFramebuffersEXT(1, &resolve_fbo));
        }
        else
            glsafe(::glReadPixels(0, 0, w, h, GL_RGBA, GL_UNSIGNED_BYTE, (void*)thumbnail_data.pixels.data()));

#if ENABLE_THUMBNAIL_GENERATOR_DEBUG_OUTPUT
        debug_output_thumbnail(thumbnail_data);
#endif // ENABLE_THUMBNAIL_GENERATOR_DEBUG_OUTPUT
    }

    glsafe(::glBindFramebufferEXT(GL_FRAMEBUFFER_EXT, 0));
    glsafe(::glDeleteRenderbuffersEXT(1, &render_depth));
    if (render_tex_buffer != 0)
        glsafe(::glDeleteRenderbuffersEXT(1, &render_tex_buffer));
    if (render_tex != 0)
        glsafe(::glDeleteTextures(1, &render_tex));
    glsafe(::glDeleteFramebuffersEXT(1, &render_fbo));

    if (multisample)
        glsafe(::glDisable(GL_MULTISAMPLE));
}

void GLCanvas3D::_render_thumbnail_legacy(ThumbnailData& thumbnail_data, unsigned int w, unsigned int h, const ThumbnailsParams& thumbnail_params, const GLVolumeCollection& volumes, Camera::EType camera_type)
{
    // check that thumbnail size does not exceed the default framebuffer size
    const Size& cnv_size = get_canvas_size();
    unsigned int cnv_w = (unsigned int)cnv_size.get_width();
    unsigned int cnv_h = (unsigned int)cnv_size.get_height();
    if (w > cnv_w || h > cnv_h) {
        float ratio = std::min((float)cnv_w / (float)w, (float)cnv_h / (float)h);
        w = (unsigned int)(ratio * (float)w);
        h = (unsigned int)(ratio * (float)h);
    }

    thumbnail_data.set(w, h);
    if (!thumbnail_data.is_valid())
        return;

    _render_thumbnail_internal(thumbnail_data, thumbnail_params, volumes, camera_type);

    glsafe(::glReadPixels(0, 0, w, h, GL_RGBA, GL_UNSIGNED_BYTE, (void*)thumbnail_data.pixels.data()));
#if ENABLE_THUMBNAIL_GENERATOR_DEBUG_OUTPUT
    debug_output_thumbnail(thumbnail_data);
#endif // ENABLE_THUMBNAIL_GENERATOR_DEBUG_OUTPUT

    // restore the default framebuffer size to avoid flickering on the 3D scene
    wxGetApp().plater()->get_camera().apply_viewport(0, 0, cnv_size.get_width(), cnv_size.get_height());
}

bool GLCanvas3D::_init_toolbars()
{
    if (!_init_main_toolbar())
        return false;

    if (!_init_undoredo_toolbar())
        return false;

    if (!_init_view_toolbar())
        return false;

    if (!_init_collapse_toolbar())
        return false;

    return true;
}

bool GLCanvas3D::_init_main_toolbar()
{
    if (!m_main_toolbar.is_enabled())
        return true;

    BackgroundTexture::Metadata background_data;
    background_data.filename = "toolbar_background.png";
    background_data.left = 16;
    background_data.top = 16;
    background_data.right = 16;
    background_data.bottom = 16;

    if (!m_main_toolbar.init(background_data))
    {
        // unable to init the toolbar texture, disable it
        m_main_toolbar.set_enabled(false);
        return true;
    }
    // init arrow
    BackgroundTexture::Metadata arrow_data;
    arrow_data.filename = "toolbar_arrow.svg";
    arrow_data.left = 0;
    arrow_data.top = 0;
    arrow_data.right = 0;
    arrow_data.bottom = 0;
    if (!m_main_toolbar.init_arrow(arrow_data))
    {
        BOOST_LOG_TRIVIAL(error) << "Main toolbar failed to load arrow texture.";
    }
    // m_gizmos is created at constructor, thus we can init arrow here.
    if (!m_gizmos.init_arrow(arrow_data))
    {
        BOOST_LOG_TRIVIAL(error) << "Gizmos manager failed to load arrow texture.";
    }

//    m_main_toolbar.set_layout_type(GLToolbar::Layout::Vertical);
    m_main_toolbar.set_layout_type(GLToolbar::Layout::Horizontal);
    m_main_toolbar.set_horizontal_orientation(GLToolbar::Layout::HO_Right);
    m_main_toolbar.set_vertical_orientation(GLToolbar::Layout::VO_Top);
    m_main_toolbar.set_border(5.0f);
    m_main_toolbar.set_separator_size(5);
    m_main_toolbar.set_gap_size(4);

    GLToolbarItem::Data item;

    item.name = "add";
    item.icon_filename = "add.svg";
    item.tooltip = _utf8(L("Add...")) + " [" + GUI::shortkey_ctrl_prefix() + "I]";
    item.sprite_id = 0;
    item.left.action_callback = [this]() { if (m_canvas != nullptr) wxPostEvent(m_canvas, SimpleEvent(EVT_GLTOOLBAR_ADD)); };
    if (!m_main_toolbar.add_item(item))
        return false;

    item.name = "delete";
    item.icon_filename = "remove.svg";
    item.tooltip = _utf8(L("Delete")) + " [Del]";
    item.sprite_id = 1;
    item.left.action_callback = [this]() { if (m_canvas != nullptr) wxPostEvent(m_canvas, SimpleEvent(EVT_GLTOOLBAR_DELETE)); };
    item.enabling_callback = []()->bool { return wxGetApp().plater()->can_delete(); };
    if (!m_main_toolbar.add_item(item))
        return false;

    item.name = "deleteall";
    item.icon_filename = "delete_all.svg";
    item.tooltip = _utf8(L("Delete all")) + " [" + GUI::shortkey_ctrl_prefix() + "Del]";
    item.sprite_id = 2;
    item.left.action_callback = [this]() { if (m_canvas != nullptr) wxPostEvent(m_canvas, SimpleEvent(EVT_GLTOOLBAR_DELETE_ALL)); };
    item.enabling_callback = []()->bool { return wxGetApp().plater()->can_delete_all(); };
    if (!m_main_toolbar.add_item(item))
        return false;

    item.name = "arrange";
    item.icon_filename = "arrange.svg";
    item.tooltip = _utf8(L("Arrange")) + " [A]\n" + _utf8(L("Arrange selection")) + " [Shift+A]\n" + _utf8(L("Click right mouse button to show arrangement options"));
    item.sprite_id = 3;
    item.left.action_callback = [this]() { if (m_canvas != nullptr) wxPostEvent(m_canvas, SimpleEvent(EVT_GLTOOLBAR_ARRANGE)); };
    item.enabling_callback = []()->bool { return wxGetApp().plater()->can_arrange(); };
    item.right.toggable = true;
    item.right.render_callback = [this](float left, float right, float, float) {
        if (m_canvas != nullptr)
        {
            _render_arrange_menu(0.5f * (left + right));
        }
    };
    if (!m_main_toolbar.add_item(item))
        return false;

    item.right.toggable = false;
    item.right.render_callback = GLToolbarItem::Default_Render_Callback;

    if (!m_main_toolbar.add_separator())
        return false;

    item.name = "copy";
    item.icon_filename = "copy.svg";
    item.tooltip = _utf8(L("Copy")) + " [" + GUI::shortkey_ctrl_prefix() + "C]";
    item.sprite_id = 4;
    item.left.action_callback = [this]() { if (m_canvas != nullptr) wxPostEvent(m_canvas, SimpleEvent(EVT_GLTOOLBAR_COPY)); };
    item.enabling_callback = []()->bool { return wxGetApp().plater()->can_copy_to_clipboard(); };
    if (!m_main_toolbar.add_item(item))
        return false;

    item.name = "paste";
    item.icon_filename = "paste.svg";
    item.tooltip = _utf8(L("Paste")) + " [" + GUI::shortkey_ctrl_prefix() + "V]";
    item.sprite_id = 5;
    item.left.action_callback = [this]() { if (m_canvas != nullptr) wxPostEvent(m_canvas, SimpleEvent(EVT_GLTOOLBAR_PASTE)); };
    item.enabling_callback = []()->bool { return wxGetApp().plater()->can_paste_from_clipboard(); };
    if (!m_main_toolbar.add_item(item))
        return false;

    if (!m_main_toolbar.add_separator())
        return false;

    item.name = "more";
    item.icon_filename = "instance_add.svg";
    item.tooltip = _utf8(L("Add instance")) + " [+]";
    item.sprite_id = 6;
    item.left.action_callback = [this]() { if (m_canvas != nullptr) wxPostEvent(m_canvas, SimpleEvent(EVT_GLTOOLBAR_MORE)); };
    item.visibility_callback = []()->bool { return wxGetApp().get_mode() != comSimple; };
    item.enabling_callback = []()->bool { return wxGetApp().plater()->can_increase_instances(); };

    if (!m_main_toolbar.add_item(item))
        return false;

    item.name = "fewer";
    item.icon_filename = "instance_remove.svg";
    item.tooltip = _utf8(L("Remove instance")) + " [-]";
    item.sprite_id = 7;
    item.left.action_callback = [this]() { if (m_canvas != nullptr) wxPostEvent(m_canvas, SimpleEvent(EVT_GLTOOLBAR_FEWER)); };
    item.visibility_callback = []()->bool { return wxGetApp().get_mode() != comSimple; };
    item.enabling_callback = []()->bool { return wxGetApp().plater()->can_decrease_instances(); };
    if (!m_main_toolbar.add_item(item))
        return false;

    if (!m_main_toolbar.add_separator())
        return false;

    item.name = "splitobjects";
    item.icon_filename = "split_objects.svg";
    item.tooltip = _utf8(L("Split to objects"));
    item.sprite_id = 8;
    item.left.action_callback = [this]() { if (m_canvas != nullptr) wxPostEvent(m_canvas, SimpleEvent(EVT_GLTOOLBAR_SPLIT_OBJECTS)); };
    item.visibility_callback = GLToolbarItem::Default_Visibility_Callback;
    item.enabling_callback = []()->bool { return wxGetApp().plater()->can_split_to_objects(); };
    if (!m_main_toolbar.add_item(item))
        return false;

    item.name = "splitvolumes";
    item.icon_filename = "split_parts.svg";
    item.tooltip = _utf8(L("Split to parts"));
    item.sprite_id = 9;
    item.left.action_callback = [this]() { if (m_canvas != nullptr) wxPostEvent(m_canvas, SimpleEvent(EVT_GLTOOLBAR_SPLIT_VOLUMES)); };
    item.visibility_callback = []()->bool { return wxGetApp().get_mode() != comSimple; };
    item.enabling_callback = []()->bool { return wxGetApp().plater()->can_split_to_volumes(); };
    if (!m_main_toolbar.add_item(item))
        return false;

    if (!m_main_toolbar.add_separator())
        return false;

    item.name = "settings";
    item.icon_filename = "settings.svg";
    item.tooltip = _u8L("Switch to Settings") + "\n" + "[" + GUI::shortkey_ctrl_prefix() + "2] - " + _u8L("Print Settings Tab")    + 
                                                "\n" + "[" + GUI::shortkey_ctrl_prefix() + "3] - " + (current_printer_technology() == ptFFF ? _u8L("Filament Settings Tab") : _u8L("Material Settings Tab")) +
                                                "\n" + "[" + GUI::shortkey_ctrl_prefix() + "4] - " + _u8L("Printer Settings Tab") ;
    item.sprite_id = 10;
    item.enabling_callback    = GLToolbarItem::Default_Enabling_Callback;
    item.visibility_callback  = []() { return (wxGetApp().app_config->get("new_settings_layout_mode") == "1" ||
                                               wxGetApp().app_config->get("dlg_settings_layout_mode") == "1"); };
    item.left.action_callback = []() { wxGetApp().mainframe->select_tab(); };
    if (!m_main_toolbar.add_item(item))
        return false;

    /*
    if (!m_main_toolbar.add_separator())
        return false;
        */

    item.name = "search";
    item.icon_filename = "search_.svg";
    item.tooltip = _utf8(L("Search")) + " [" + GUI::shortkey_ctrl_prefix() + "F]";
    item.sprite_id = 11;
    item.left.toggable = true;
    item.left.render_callback = [this](float left, float right, float, float) {
        if (m_canvas != nullptr)
        {
            if (_render_search_list(0.5f * (left + right)))
                _deactivate_search_toolbar_item();
        }
    };
    item.left.action_callback   = GLToolbarItem::Default_Action_Callback;
    item.visibility_callback    = GLToolbarItem::Default_Visibility_Callback;
    item.enabling_callback      = GLToolbarItem::Default_Enabling_Callback;
    if (!m_main_toolbar.add_item(item))
        return false;

    if (!m_main_toolbar.add_separator())
        return false;

    item.name = "layersediting";
    item.icon_filename = "layers_white.svg";
    item.tooltip = _utf8(L("Variable layer height"));
    item.sprite_id = 12;
    item.left.action_callback = [this]() { if (m_canvas != nullptr) wxPostEvent(m_canvas, SimpleEvent(EVT_GLTOOLBAR_LAYERSEDITING)); };
    item.visibility_callback = [this]()->bool {
        bool res = current_printer_technology() == ptFFF;
        // turns off if changing printer technology
        if (!res && m_main_toolbar.is_item_visible("layersediting") && m_main_toolbar.is_item_pressed("layersediting"))
            force_main_toolbar_left_action(get_main_toolbar_item_id("layersediting"));

        return res;
    };
    item.enabling_callback      = []()->bool { return wxGetApp().plater()->can_layers_editing(); };
    item.left.render_callback   = GLToolbarItem::Default_Render_Callback;
    if (!m_main_toolbar.add_item(item))
        return false;

    return true;
}

bool GLCanvas3D::_init_undoredo_toolbar()
{
    if (!m_undoredo_toolbar.is_enabled())
        return true;

    BackgroundTexture::Metadata background_data;
    background_data.filename = "toolbar_background.png";
    background_data.left = 16;
    background_data.top = 16;
    background_data.right = 16;
    background_data.bottom = 16;

    if (!m_undoredo_toolbar.init(background_data))
    {
        // unable to init the toolbar texture, disable it
        m_undoredo_toolbar.set_enabled(false);
        return true;
    }

    // init arrow
    BackgroundTexture::Metadata arrow_data;
    arrow_data.filename = "toolbar_arrow.svg";
    arrow_data.left = 0;
    arrow_data.top = 0;
    arrow_data.right = 0;
    arrow_data.bottom = 0;
    if (!m_undoredo_toolbar.init_arrow(arrow_data))
    {
        BOOST_LOG_TRIVIAL(error) << "Undo/Redo toolbar failed to load arrow texture.";
    }

//    m_undoredo_toolbar.set_layout_type(GLToolbar::Layout::Vertical);
    m_undoredo_toolbar.set_layout_type(GLToolbar::Layout::Horizontal);
    m_undoredo_toolbar.set_horizontal_orientation(GLToolbar::Layout::HO_Left);
    m_undoredo_toolbar.set_vertical_orientation(GLToolbar::Layout::VO_Top);
    m_undoredo_toolbar.set_border(5.0f);
    m_undoredo_toolbar.set_separator_size(5);
    m_undoredo_toolbar.set_gap_size(4);

    GLToolbarItem::Data item;

    item.name = "undo";
    item.icon_filename = "undo_toolbar.svg";
    item.tooltip = _utf8(L("Undo")) + " [" + GUI::shortkey_ctrl_prefix() + "Z]\n" + _utf8(L("Click right mouse button to open/close History"));
    item.sprite_id = 0;
    item.left.action_callback = [this]() { post_event(SimpleEvent(EVT_GLCANVAS_UNDO)); };
    item.right.toggable = true;
    item.right.action_callback = [this]() { m_imgui_undo_redo_hovered_pos = -1; };
    item.right.render_callback = [this](float left, float right, float, float) {
        if (m_canvas != nullptr)
        {
            if (_render_undo_redo_stack(true, 0.5f * (left + right)))
                _deactivate_undo_redo_toolbar_items();
        }
    };
    item.enabling_callback = [this]()->bool {
        bool can_undo = wxGetApp().plater()->can_undo();
        int id = m_undoredo_toolbar.get_item_id("undo");

        std::string curr_additional_tooltip;
        m_undoredo_toolbar.get_additional_tooltip(id, curr_additional_tooltip);

        std::string new_additional_tooltip;
        if (can_undo) {
        	std::string action;
            wxGetApp().plater()->undo_redo_topmost_string_getter(true, action);
            new_additional_tooltip = (boost::format(_utf8(L("Next Undo action: %1%"))) % action).str();
        }

        if (new_additional_tooltip != curr_additional_tooltip)
        {
            m_undoredo_toolbar.set_additional_tooltip(id, new_additional_tooltip);
            set_tooltip("");
        }
        return can_undo;
    };

    if (!m_undoredo_toolbar.add_item(item))
        return false;

    item.name = "redo";
    item.icon_filename = "redo_toolbar.svg";
    item.tooltip = _utf8(L("Redo")) + " [" + GUI::shortkey_ctrl_prefix() + "Y]\n" + _utf8(L("Click right mouse button to open/close History"));
    item.sprite_id = 1;
    item.left.action_callback = [this]() { post_event(SimpleEvent(EVT_GLCANVAS_REDO)); };
    item.right.action_callback = [this]() { m_imgui_undo_redo_hovered_pos = -1; };
    item.right.render_callback = [this](float left, float right, float, float) {
        if (m_canvas != nullptr)
        {
            if (_render_undo_redo_stack(false, 0.5f * (left + right)))
                _deactivate_undo_redo_toolbar_items();
        }
    };
    item.enabling_callback = [this]()->bool {
        bool can_redo = wxGetApp().plater()->can_redo();
        int id = m_undoredo_toolbar.get_item_id("redo");

        std::string curr_additional_tooltip;
        m_undoredo_toolbar.get_additional_tooltip(id, curr_additional_tooltip);

        std::string new_additional_tooltip;
        if (can_redo) {
        	std::string action;
            wxGetApp().plater()->undo_redo_topmost_string_getter(false, action);
            new_additional_tooltip = (boost::format(_utf8(L("Next Redo action: %1%"))) % action).str();
        }

        if (new_additional_tooltip != curr_additional_tooltip)
        {
            m_undoredo_toolbar.set_additional_tooltip(id, new_additional_tooltip);
            set_tooltip("");
        }
        return can_redo;
    };

    if (!m_undoredo_toolbar.add_item(item))
        return false;
    /*
    if (!m_undoredo_toolbar.add_separator())
        return false;
        */
    return true;
}

bool GLCanvas3D::_init_view_toolbar()
{
    return wxGetApp().plater()->init_view_toolbar();
}

bool GLCanvas3D::_init_collapse_toolbar()
{
    return wxGetApp().plater()->init_collapse_toolbar();
}

bool GLCanvas3D::_set_current()
{
    return m_context != nullptr && m_canvas->SetCurrent(*m_context);
}

void GLCanvas3D::_resize(unsigned int w, unsigned int h)
{
    if (m_canvas == nullptr && m_context == nullptr)
        return;

    const std::array<unsigned int, 2> new_size = { w, h };
    if (m_old_size == new_size)
        return;

    m_old_size = new_size;

    auto *imgui = wxGetApp().imgui();
    imgui->set_display_size(static_cast<float>(w), static_cast<float>(h));
    const float font_size = 1.5f * wxGetApp().em_unit();
#if ENABLE_RETINA_GL
    imgui->set_scaling(font_size, 1.0f, m_retina_helper->get_scale_factor());
#else
    imgui->set_scaling(font_size, m_canvas->GetContentScaleFactor(), 1.0f);
#endif

    this->request_extra_frame();

    // ensures that this canvas is current
    _set_current();
}

BoundingBoxf3 GLCanvas3D::_max_bounding_box(bool include_gizmos, bool include_bed_model) const
{
    BoundingBoxf3 bb = volumes_bounding_box();

    // The following is a workaround for gizmos not being taken in account when calculating the tight camera frustrum
    // A better solution would ask the gizmo manager for the bounding box of the current active gizmo, if any
    if (include_gizmos && m_gizmos.is_running()) {
        const BoundingBoxf3 sel_bb = m_selection.get_bounding_box();
        const Vec3d sel_bb_center = sel_bb.center();
        const Vec3d extend_by = sel_bb.max_size() * Vec3d::Ones();
        bb.merge(BoundingBoxf3(sel_bb_center - extend_by, sel_bb_center + extend_by));
    }

    const BoundingBoxf3 bed_bb = include_bed_model ? m_bed.extended_bounding_box() : m_bed.build_volume().bounding_volume();
    bb.merge(bed_bb);

    if (!m_main_toolbar.is_enabled())
        bb.merge(m_gcode_viewer.get_max_bounding_box());

    // clamp max bb size with respect to bed bb size
    static const double max_scale_factor = 1.5;
    const Vec3d bb_size = bb.size();
    const Vec3d bed_bb_size = bed_bb.size();
    if (bb_size.x() > max_scale_factor * bed_bb_size.x() ||
        bb_size.y() > max_scale_factor * bed_bb_size.y() ||
        bb_size.z() > max_scale_factor * bed_bb_size.z()) {
        const Vec3d bed_bb_center = bed_bb.center();
        const Vec3d extend_by = max_scale_factor * bed_bb_size;
        bb = BoundingBoxf3(bed_bb_center - extend_by, bed_bb_center + extend_by);
    }

    return bb;
}

void GLCanvas3D::_zoom_to_box(const BoundingBoxf3& box, double margin_factor)
{
    wxGetApp().plater()->get_camera().zoom_to_box(box, margin_factor);
    m_dirty = true;
}

void GLCanvas3D::_update_camera_zoom(double zoom)
{
    wxGetApp().plater()->get_camera().update_zoom(zoom);
    m_dirty = true;
}

void GLCanvas3D::_refresh_if_shown_on_screen()
{
    if (_is_shown_on_screen()) {
        const Size& cnv_size = get_canvas_size();
        _resize((unsigned int)cnv_size.get_width(), (unsigned int)cnv_size.get_height());

        // Because of performance problems on macOS, where PaintEvents are not delivered
        // frequently enough, we call render() here directly when we can.
        render();
    }
}

void GLCanvas3D::_picking_pass()
{
    if (m_picking_enabled && !m_mouse.dragging && m_mouse.position != Vec2d(DBL_MAX, DBL_MAX)) {
        m_hover_volume_idxs.clear();

        // Render the object for picking.
        // FIXME This cannot possibly work in a multi - sampled context as the color gets mangled by the anti - aliasing.
        // Better to use software ray - casting on a bounding - box hierarchy.

        if (m_multisample_allowed)
        	// This flag is often ignored by NVIDIA drivers if rendering into a screen buffer.
            glsafe(::glDisable(GL_MULTISAMPLE));

        glsafe(::glDisable(GL_BLEND));
        glsafe(::glEnable(GL_DEPTH_TEST));

        glsafe(::glClear(GL_COLOR_BUFFER_BIT | GL_DEPTH_BUFFER_BIT));

        m_camera_clipping_plane = m_gizmos.get_clipping_plane();
        if (m_camera_clipping_plane.is_active()) {
            ::glClipPlane(GL_CLIP_PLANE0, (GLdouble*)m_camera_clipping_plane.get_data());
            ::glEnable(GL_CLIP_PLANE0);
        }
        _render_volumes_for_picking();
        if (m_camera_clipping_plane.is_active())
            ::glDisable(GL_CLIP_PLANE0);

        _render_bed_for_picking(!wxGetApp().plater()->get_camera().is_looking_downward());

        m_gizmos.render_current_gizmo_for_picking_pass();

        if (m_multisample_allowed)
            glsafe(::glEnable(GL_MULTISAMPLE));

        int volume_id = -1;
        int gizmo_id = -1;

        std::array<GLubyte, 4> color = { 0, 0, 0, 0 };
        const Size& cnv_size = get_canvas_size();
        bool inside = 0 <= m_mouse.position(0) && m_mouse.position(0) < cnv_size.get_width() && 0 <= m_mouse.position(1) && m_mouse.position(1) < cnv_size.get_height();
        if (inside) {
            glsafe(::glReadPixels(m_mouse.position(0), cnv_size.get_height() - m_mouse.position.y() - 1, 1, 1, GL_RGBA, GL_UNSIGNED_BYTE, (void*)color.data()));
            if (picking_checksum_alpha_channel(color[0], color[1], color[2]) == color[3]) {
                // Only non-interpolated colors are valid, those have their lowest three bits zeroed.
                // we reserve color = (0,0,0) for occluders (as the printbed) 
                // volumes' id are shifted by 1
                // see: _render_volumes_for_picking()
                unsigned int id = picking_encode(color[0], color[1], color[2]);
                volume_id = id - 1;
                // gizmos' id are instead properly encoded by the color
                gizmo_id = id;
            }
        }
        if (0 <= volume_id && volume_id < (int)m_volumes.volumes.size()) {
            // do not add the volume id if any gizmo is active and CTRL is pressed
            if (m_gizmos.get_current_type() == GLGizmosManager::EType::Undefined || !wxGetKeyState(WXK_CONTROL))
                m_hover_volume_idxs.emplace_back(volume_id);
            m_gizmos.set_hover_id(-1);
        }
        else
            m_gizmos.set_hover_id(inside && (unsigned int)gizmo_id <= GLGizmoBase::BASE_ID ? ((int)GLGizmoBase::BASE_ID - gizmo_id) : -1);

        _update_volumes_hover_state();
    }
}

void GLCanvas3D::_rectangular_selection_picking_pass()
{
    m_gizmos.set_hover_id(-1);

    std::set<int> idxs;

    if (m_picking_enabled) {
        if (m_multisample_allowed)
        	// This flag is often ignored by NVIDIA drivers if rendering into a screen buffer.
            glsafe(::glDisable(GL_MULTISAMPLE));

        glsafe(::glDisable(GL_BLEND));
        glsafe(::glEnable(GL_DEPTH_TEST));

        glsafe(::glClear(GL_COLOR_BUFFER_BIT | GL_DEPTH_BUFFER_BIT));

        _render_volumes_for_picking();
        _render_bed_for_picking(!wxGetApp().plater()->get_camera().is_looking_downward());

        if (m_multisample_allowed)
            glsafe(::glEnable(GL_MULTISAMPLE));

        int width = std::max((int)m_rectangle_selection.get_width(), 1);
        int height = std::max((int)m_rectangle_selection.get_height(), 1);
        int px_count = width * height;

        int left = (int)m_rectangle_selection.get_left();
        int top = get_canvas_size().get_height() - (int)m_rectangle_selection.get_top();
        if (left >= 0 && top >= 0) {
#define USE_PARALLEL 1
#if USE_PARALLEL
            struct Pixel
            {
                std::array<GLubyte, 4> data;
            	// Only non-interpolated colors are valid, those have their lowest three bits zeroed.
                bool valid() const { return picking_checksum_alpha_channel(data[0], data[1], data[2]) == data[3]; }
                // we reserve color = (0,0,0) for occluders (as the printbed) 
                // volumes' id are shifted by 1
                // see: _render_volumes_for_picking()
                int id() const { return data[0] + (data[1] << 8) + (data[2] << 16) - 1; }
            };

            std::vector<Pixel> frame(px_count);
            glsafe(::glReadPixels(left, top, width, height, GL_RGBA, GL_UNSIGNED_BYTE, (void*)frame.data()));

            tbb::spin_mutex mutex;
            tbb::parallel_for(tbb::blocked_range<size_t>(0, frame.size(), (size_t)width),
                [this, &frame, &idxs, &mutex](const tbb::blocked_range<size_t>& range) {
                for (size_t i = range.begin(); i < range.end(); ++i)
                	if (frame[i].valid()) {
                    	int volume_id = frame[i].id();
                    	if (0 <= volume_id && volume_id < (int)m_volumes.volumes.size()) {
                        	mutex.lock();
                        	idxs.insert(volume_id);
                        	mutex.unlock();
                    	}
                	}
            });
#else
            std::vector<GLubyte> frame(4 * px_count);
            glsafe(::glReadPixels(left, top, width, height, GL_RGBA, GL_UNSIGNED_BYTE, (void*)frame.data()));

            for (int i = 0; i < px_count; ++i)
            {
                int px_id = 4 * i;
                int volume_id = frame[px_id] + (frame[px_id + 1] << 8) + (frame[px_id + 2] << 16);
                if (0 <= volume_id && volume_id < (int)m_volumes.volumes.size())
                    idxs.insert(volume_id);
            }
#endif // USE_PARALLEL
        }
    }

    m_hover_volume_idxs.assign(idxs.begin(), idxs.end());
    _update_volumes_hover_state();
}

void GLCanvas3D::_render_background() const
{
    bool use_error_color = false;
    if (wxGetApp().is_editor()) {
        use_error_color = m_dynamic_background_enabled &&
        (current_printer_technology() != ptSLA || !m_volumes.empty());

        if (!m_volumes.empty())
            use_error_color &= _is_any_volume_outside();
        else
            use_error_color &= m_gcode_viewer.has_data() && !m_gcode_viewer.is_contained_in_bed();
    }

    glsafe(::glPushMatrix());
    glsafe(::glLoadIdentity());
    glsafe(::glMatrixMode(GL_PROJECTION));
    glsafe(::glPushMatrix());
    glsafe(::glLoadIdentity());

    // Draws a bottom to top gradient over the complete screen.
    glsafe(::glDisable(GL_DEPTH_TEST));

    ::glBegin(GL_QUADS);
    ::glColor3fv(use_error_color ? ERROR_BG_DARK_COLOR.data(): DEFAULT_BG_DARK_COLOR.data());
    ::glVertex2f(-1.0f, -1.0f);
    ::glVertex2f(1.0f, -1.0f);

    ::glColor3fv(use_error_color ? ERROR_BG_LIGHT_COLOR.data() : DEFAULT_BG_LIGHT_COLOR.data());
    ::glVertex2f(1.0f, 1.0f);
    ::glVertex2f(-1.0f, 1.0f);
    glsafe(::glEnd());

    glsafe(::glEnable(GL_DEPTH_TEST));

    glsafe(::glPopMatrix());
    glsafe(::glMatrixMode(GL_MODELVIEW));
    glsafe(::glPopMatrix());
}

void GLCanvas3D::_render_bed(bool bottom, bool show_axes)
{
    float scale_factor = 1.0;
#if ENABLE_RETINA_GL
    scale_factor = m_retina_helper->get_scale_factor();
#endif // ENABLE_RETINA_GL

    bool show_texture = ! bottom ||
            (m_gizmos.get_current_type() != GLGizmosManager::FdmSupports
          && m_gizmos.get_current_type() != GLGizmosManager::SlaSupports
          && m_gizmos.get_current_type() != GLGizmosManager::Hollow
          && m_gizmos.get_current_type() != GLGizmosManager::Seam
          && m_gizmos.get_current_type() != GLGizmosManager::MmuSegmentation);

    m_bed.render(*this, bottom, scale_factor, show_axes, show_texture);
}

void GLCanvas3D::_render_bed_for_picking(bool bottom)
{
    float scale_factor = 1.0;
#if ENABLE_RETINA_GL
    scale_factor = m_retina_helper->get_scale_factor();
#endif // ENABLE_RETINA_GL

    m_bed.render_for_picking(*this, bottom, scale_factor);
}

void GLCanvas3D::_render_objects(GLVolumeCollection::ERenderType type)
{
    if (m_volumes.empty())
        return;

    glsafe(::glEnable(GL_DEPTH_TEST));

    m_camera_clipping_plane = m_gizmos.get_clipping_plane();

    if (m_picking_enabled)
        // Update the layer editing selection to the first object selected, update the current object maximum Z.
        m_layers_editing.select_object(*m_model, this->is_layers_editing_enabled() ? m_selection.get_object_idx() : -1);

    if (const BuildVolume &build_volume = m_bed.build_volume(); build_volume.valid()) {
        switch (build_volume.type()) {
        case BuildVolume::Type::Rectangle: {
            const BoundingBox3Base<Vec3d> bed_bb = build_volume.bounding_volume().inflated(BuildVolume::SceneEpsilon);
            m_volumes.set_print_volume({ 0, // circle
                { float(bed_bb.min.x()), float(bed_bb.min.y()), float(bed_bb.max.x()), float(bed_bb.max.y()) },
                { 0.0f, float(build_volume.max_print_height()) } });
            break;
        }
        case BuildVolume::Type::Circle: {
            m_volumes.set_print_volume({ 1, // rectangle
                { unscaled<float>(build_volume.circle().center.x()), unscaled<float>(build_volume.circle().center.y()), unscaled<float>(build_volume.circle().radius + BuildVolume::SceneEpsilon), 0.0f },
                { 0.0f, float(build_volume.max_print_height() + BuildVolume::SceneEpsilon) } });
            break;
        }
        default:
        case BuildVolume::Type::Convex:
        case BuildVolume::Type::Custom: {
            m_volumes.set_print_volume({ static_cast<int>(type),
                { -FLT_MAX, -FLT_MAX, FLT_MAX, FLT_MAX },
                { -FLT_MAX, FLT_MAX } }
            );
        }
        }
        if (m_requires_check_outside_state) {
            m_volumes.check_outside_state(build_volume, nullptr);
            m_requires_check_outside_state = false;
        }
    }

    if (m_use_clipping_planes)
        m_volumes.set_z_range(-m_clipping_planes[0].get_data()[3], m_clipping_planes[1].get_data()[3]);
    else
        m_volumes.set_z_range(-FLT_MAX, FLT_MAX);

    m_volumes.set_clipping_plane(m_camera_clipping_plane.get_data());
    m_volumes.set_show_sinking_contours(! m_gizmos.is_hiding_instances());

    GLShaderProgram* shader = wxGetApp().get_shader("gouraud");
    if (shader != nullptr) {
        shader->start_using();

        switch (type)
        {
        default:
        case GLVolumeCollection::ERenderType::Opaque:
        {
            if (m_picking_enabled && !m_gizmos.is_dragging() && m_layers_editing.is_enabled() && (m_layers_editing.last_object_id != -1) && (m_layers_editing.object_max_z() > 0.0f)) {
                int object_id = m_layers_editing.last_object_id;
                m_volumes.render(type, false, wxGetApp().plater()->get_camera().get_view_matrix(), [object_id](const GLVolume& volume) {
                    // Which volume to paint without the layer height profile shader?
                    return volume.is_active && (volume.is_modifier || volume.composite_id.object_id != object_id);
                    });
                // Let LayersEditing handle rendering of the active object using the layer height profile shader.
                m_layers_editing.render_volumes(*this, m_volumes);
            }
            else {
                // do not cull backfaces to show broken geometry, if any
                m_volumes.render(type, m_picking_enabled, wxGetApp().plater()->get_camera().get_view_matrix(), [this](const GLVolume& volume) {
                    return (m_render_sla_auxiliaries || volume.composite_id.volume_id >= 0);
                    });
            }

            // In case a painting gizmo is open, it should render the painted triangles
            // before transparent objects are rendered. Otherwise they would not be
            // visible when inside modifier meshes etc.
            {
                const GLGizmosManager& gm = get_gizmos_manager();
//                GLGizmosManager::EType type = gm.get_current_type();
                if (dynamic_cast<GLGizmoPainterBase*>(gm.get_current())) {
                    shader->stop_using();
                    gm.render_painter_gizmo();
                    shader->start_using();
                }
            }
            break;
        }
        case GLVolumeCollection::ERenderType::Transparent:
        {
            m_volumes.render(type, false, wxGetApp().plater()->get_camera().get_view_matrix());
            break;
        }
        }
        shader->stop_using();
    }

    m_camera_clipping_plane = ClippingPlane::ClipsNothing();
}

void GLCanvas3D::_render_gcode()
{
    m_gcode_viewer.render();
}

#if ENABLE_GLBEGIN_GLEND_REMOVAL
void GLCanvas3D::_render_selection()
#else
void GLCanvas3D::_render_selection() const
#endif // ENABLE_GLBEGIN_GLEND_REMOVAL
{
    float scale_factor = 1.0;
#if ENABLE_RETINA_GL
    scale_factor = m_retina_helper->get_scale_factor();
#endif // ENABLE_RETINA_GL

    if (!m_gizmos.is_running())
        m_selection.render(scale_factor);
}

void GLCanvas3D::_render_sequential_clearance()
{
    if (m_layers_editing.is_enabled() || m_gizmos.is_dragging())
        return;

    switch (m_gizmos.get_current_type())
    {
    case GLGizmosManager::EType::Flatten:
    case GLGizmosManager::EType::Cut:
    case GLGizmosManager::EType::Hollow:
    case GLGizmosManager::EType::SlaSupports:
    case GLGizmosManager::EType::FdmSupports:
    case GLGizmosManager::EType::Seam: { return; }
    default: { break; }
    }
 
    m_sequential_print_clearance.render();
}

#if ENABLE_RENDER_SELECTION_CENTER
void GLCanvas3D::_render_selection_center()
{
    m_selection.render_center(m_gizmos.is_dragging());
}
#endif // ENABLE_RENDER_SELECTION_CENTER

void GLCanvas3D::_check_and_update_toolbar_icon_scale()
{
    // Don't update a toolbar scale, when we are on a Preview
    if (wxGetApp().plater()->is_preview_shown())
        return;

    float scale = wxGetApp().toolbar_icon_scale();
    Size cnv_size = get_canvas_size();

    float size = GLToolbar::Default_Icons_Size * scale;

    // Set current size for all top toolbars. It will be used for next calculations
    GLToolbar& collapse_toolbar = wxGetApp().plater()->get_collapse_toolbar();
#if ENABLE_RETINA_GL
    const float sc = m_retina_helper->get_scale_factor() * scale;
    m_main_toolbar.set_scale(sc);
    m_undoredo_toolbar.set_scale(sc);
    collapse_toolbar.set_scale(sc);
    size *= m_retina_helper->get_scale_factor();
#else
    m_main_toolbar.set_icons_size(size);
    m_undoredo_toolbar.set_icons_size(size);
    collapse_toolbar.set_icons_size(size);
#endif // ENABLE_RETINA_GL

    float top_tb_width = m_main_toolbar.get_width() + m_undoredo_toolbar.get_width() + collapse_toolbar.get_width();
    int   items_cnt = m_main_toolbar.get_visible_items_cnt() + m_undoredo_toolbar.get_visible_items_cnt() + collapse_toolbar.get_visible_items_cnt();
    float noitems_width = top_tb_width - size * items_cnt; // width of separators and borders in top toolbars 

    // calculate scale needed for items in all top toolbars
    float new_h_scale = (cnv_size.get_width() - noitems_width) / (items_cnt * GLToolbar::Default_Icons_Size);

    items_cnt = m_gizmos.get_selectable_icons_cnt() + 3; // +3 means a place for top and view toolbars and separators in gizmos toolbar

    // calculate scale needed for items in the gizmos toolbar
    float new_v_scale = cnv_size.get_height() / (items_cnt * GLGizmosManager::Default_Icons_Size);

    // set minimum scale as a auto scale for the toolbars
    float new_scale = std::min(new_h_scale, new_v_scale);
#if ENABLE_RETINA_GL
    new_scale /= m_retina_helper->get_scale_factor();
#endif
    if (fabs(new_scale - scale) > 0.01) // scale is changed by 1% and more
        wxGetApp().set_auto_toolbar_icon_scale(new_scale);
}

void GLCanvas3D::_render_overlays()
{
    glsafe(::glDisable(GL_DEPTH_TEST));
    glsafe(::glPushMatrix());
    glsafe(::glLoadIdentity());
    // ensure that the textures are renderered inside the frustrum
    const Camera& camera = wxGetApp().plater()->get_camera();
    glsafe(::glTranslated(0.0, 0.0, -(camera.get_near_z() + 0.005)));
    // ensure that the overlay fits the frustrum near z plane
    double gui_scale = camera.get_gui_scale();
    glsafe(::glScaled(gui_scale, gui_scale, 1.0));

    _check_and_update_toolbar_icon_scale();

    _render_gizmos_overlay();

    // main toolbar and undoredo toolbar need to be both updated before rendering because both their sizes are needed
    // to correctly place them
#if ENABLE_RETINA_GL
    const float scale = m_retina_helper->get_scale_factor() * wxGetApp().toolbar_icon_scale(/*true*/);
    m_main_toolbar.set_scale(scale);
    m_undoredo_toolbar.set_scale(scale);
    wxGetApp().plater()->get_collapse_toolbar().set_scale(scale);
#else
    const float size = int(GLToolbar::Default_Icons_Size * wxGetApp().toolbar_icon_scale(/*true*/));
    m_main_toolbar.set_icons_size(size);
    m_undoredo_toolbar.set_icons_size(size);
    wxGetApp().plater()->get_collapse_toolbar().set_icons_size(size);
#endif // ENABLE_RETINA_GL

    _render_main_toolbar();
    _render_undoredo_toolbar();
    _render_collapse_toolbar();
    _render_view_toolbar();

    if (m_layers_editing.last_object_id >= 0 && m_layers_editing.object_max_z() > 0.0f)
        m_layers_editing.render_overlay(*this);

    const ConfigOptionBool* opt = dynamic_cast<const ConfigOptionBool*>(m_config->option("complete_objects"));
    bool sequential_print = opt != nullptr && opt->value;
    std::vector<const ModelInstance*> sorted_instances;
    if (sequential_print) {
        for (ModelObject* model_object : m_model->objects)
            for (ModelInstance* model_instance : model_object->instances) {
                sorted_instances.emplace_back(model_instance);
            }
    }
    m_labels.render(sorted_instances);

    glsafe(::glPopMatrix());
}

void GLCanvas3D::_render_volumes_for_picking() const
{
    // do not cull backfaces to show broken geometry, if any
    glsafe(::glDisable(GL_CULL_FACE));

    glsafe(::glEnableClientState(GL_VERTEX_ARRAY));
    glsafe(::glEnableClientState(GL_NORMAL_ARRAY));

    const Transform3d& view_matrix = wxGetApp().plater()->get_camera().get_view_matrix();
    for (size_t type = 0; type < 2; ++ type) {
        GLVolumeWithIdAndZList to_render = volumes_to_render(m_volumes.volumes, (type == 0) ? GLVolumeCollection::ERenderType::Opaque : GLVolumeCollection::ERenderType::Transparent, view_matrix);
        for (const GLVolumeWithIdAndZ& volume : to_render)
	        if (!volume.first->disabled && (volume.first->composite_id.volume_id >= 0 || m_render_sla_auxiliaries)) {
		        // Object picking mode. Render the object with a color encoding the object index.
                // we reserve color = (0,0,0) for occluders (as the printbed) 
                // so we shift volumes' id by 1 to get the proper color
                const unsigned int id = 1 + volume.second.first;
                glsafe(::glColor4fv(picking_decode(id).data()));
                volume.first->render();
	        }
	}

    glsafe(::glDisableClientState(GL_NORMAL_ARRAY));
    glsafe(::glDisableClientState(GL_VERTEX_ARRAY));

    glsafe(::glEnable(GL_CULL_FACE));
}

void GLCanvas3D::_render_current_gizmo() const
{
    m_gizmos.render_current_gizmo();
}

void GLCanvas3D::_render_gizmos_overlay()
{
#if ENABLE_RETINA_GL
//     m_gizmos.set_overlay_scale(m_retina_helper->get_scale_factor());
    const float scale = m_retina_helper->get_scale_factor()*wxGetApp().toolbar_icon_scale();
    m_gizmos.set_overlay_scale(scale); //! #ys_FIXME_experiment
#else
//     m_gizmos.set_overlay_scale(m_canvas->GetContentScaleFactor());
//     m_gizmos.set_overlay_scale(wxGetApp().em_unit()*0.1f);
    const float size = int(GLGizmosManager::Default_Icons_Size * wxGetApp().toolbar_icon_scale());
    m_gizmos.set_overlay_icon_size(size); //! #ys_FIXME_experiment
#endif /* __WXMSW__ */

    m_gizmos.render_overlay();

    if (m_gizmo_highlighter.m_render_arrow)
    {
        m_gizmos.render_arrow(*this, m_gizmo_highlighter.m_gizmo_type);
    }
}

void GLCanvas3D::_render_main_toolbar()
{
    if (!m_main_toolbar.is_enabled())
        return;

    Size cnv_size = get_canvas_size();
    float inv_zoom = (float)wxGetApp().plater()->get_camera().get_inv_zoom();

    float top = 0.5f * (float)cnv_size.get_height() * inv_zoom;
    GLToolbar& collapse_toolbar = wxGetApp().plater()->get_collapse_toolbar();
    float collapse_toolbar_width = collapse_toolbar.is_enabled() ? collapse_toolbar.get_width() : 0.0f;
    float left = -0.5f * (m_main_toolbar.get_width() + m_undoredo_toolbar.get_width() + collapse_toolbar_width) * inv_zoom;

    m_main_toolbar.set_position(top, left);
    m_main_toolbar.render(*this);
    if (m_toolbar_highlighter.m_render_arrow)
    {
        m_main_toolbar.render_arrow(*this, m_toolbar_highlighter.m_toolbar_item);
    }
}

void GLCanvas3D::_render_undoredo_toolbar()
{
    if (!m_undoredo_toolbar.is_enabled())
        return;

    Size cnv_size = get_canvas_size();
    float inv_zoom = (float)wxGetApp().plater()->get_camera().get_inv_zoom();

    float top = 0.5f * (float)cnv_size.get_height() * inv_zoom;
    GLToolbar& collapse_toolbar = wxGetApp().plater()->get_collapse_toolbar();
    float collapse_toolbar_width = collapse_toolbar.is_enabled() ? collapse_toolbar.get_width() : 0.0f;
    float left = (m_main_toolbar.get_width() - 0.5f * (m_main_toolbar.get_width() + m_undoredo_toolbar.get_width() + collapse_toolbar_width)) * inv_zoom;

    m_undoredo_toolbar.set_position(top, left);
    m_undoredo_toolbar.render(*this);
    if (m_toolbar_highlighter.m_render_arrow)
    {
        m_undoredo_toolbar.render_arrow(*this, m_toolbar_highlighter.m_toolbar_item);
    }
}

void GLCanvas3D::_render_collapse_toolbar() const
{
    GLToolbar& collapse_toolbar = wxGetApp().plater()->get_collapse_toolbar();

    Size cnv_size = get_canvas_size();
    float inv_zoom = (float)wxGetApp().plater()->get_camera().get_inv_zoom();

    float band = m_layers_editing.is_enabled() ? (wxGetApp().imgui()->get_style_scaling() * LayersEditing::THICKNESS_BAR_WIDTH) : 0.0;

    float top  = 0.5f * (float)cnv_size.get_height() * inv_zoom;
    float left = (0.5f * (float)cnv_size.get_width() - (float)collapse_toolbar.get_width() - band) * inv_zoom;

    collapse_toolbar.set_position(top, left);
    collapse_toolbar.render(*this);
}

void GLCanvas3D::_render_view_toolbar() const
{
    GLToolbar& view_toolbar = wxGetApp().plater()->get_view_toolbar();

#if ENABLE_RETINA_GL
    const float scale = m_retina_helper->get_scale_factor() * wxGetApp().toolbar_icon_scale();
#if __APPLE__
    view_toolbar.set_scale(scale);
#else // if GTK3
    const float size = int(GLGizmosManager::Default_Icons_Size * scale);
    view_toolbar.set_icons_size(size);
#endif // __APPLE__
#else
    const float size = int(GLGizmosManager::Default_Icons_Size * wxGetApp().toolbar_icon_scale());
    view_toolbar.set_icons_size(size);
#endif // ENABLE_RETINA_GL

    Size cnv_size = get_canvas_size();
    float inv_zoom = (float)wxGetApp().plater()->get_camera().get_inv_zoom();

    // places the toolbar on the bottom-left corner of the 3d scene
    float top = (-0.5f * (float)cnv_size.get_height() + view_toolbar.get_height()) * inv_zoom;
    float left = -0.5f * (float)cnv_size.get_width() * inv_zoom;
    view_toolbar.set_position(top, left);
    view_toolbar.render(*this);
}

#if ENABLE_SHOW_CAMERA_TARGET
void GLCanvas3D::_render_camera_target() const
{
    double half_length = 5.0;

    glsafe(::glDisable(GL_DEPTH_TEST));

    glsafe(::glLineWidth(2.0f));
    ::glBegin(GL_LINES);
    const Vec3d& target = m_camera.get_target();
    // draw line for x axis
    ::glColor3f(1.0f, 0.0f, 0.0f);
    ::glVertex3d(target(0) - half_length, target(1), target(2));
    ::glVertex3d(target(0) + half_length, target(1), target(2));
    // draw line for y axis
    ::glColor3f(0.0f, 1.0f, 0.0f);
    ::glVertex3d(target(0), target(1) - half_length, target(2));
    ::glVertex3d(target(0), target(1) + half_length, target(2));
    // draw line for z axis
    ::glColor3f(0.0f, 0.0f, 1.0f);
    ::glVertex3d(target(0), target(1), target(2) - half_length);
    ::glVertex3d(target(0), target(1), target(2) + half_length);
    glsafe(::glEnd());
}
#endif // ENABLE_SHOW_CAMERA_TARGET

void GLCanvas3D::_render_sla_slices()
{
    if (!m_use_clipping_planes || current_printer_technology() != ptSLA)
        return;

    const SLAPrint* print = this->sla_print();
    const PrintObjects& print_objects = print->objects();
    if (print_objects.empty())
        // nothing to render, return
        return;

    double clip_min_z = -m_clipping_planes[0].get_data()[3];
    double clip_max_z = m_clipping_planes[1].get_data()[3];
    for (unsigned int i = 0; i < (unsigned int)print_objects.size(); ++i) {
        const SLAPrintObject* obj = print_objects[i];

        if (!obj->is_step_done(slaposSliceSupports))
            continue;

        SlaCap::ObjectIdToTrianglesMap::iterator it_caps_bottom = m_sla_caps[0].triangles.find(i);
        SlaCap::ObjectIdToTrianglesMap::iterator it_caps_top = m_sla_caps[1].triangles.find(i);
        {
            if (it_caps_bottom == m_sla_caps[0].triangles.end())
                it_caps_bottom = m_sla_caps[0].triangles.emplace(i, SlaCap::Triangles()).first;
            if (!m_sla_caps[0].matches(clip_min_z)) {
                m_sla_caps[0].z = clip_min_z;
                it_caps_bottom->second.object.clear();
                it_caps_bottom->second.supports.clear();
            }
            if (it_caps_top == m_sla_caps[1].triangles.end())
                it_caps_top = m_sla_caps[1].triangles.emplace(i, SlaCap::Triangles()).first;
            if (!m_sla_caps[1].matches(clip_max_z)) {
                m_sla_caps[1].z = clip_max_z;
                it_caps_top->second.object.clear();
                it_caps_top->second.supports.clear();
            }
        }
        Pointf3s &bottom_obj_triangles = it_caps_bottom->second.object;
        Pointf3s &bottom_sup_triangles = it_caps_bottom->second.supports;
        Pointf3s &top_obj_triangles    = it_caps_top->second.object;
        Pointf3s &top_sup_triangles    = it_caps_top->second.supports;

        if ((bottom_obj_triangles.empty() || bottom_sup_triangles.empty() || top_obj_triangles.empty() || top_sup_triangles.empty()) &&
            !obj->get_slice_index().empty())
        {
            double layer_height         = print->default_object_config().layer_height.value;
            double initial_layer_height = print->material_config().initial_layer_height.value;
            bool   left_handed          = obj->is_left_handed();

            coord_t key_zero = obj->get_slice_index().front().print_level();
            // Slice at the center of the slab starting at clip_min_z will be rendered for the lower plane.
            coord_t key_low  = coord_t((clip_min_z - initial_layer_height + layer_height) / SCALING_FACTOR) + key_zero;
            // Slice at the center of the slab ending at clip_max_z will be rendered for the upper plane.
            coord_t key_high = coord_t((clip_max_z - initial_layer_height) / SCALING_FACTOR) + key_zero;

            const SliceRecord& slice_low  = obj->closest_slice_to_print_level(key_low, coord_t(SCALED_EPSILON));
            const SliceRecord& slice_high = obj->closest_slice_to_print_level(key_high, coord_t(SCALED_EPSILON));

            // Offset to avoid OpenGL Z fighting between the object's horizontal surfaces and the triangluated surfaces of the cuts.
            double plane_shift_z = 0.002;

            if (slice_low.is_valid()) {
                const ExPolygons& obj_bottom = slice_low.get_slice(soModel);
                const ExPolygons& sup_bottom = slice_low.get_slice(soSupport);
                // calculate model bottom cap
                if (bottom_obj_triangles.empty() && !obj_bottom.empty())
                    bottom_obj_triangles = triangulate_expolygons_3d(obj_bottom, clip_min_z - plane_shift_z, ! left_handed);
                // calculate support bottom cap
                if (bottom_sup_triangles.empty() && !sup_bottom.empty())
                    bottom_sup_triangles = triangulate_expolygons_3d(sup_bottom, clip_min_z - plane_shift_z, ! left_handed);
            }

            if (slice_high.is_valid()) {
                const ExPolygons& obj_top = slice_high.get_slice(soModel);
                const ExPolygons& sup_top = slice_high.get_slice(soSupport);
                // calculate model top cap
                if (top_obj_triangles.empty() && !obj_top.empty())
                    top_obj_triangles = triangulate_expolygons_3d(obj_top, clip_max_z + plane_shift_z, left_handed);
                // calculate support top cap
                if (top_sup_triangles.empty() && !sup_top.empty())
                    top_sup_triangles = triangulate_expolygons_3d(sup_top, clip_max_z + plane_shift_z, left_handed);
            }
        }

        if (!bottom_obj_triangles.empty() || !top_obj_triangles.empty() || !bottom_sup_triangles.empty() || !top_sup_triangles.empty()) {
			for (const SLAPrintObject::Instance& inst : obj->instances()) {
                glsafe(::glPushMatrix());
                glsafe(::glTranslated(unscale<double>(inst.shift.x()), unscale<double>(inst.shift.y()), 0));
                glsafe(::glRotatef(Geometry::rad2deg(inst.rotation), 0.0, 0.0, 1.0));
				if (obj->is_left_handed())
                    // The polygons are mirrored by X.
                    glsafe(::glScalef(-1.0, 1.0, 1.0));
                glsafe(::glEnableClientState(GL_VERTEX_ARRAY));
                glsafe(::glColor3f(1.0f, 0.37f, 0.0f));
				if (!bottom_obj_triangles.empty()) {
                    glsafe(::glVertexPointer(3, GL_DOUBLE, 0, (GLdouble*)bottom_obj_triangles.front().data()));
                    glsafe(::glDrawArrays(GL_TRIANGLES, 0, bottom_obj_triangles.size()));
				}
				if (! top_obj_triangles.empty()) {
                    glsafe(::glVertexPointer(3, GL_DOUBLE, 0, (GLdouble*)top_obj_triangles.front().data()));
                    glsafe(::glDrawArrays(GL_TRIANGLES, 0, top_obj_triangles.size()));
				}
                glsafe(::glColor3f(1.0f, 0.0f, 0.37f));
				if (! bottom_sup_triangles.empty()) {
                    glsafe(::glVertexPointer(3, GL_DOUBLE, 0, (GLdouble*)bottom_sup_triangles.front().data()));
                    glsafe(::glDrawArrays(GL_TRIANGLES, 0, bottom_sup_triangles.size()));
				}
				if (! top_sup_triangles.empty()) {
                    glsafe(::glVertexPointer(3, GL_DOUBLE, 0, (GLdouble*)top_sup_triangles.front().data()));
                    glsafe(::glDrawArrays(GL_TRIANGLES, 0, top_sup_triangles.size()));
				}
                glsafe(::glDisableClientState(GL_VERTEX_ARRAY));
                glsafe(::glPopMatrix());
            }
        }
    }
}

#if ENABLE_GLBEGIN_GLEND_REMOVAL
void GLCanvas3D::_render_selection_sidebar_hints()
#else
void GLCanvas3D::_render_selection_sidebar_hints() const
#endif // ENABLE_GLBEGIN_GLEND_REMOVAL
{
    m_selection.render_sidebar_hints(m_sidebar_field);
}

void GLCanvas3D::_update_volumes_hover_state()
{
    for (GLVolume* v : m_volumes.volumes) {
        v->hover = GLVolume::HS_None;
    }

    if (m_hover_volume_idxs.empty())
        return;

    bool ctrl_pressed = wxGetKeyState(WXK_CONTROL); // additive select/deselect
    bool shift_pressed = wxGetKeyState(WXK_SHIFT);  // select by rectangle
    bool alt_pressed = wxGetKeyState(WXK_ALT);      // deselect by rectangle

    if (alt_pressed && (shift_pressed || ctrl_pressed)) {
        // illegal combinations of keys
        m_hover_volume_idxs.clear();
        return;
    }

    bool selection_modifiers_only = m_selection.is_empty() || m_selection.is_any_modifier();

    bool hover_modifiers_only = true;
    for (int i : m_hover_volume_idxs) {
        if (!m_volumes.volumes[i]->is_modifier) {
            hover_modifiers_only = false;
            break;
        }
    }

    std::set<std::pair<int, int>> hover_instances;
    for (int i : m_hover_volume_idxs) {
        const GLVolume& v = *m_volumes.volumes[i];
        hover_instances.insert(std::make_pair(v.object_idx(), v.instance_idx()));
    }

    bool hover_from_single_instance = hover_instances.size() == 1;

    if (hover_modifiers_only && !hover_from_single_instance) {
        // do not allow to select volumes from different instances
        m_hover_volume_idxs.clear();
        return;
    }

    for (int i : m_hover_volume_idxs) {
        GLVolume& volume = *m_volumes.volumes[i];
        if (volume.hover != GLVolume::HS_None)
            continue;

        bool deselect = volume.selected && ((ctrl_pressed && !shift_pressed) || alt_pressed);
        // (volume->is_modifier && !selection_modifiers_only && !is_ctrl_pressed) -> allows hovering on selected modifiers belonging to selection of type Instance
        bool select = (!volume.selected || (volume.is_modifier && !selection_modifiers_only && !ctrl_pressed)) && !alt_pressed;

        if (select || deselect) {
            bool as_volume =
                volume.is_modifier && hover_from_single_instance && !ctrl_pressed &&
                (
                (!deselect) ||
                (deselect && !m_selection.is_single_full_instance() && (volume.object_idx() == m_selection.get_object_idx()) && (volume.instance_idx() == m_selection.get_instance_idx()))
                );

            if (as_volume)
                volume.hover = deselect ? GLVolume::HS_Deselect : GLVolume::HS_Select;
            else {
                int object_idx = volume.object_idx();
                int instance_idx = volume.instance_idx();

                for (GLVolume* v : m_volumes.volumes) {
                    if (v->object_idx() == object_idx && v->instance_idx() == instance_idx)
                        v->hover = deselect ? GLVolume::HS_Deselect : GLVolume::HS_Select;
                }
            }
        }
        else if (volume.selected)
            volume.hover = GLVolume::HS_Hover;
    }
}

void GLCanvas3D::_perform_layer_editing_action(wxMouseEvent* evt)
{
    int object_idx_selected = m_layers_editing.last_object_id;
    if (object_idx_selected == -1)
        return;

    // A volume is selected. Test, whether hovering over a layer thickness bar.
    if (evt != nullptr) {
        const Rect& rect = LayersEditing::get_bar_rect_screen(*this);
        float b = rect.get_bottom();
        m_layers_editing.last_z = m_layers_editing.object_max_z() * (b - evt->GetY() - 1.0f) / (b - rect.get_top());
        m_layers_editing.last_action = 
            evt->ShiftDown() ? (evt->RightIsDown() ? LAYER_HEIGHT_EDIT_ACTION_SMOOTH : LAYER_HEIGHT_EDIT_ACTION_REDUCE) : 
                               (evt->RightIsDown() ? LAYER_HEIGHT_EDIT_ACTION_INCREASE : LAYER_HEIGHT_EDIT_ACTION_DECREASE);
    }

    m_layers_editing.adjust_layer_height_profile();
    _refresh_if_shown_on_screen();

    // Automatic action on mouse down with the same coordinate.
    _start_timer();
}

Vec3d GLCanvas3D::_mouse_to_3d(const Point& mouse_pos, float* z)
{
    if (m_canvas == nullptr)
        return Vec3d(DBL_MAX, DBL_MAX, DBL_MAX);

    const Camera& camera = wxGetApp().plater()->get_camera();
    Matrix4d modelview = camera.get_view_matrix().matrix();
    Matrix4d projection= camera.get_projection_matrix().matrix();
    Vec4i viewport(camera.get_viewport().data());

    GLint y = viewport[3] - (GLint)mouse_pos(1);
    GLfloat mouse_z;
    if (z == nullptr)
        glsafe(::glReadPixels((GLint)mouse_pos(0), y, 1, 1, GL_DEPTH_COMPONENT, GL_FLOAT, (void*)&mouse_z));
    else
        mouse_z = *z;

    Vec3d out;
    igl::unproject(Vec3d(mouse_pos(0), y, mouse_z), modelview, projection, viewport, out);
    return out;
}

Vec3d GLCanvas3D::_mouse_to_bed_3d(const Point& mouse_pos)
{
    return mouse_ray(mouse_pos).intersect_plane(0.0);
}

void GLCanvas3D::_start_timer()
{
    m_timer.Start(100, wxTIMER_CONTINUOUS);
}

void GLCanvas3D::_stop_timer()
{
    m_timer.Stop();
}

void GLCanvas3D::_load_print_toolpaths(const BuildVolume &build_volume)
{
    const Print *print = this->fff_print();
    if (print == nullptr)
        return;

    if (! print->is_step_done(psSkirtBrim))
        return;

    if (!print->has_skirt() && !print->has_brim())
        return;

    const ColorRGBA color = ColorRGBA::GREENISH();

    // number of skirt layers
    size_t total_layer_count = 0;
    for (const PrintObject* print_object : print->objects()) {
        total_layer_count = std::max(total_layer_count, print_object->total_layer_count());
    }
    size_t skirt_height = print->has_infinite_skirt() ? total_layer_count : std::min<size_t>(print->config().skirt_height.value, total_layer_count);
    if (skirt_height == 0 && print->has_brim())
        skirt_height = 1;

    // Get first skirt_height layers.
    //FIXME This code is fishy. It may not work for multiple objects with different layering due to variable layer height feature.
    // This is not critical as this is just an initial preview.
    const PrintObject* highest_object = *std::max_element(print->objects().begin(), print->objects().end(), [](auto l, auto r){ return l->layers().size() < r->layers().size(); });
    std::vector<float> print_zs;
    print_zs.reserve(skirt_height * 2);
    for (size_t i = 0; i < std::min(skirt_height, highest_object->layers().size()); ++ i)
        print_zs.emplace_back(float(highest_object->layers()[i]->print_z));
    // Only add skirt for the raft layers.
    for (size_t i = 0; i < std::min(skirt_height, std::min(highest_object->slicing_parameters().raft_layers(), highest_object->support_layers().size())); ++ i)
        print_zs.emplace_back(float(highest_object->support_layers()[i]->print_z));
    sort_remove_duplicates(print_zs);
    skirt_height = std::min(skirt_height, print_zs.size());
    print_zs.erase(print_zs.begin() + skirt_height, print_zs.end());

    GLVolume *volume = m_volumes.new_toolpath_volume(color, VERTEX_BUFFER_RESERVE_SIZE);
    for (size_t i = 0; i < skirt_height; ++ i) {
        volume->print_zs.emplace_back(print_zs[i]);
        volume->offsets.emplace_back(volume->indexed_vertex_array.quad_indices.size());
        volume->offsets.emplace_back(volume->indexed_vertex_array.triangle_indices.size());
        if (i == 0)
            _3DScene::extrusionentity_to_verts(print->brim(), print_zs[i], Point(0, 0), *volume);
        _3DScene::extrusionentity_to_verts(print->skirt(), print_zs[i], Point(0, 0), *volume);
        // Ensure that no volume grows over the limits. If the volume is too large, allocate a new one.
        if (volume->indexed_vertex_array.vertices_and_normals_interleaved.size() > MAX_VERTEX_BUFFER_SIZE) {
        	GLVolume &vol = *volume;
            volume = m_volumes.new_toolpath_volume(vol.color);
            reserve_new_volume_finalize_old_volume(*volume, vol, m_initialized);
        }
    }
    volume->is_outside = ! build_volume.all_paths_inside_vertices_and_normals_interleaved(volume->indexed_vertex_array.vertices_and_normals_interleaved, volume->indexed_vertex_array.bounding_box());
    volume->indexed_vertex_array.finalize_geometry(m_initialized);
}

void GLCanvas3D::_load_print_object_toolpaths(const PrintObject& print_object, const BuildVolume& build_volume, const std::vector<std::string>& str_tool_colors, const std::vector<CustomGCode::Item>& color_print_values)
{
    std::vector<ColorRGBA> tool_colors;
    decode_colors(str_tool_colors, tool_colors);

    struct Ctxt
    {
        const PrintInstances        *shifted_copies;
        std::vector<const Layer*>    layers;
        bool                         has_perimeters;
        bool                         has_infill;
        bool                         has_support;
        const std::vector<ColorRGBA>* tool_colors;
        bool                         is_single_material_print;
        int                          extruders_cnt;
        const std::vector<CustomGCode::Item>*   color_print_values;

        static ColorRGBA color_perimeters()           { return ColorRGBA::YELLOW(); }
        static ColorRGBA color_infill()               { return ColorRGBA::REDISH(); }
        static ColorRGBA color_support()              { return ColorRGBA::GREENISH(); }
        static ColorRGBA color_pause_or_custom_code() { return ColorRGBA::GRAY(); }

        // For cloring by a tool, return a parsed color.
        bool                         color_by_tool() const { return tool_colors != nullptr; }
        size_t                       number_tools() const { return color_by_tool() ? tool_colors->size() : 0; }
        const ColorRGBA&             color_tool(size_t tool) const { return (*tool_colors)[tool]; }

        // For coloring by a color_print(M600), return a parsed color.
        bool                         color_by_color_print() const { return color_print_values!=nullptr; }
        const size_t                 color_print_color_idx_by_layer_idx(const size_t layer_idx) const {
            const CustomGCode::Item value{layers[layer_idx]->print_z + EPSILON, CustomGCode::Custom, 0, ""};
            auto it = std::lower_bound(color_print_values->begin(), color_print_values->end(), value);
            return (it - color_print_values->begin()) % number_tools();
        }

        const size_t                 color_print_color_idx_by_layer_idx_and_extruder(const size_t layer_idx, const int extruder) const
        {
            const coordf_t print_z = layers[layer_idx]->print_z;

            auto it = std::find_if(color_print_values->begin(), color_print_values->end(),
                [print_z](const CustomGCode::Item& code)
                { return fabs(code.print_z - print_z) < EPSILON; });
            if (it != color_print_values->end()) {
                CustomGCode::Type type = it->type;
                // pause print or custom Gcode
                if (type == CustomGCode::PausePrint ||
                    (type != CustomGCode::ColorChange && type != CustomGCode::ToolChange))
                    return number_tools()-1; // last color item is a gray color for pause print or custom G-code 

                // change tool (extruder) 
                if (type == CustomGCode::ToolChange)
                    return get_color_idx_for_tool_change(it, extruder);
                // change color for current extruder
                if (type == CustomGCode::ColorChange) {
                    int color_idx = get_color_idx_for_color_change(it, extruder);
                    if (color_idx >= 0)
                        return color_idx;
                }
            }

            const CustomGCode::Item value{print_z + EPSILON, CustomGCode::Custom, 0, ""};
            it = std::lower_bound(color_print_values->begin(), color_print_values->end(), value);
            while (it != color_print_values->begin()) {
                --it;
                // change color for current extruder
                if (it->type == CustomGCode::ColorChange) {
                    int color_idx = get_color_idx_for_color_change(it, extruder);
                    if (color_idx >= 0)
                        return color_idx;
                }
                // change tool (extruder) 
                if (it->type == CustomGCode::ToolChange)
                    return get_color_idx_for_tool_change(it, extruder);
            }

            return std::min<int>(extruders_cnt - 1, std::max<int>(extruder - 1, 0));;
        }

    private:
        int get_m600_color_idx(std::vector<CustomGCode::Item>::const_iterator it) const
        {
            int shift = 0;
            while (it != color_print_values->begin()) {
                --it;
                if (it->type == CustomGCode::ColorChange)
                    shift++;
            }
            return extruders_cnt + shift;
        }

        int get_color_idx_for_tool_change(std::vector<CustomGCode::Item>::const_iterator it, const int extruder) const
        {
            const int current_extruder = it->extruder == 0 ? extruder : it->extruder;
            if (number_tools() == size_t(extruders_cnt + 1)) // there is no one "M600"
                return std::min<int>(extruders_cnt - 1, std::max<int>(current_extruder - 1, 0));

            auto it_n = it;
            while (it_n != color_print_values->begin()) {
                --it_n;
                if (it_n->type == CustomGCode::ColorChange && it_n->extruder == current_extruder)
                    return get_m600_color_idx(it_n);
            }

            return std::min<int>(extruders_cnt - 1, std::max<int>(current_extruder - 1, 0));
        }

        int get_color_idx_for_color_change(std::vector<CustomGCode::Item>::const_iterator it, const int extruder) const
        {
            if (extruders_cnt == 1)
                return get_m600_color_idx(it);

            auto it_n = it;
            bool is_tool_change = false;
            while (it_n != color_print_values->begin()) {
                --it_n;
                if (it_n->type == CustomGCode::ToolChange) {
                    is_tool_change = true;
                    if (it_n->extruder == it->extruder || (it_n->extruder == 0 && it->extruder == extruder))
                        return get_m600_color_idx(it);
                    break;
                }
            }
            if (!is_tool_change && it->extruder == extruder)
                return get_m600_color_idx(it);

            return -1;
        }

    } ctxt;

    ctxt.has_perimeters = print_object.is_step_done(posPerimeters);
    ctxt.has_infill = print_object.is_step_done(posInfill);
    ctxt.has_support = print_object.is_step_done(posSupportMaterial);
    ctxt.tool_colors = tool_colors.empty() ? nullptr : &tool_colors;
    ctxt.color_print_values = color_print_values.empty() ? nullptr : &color_print_values;
    ctxt.is_single_material_print = this->fff_print()->extruders().size()==1;
    ctxt.extruders_cnt = wxGetApp().extruders_edited_cnt();

    ctxt.shifted_copies = &print_object.instances();

    // order layers by print_z
    {
        size_t nlayers = 0;
        if (ctxt.has_perimeters || ctxt.has_infill)
            nlayers = print_object.layers().size();
        if (ctxt.has_support)
            nlayers += print_object.support_layers().size();
        ctxt.layers.reserve(nlayers);
    }
    if (ctxt.has_perimeters || ctxt.has_infill)
        for (const Layer *layer : print_object.layers())
            ctxt.layers.emplace_back(layer);
    if (ctxt.has_support)
        for (const Layer *layer : print_object.support_layers())
            ctxt.layers.emplace_back(layer);
    std::sort(ctxt.layers.begin(), ctxt.layers.end(), [](const Layer *l1, const Layer *l2) { return l1->print_z < l2->print_z; });

    // Maximum size of an allocation block: 32MB / sizeof(float)
    BOOST_LOG_TRIVIAL(debug) << "Loading print object toolpaths in parallel - start" << m_volumes.log_memory_info() << log_memory_info();

    const bool is_selected_separate_extruder = m_selected_extruder > 0 && ctxt.color_by_color_print();

    //FIXME Improve the heuristics for a grain size.
    size_t          grain_size = std::max(ctxt.layers.size() / 16, size_t(1));
    tbb::spin_mutex new_volume_mutex;
    auto            new_volume = [this, &new_volume_mutex](const ColorRGBA& color) {
        // Allocate the volume before locking.
		GLVolume *volume = new GLVolume(color);
		volume->is_extrusion_path = true;
    	tbb::spin_mutex::scoped_lock lock;
    	// Lock by ROII, so if the emplace_back() fails, the lock will be released.
        lock.acquire(new_volume_mutex);
        m_volumes.volumes.emplace_back(volume);
        lock.release();
        return volume;
    };
    const size_t    volumes_cnt_initial = m_volumes.volumes.size();
    tbb::parallel_for(
        tbb::blocked_range<size_t>(0, ctxt.layers.size(), grain_size),
        [&ctxt, &new_volume, is_selected_separate_extruder, this](const tbb::blocked_range<size_t>& range) {
        GLVolumePtrs 		vols;
        auto                volume = [&ctxt, &vols](size_t layer_idx, int extruder, int feature) -> GLVolume& {
            return *vols[ctxt.color_by_color_print()?
                ctxt.color_print_color_idx_by_layer_idx_and_extruder(layer_idx, extruder) :
				ctxt.color_by_tool() ? 
					std::min<int>(ctxt.number_tools() - 1, std::max<int>(extruder - 1, 0)) : 
					feature
				];
        };
        if (ctxt.color_by_color_print() || ctxt.color_by_tool()) {
            for (size_t i = 0; i < ctxt.number_tools(); ++i)
                vols.emplace_back(new_volume(ctxt.color_tool(i)));
        }
        else
            vols = { new_volume(ctxt.color_perimeters()), new_volume(ctxt.color_infill()), new_volume(ctxt.color_support()) };
        for (GLVolume *vol : vols)
			// Reserving number of vertices (3x position + 3x color)
        	vol->indexed_vertex_array.reserve(VERTEX_BUFFER_RESERVE_SIZE / 6);
        for (size_t idx_layer = range.begin(); idx_layer < range.end(); ++ idx_layer) {
            const Layer *layer = ctxt.layers[idx_layer];

            if (is_selected_separate_extruder)
            {
                bool at_least_one_has_correct_extruder = false;
                for (const LayerRegion* layerm : layer->regions())
                {
                    if (layerm->slices.surfaces.empty())
                        continue;
                    const PrintRegionConfig& cfg = layerm->region().config();
                    if (cfg.perimeter_extruder.value    == m_selected_extruder ||
                        cfg.infill_extruder.value       == m_selected_extruder ||
                        cfg.solid_infill_extruder.value == m_selected_extruder ) {
                        at_least_one_has_correct_extruder = true;
                        break;
                    }
                }
                if (!at_least_one_has_correct_extruder)
                    continue;
            }

            for (GLVolume *vol : vols)
                if (vol->print_zs.empty() || vol->print_zs.back() != layer->print_z) {
                    vol->print_zs.emplace_back(layer->print_z);
                    vol->offsets.emplace_back(vol->indexed_vertex_array.quad_indices.size());
                    vol->offsets.emplace_back(vol->indexed_vertex_array.triangle_indices.size());
                }
            for (const PrintInstance &instance : *ctxt.shifted_copies) {
                const Point &copy = instance.shift;
                for (const LayerRegion *layerm : layer->regions()) {
                    if (is_selected_separate_extruder)
                    {
                        const PrintRegionConfig& cfg = layerm->region().config();
                        if (cfg.perimeter_extruder.value    != m_selected_extruder ||
                            cfg.infill_extruder.value       != m_selected_extruder ||
                            cfg.solid_infill_extruder.value != m_selected_extruder)
                            continue;
                    }
                    if (ctxt.has_perimeters)
                        _3DScene::extrusionentity_to_verts(layerm->perimeters, float(layer->print_z), copy,
                        	volume(idx_layer, layerm->region().config().perimeter_extruder.value, 0));
                    if (ctxt.has_infill) {
                        for (const ExtrusionEntity *ee : layerm->fills.entities) {
                            // fill represents infill extrusions of a single island.
                            const auto *fill = dynamic_cast<const ExtrusionEntityCollection*>(ee);
                            if (! fill->entities.empty())
                                _3DScene::extrusionentity_to_verts(*fill, float(layer->print_z), copy,
	                                volume(idx_layer, 
		                                is_solid_infill(fill->entities.front()->role()) ?
			                                layerm->region().config().solid_infill_extruder :
			                                layerm->region().config().infill_extruder,
		                                1));
                        }
                    }
                }
                if (ctxt.has_support) {
                    const SupportLayer *support_layer = dynamic_cast<const SupportLayer*>(layer);
                    if (support_layer) {
                        for (const ExtrusionEntity *extrusion_entity : support_layer->support_fills.entities)
                            _3DScene::extrusionentity_to_verts(extrusion_entity, float(layer->print_z), copy,
	                            volume(idx_layer, 
		                            (extrusion_entity->role() == erSupportMaterial) ?
			                            support_layer->object()->config().support_material_extruder :
			                            support_layer->object()->config().support_material_interface_extruder,
		                            2));
                    }
                }
            }
            // Ensure that no volume grows over the limits. If the volume is too large, allocate a new one.
	        for (size_t i = 0; i < vols.size(); ++i) {
	            GLVolume &vol = *vols[i];
	            if (vol.indexed_vertex_array.vertices_and_normals_interleaved.size() > MAX_VERTEX_BUFFER_SIZE) {
	                vols[i] = new_volume(vol.color);
	                reserve_new_volume_finalize_old_volume(*vols[i], vol, false);
	            }
	        }
        }
        for (GLVolume *vol : vols)
        	// Ideally one would call vol->indexed_vertex_array.finalize() here to move the buffers to the OpenGL driver,
        	// but this code runs in parallel and the OpenGL driver is not thread safe.
            vol->indexed_vertex_array.shrink_to_fit();
    });

    BOOST_LOG_TRIVIAL(debug) << "Loading print object toolpaths in parallel - finalizing results" << m_volumes.log_memory_info() << log_memory_info();
    // Remove empty volumes from the newly added volumes.
    m_volumes.volumes.erase(
        std::remove_if(m_volumes.volumes.begin() + volumes_cnt_initial, m_volumes.volumes.end(),
        [](const GLVolume *volume) { return volume->empty(); }),
        m_volumes.volumes.end());
    for (size_t i = volumes_cnt_initial; i < m_volumes.volumes.size(); ++i) {
        GLVolume* v = m_volumes.volumes[i];
        v->is_outside = ! build_volume.all_paths_inside_vertices_and_normals_interleaved(v->indexed_vertex_array.vertices_and_normals_interleaved, v->indexed_vertex_array.bounding_box());
        v->indexed_vertex_array.finalize_geometry(m_initialized);
    }

    BOOST_LOG_TRIVIAL(debug) << "Loading print object toolpaths in parallel - end" << m_volumes.log_memory_info() << log_memory_info();
}

void GLCanvas3D::_load_wipe_tower_toolpaths(const BuildVolume& build_volume, const std::vector<std::string>& str_tool_colors)
{
    const Print *print = this->fff_print();
    if (print == nullptr || print->wipe_tower_data().tool_changes.empty())
        return;

    if (!print->is_step_done(psWipeTower))
        return;

    std::vector<ColorRGBA> tool_colors;
    decode_colors(str_tool_colors, tool_colors);

    struct Ctxt
    {
        const Print                 *print;
        const std::vector<ColorRGBA>* tool_colors;
        Vec2f                        wipe_tower_pos;
        float                        wipe_tower_angle;

        static ColorRGBA color_support() { return ColorRGBA::GREENISH(); }

        // For cloring by a tool, return a parsed color.
        bool                         color_by_tool() const { return tool_colors != nullptr; }
        size_t                       number_tools() const { return this->color_by_tool() ? tool_colors->size() : 0; }
        const ColorRGBA&             color_tool(size_t tool) const { return (*tool_colors)[tool]; }
        int                          volume_idx(int tool, int feature) const {
            return this->color_by_tool() ? std::min<int>(this->number_tools() - 1, std::max<int>(tool, 0)) : feature;
        }

        const std::vector<WipeTower::ToolChangeResult>& tool_change(size_t idx) {
            const auto &tool_changes = print->wipe_tower_data().tool_changes;
            return priming.empty() ?
                ((idx == tool_changes.size()) ? final : tool_changes[idx]) :
                ((idx == 0) ? priming : (idx == tool_changes.size() + 1) ? final : tool_changes[idx - 1]);
        }
        std::vector<WipeTower::ToolChangeResult> priming;
        std::vector<WipeTower::ToolChangeResult> final;
    } ctxt;

    ctxt.print = print;
    ctxt.tool_colors = tool_colors.empty() ? nullptr : &tool_colors;
    if (print->wipe_tower_data().priming && print->config().single_extruder_multi_material_priming)
        for (int i=0; i<(int)print->wipe_tower_data().priming.get()->size(); ++i)
            ctxt.priming.emplace_back(print->wipe_tower_data().priming.get()->at(i));
    if (print->wipe_tower_data().final_purge)
        ctxt.final.emplace_back(*print->wipe_tower_data().final_purge.get());

    ctxt.wipe_tower_angle = ctxt.print->config().wipe_tower_rotation_angle.value/180.f * PI;
    ctxt.wipe_tower_pos = Vec2f(ctxt.print->config().wipe_tower_x.value, ctxt.print->config().wipe_tower_y.value);

    BOOST_LOG_TRIVIAL(debug) << "Loading wipe tower toolpaths in parallel - start" << m_volumes.log_memory_info() << log_memory_info();

    //FIXME Improve the heuristics for a grain size.
    size_t          n_items = print->wipe_tower_data().tool_changes.size() + (ctxt.priming.empty() ? 0 : 1);
    size_t          grain_size = std::max(n_items / 128, size_t(1));
    tbb::spin_mutex new_volume_mutex;
    auto            new_volume = [this, &new_volume_mutex](const ColorRGBA& color) {
        auto *volume = new GLVolume(color);
		volume->is_extrusion_path = true;
        tbb::spin_mutex::scoped_lock lock;
        lock.acquire(new_volume_mutex);
        m_volumes.volumes.emplace_back(volume);
        lock.release();
        return volume;
    };
    const size_t   volumes_cnt_initial = m_volumes.volumes.size();
    std::vector<GLVolumeCollection> volumes_per_thread(n_items);
    tbb::parallel_for(
        tbb::blocked_range<size_t>(0, n_items, grain_size),
        [&ctxt, &new_volume](const tbb::blocked_range<size_t>& range) {
        // Bounding box of this slab of a wipe tower.
        GLVolumePtrs vols;
        if (ctxt.color_by_tool()) {
            for (size_t i = 0; i < ctxt.number_tools(); ++i)
                vols.emplace_back(new_volume(ctxt.color_tool(i)));
        }
        else
            vols = { new_volume(ctxt.color_support()) };
        for (GLVolume *volume : vols)
			// Reserving number of vertices (3x position + 3x color)
            volume->indexed_vertex_array.reserve(VERTEX_BUFFER_RESERVE_SIZE / 6);
        for (size_t idx_layer = range.begin(); idx_layer < range.end(); ++idx_layer) {
            const std::vector<WipeTower::ToolChangeResult> &layer = ctxt.tool_change(idx_layer);
            for (size_t i = 0; i < vols.size(); ++i) {
                GLVolume &vol = *vols[i];
                if (vol.print_zs.empty() || vol.print_zs.back() != layer.front().print_z) {
                    vol.print_zs.emplace_back(layer.front().print_z);
                    vol.offsets.emplace_back(vol.indexed_vertex_array.quad_indices.size());
                    vol.offsets.emplace_back(vol.indexed_vertex_array.triangle_indices.size());
                }
            }
            for (const WipeTower::ToolChangeResult &extrusions : layer) {
                for (size_t i = 1; i < extrusions.extrusions.size();) {
                    const WipeTower::Extrusion &e = extrusions.extrusions[i];
                    if (e.width == 0.) {
                        ++i;
                        continue;
                    }
                    size_t j = i + 1;
                    if (ctxt.color_by_tool())
                        for (; j < extrusions.extrusions.size() && extrusions.extrusions[j].tool == e.tool && extrusions.extrusions[j].width > 0.f; ++j);
                    else
                        for (; j < extrusions.extrusions.size() && extrusions.extrusions[j].width > 0.f; ++j);
                    size_t              n_lines = j - i;
                    Lines               lines;
                    std::vector<double> widths;
                    std::vector<double> heights;
                    lines.reserve(n_lines);
                    widths.reserve(n_lines);
                    heights.assign(n_lines, extrusions.layer_height);
                    WipeTower::Extrusion e_prev = extrusions.extrusions[i-1];

                    if (!extrusions.priming) { // wipe tower extrusions describe the wipe tower at the origin with no rotation
                        e_prev.pos = Eigen::Rotation2Df(ctxt.wipe_tower_angle) * e_prev.pos;
                        e_prev.pos += ctxt.wipe_tower_pos;
                    }

                    for (; i < j; ++i) {
                        WipeTower::Extrusion e = extrusions.extrusions[i];
                        assert(e.width > 0.f);
                        if (!extrusions.priming) {
                            e.pos = Eigen::Rotation2Df(ctxt.wipe_tower_angle) * e.pos;
                            e.pos += ctxt.wipe_tower_pos;
                        }

                        lines.emplace_back(Point::new_scale(e_prev.pos.x(), e_prev.pos.y()), Point::new_scale(e.pos.x(), e.pos.y()));
                        widths.emplace_back(e.width);

                        e_prev = e;
                    }
                    _3DScene::thick_lines_to_verts(lines, widths, heights, lines.front().a == lines.back().b, extrusions.print_z,
                        *vols[ctxt.volume_idx(e.tool, 0)]);
                }
            }
        }
        for (size_t i = 0; i < vols.size(); ++i) {
            GLVolume &vol = *vols[i];
            if (vol.indexed_vertex_array.vertices_and_normals_interleaved.size() > MAX_VERTEX_BUFFER_SIZE) {
                vols[i] = new_volume(vol.color);
                reserve_new_volume_finalize_old_volume(*vols[i], vol, false);
            }
        }
        for (GLVolume *vol : vols)
            vol->indexed_vertex_array.shrink_to_fit();
    });

    BOOST_LOG_TRIVIAL(debug) << "Loading wipe tower toolpaths in parallel - finalizing results" << m_volumes.log_memory_info() << log_memory_info();
    // Remove empty volumes from the newly added volumes.
    m_volumes.volumes.erase(
        std::remove_if(m_volumes.volumes.begin() + volumes_cnt_initial, m_volumes.volumes.end(),
        [](const GLVolume *volume) { return volume->empty(); }),
        m_volumes.volumes.end());
    for (size_t i = volumes_cnt_initial; i < m_volumes.volumes.size(); ++i) {
        GLVolume* v = m_volumes.volumes[i];
        v->is_outside = ! build_volume.all_paths_inside_vertices_and_normals_interleaved(v->indexed_vertex_array.vertices_and_normals_interleaved, v->indexed_vertex_array.bounding_box());
        v->indexed_vertex_array.finalize_geometry(m_initialized);
    }

    BOOST_LOG_TRIVIAL(debug) << "Loading wipe tower toolpaths in parallel - end" << m_volumes.log_memory_info() << log_memory_info();
}

// While it looks like we can call 
// this->reload_scene(true, true)
// the two functions are quite different:
// 1) This function only loads objects, for which the step slaposSliceSupports already finished. Therefore objects outside of the print bed never load.
// 2) This function loads object mesh with the relative scaling correction (the "relative_correction" parameter) was applied,
// 	  therefore the mesh may be slightly larger or smaller than the mesh shown in the 3D scene.
void GLCanvas3D::_load_sla_shells()
{
    const SLAPrint* print = this->sla_print();
    if (print->objects().empty())
        // nothing to render, return
        return;

    auto add_volume = [this](const SLAPrintObject &object, int volume_id, const SLAPrintObject::Instance& instance,
        const TriangleMesh& mesh, const ColorRGBA& color, bool outside_printer_detection_enabled) {
        m_volumes.volumes.emplace_back(new GLVolume(color));
        GLVolume& v = *m_volumes.volumes.back();
#if ENABLE_SMOOTH_NORMALS
        v.indexed_vertex_array.load_mesh(mesh, true);
#else
        v.indexed_vertex_array.load_mesh(mesh);
#endif // ENABLE_SMOOTH_NORMALS
        v.indexed_vertex_array.finalize_geometry(m_initialized);
        v.shader_outside_printer_detection_enabled = outside_printer_detection_enabled;
        v.composite_id.volume_id = volume_id;
        v.set_instance_offset(unscale(instance.shift.x(), instance.shift.y(), 0.0));
        v.set_instance_rotation({ 0.0, 0.0, (double)instance.rotation });
        v.set_instance_mirror(X, object.is_left_handed() ? -1. : 1.);
        v.set_convex_hull(mesh.convex_hull_3d());
    };

    // adds objects' volumes 
    for (const SLAPrintObject* obj : print->objects())
        if (obj->is_step_done(slaposSliceSupports)) {
            unsigned int initial_volumes_count = (unsigned int)m_volumes.volumes.size();
            for (const SLAPrintObject::Instance& instance : obj->instances()) {
                add_volume(*obj, 0, instance, obj->get_mesh_to_print(), GLVolume::MODEL_COLOR[0], true);
                // Set the extruder_id and volume_id to achieve the same color as in the 3D scene when
                // through the update_volumes_colors_by_extruder() call.
                m_volumes.volumes.back()->extruder_id = obj->model_object()->volumes.front()->extruder_id();
                if (obj->is_step_done(slaposSupportTree) && obj->has_mesh(slaposSupportTree))
                    add_volume(*obj, -int(slaposSupportTree), instance, obj->support_mesh(), GLVolume::SLA_SUPPORT_COLOR, true);
                if (obj->is_step_done(slaposPad) && obj->has_mesh(slaposPad))
                    add_volume(*obj, -int(slaposPad), instance, obj->pad_mesh(), GLVolume::SLA_PAD_COLOR, false);
            }
            double shift_z = obj->get_current_elevation();
            for (unsigned int i = initial_volumes_count; i < m_volumes.volumes.size(); ++ i) {
                // apply shift z
                m_volumes.volumes[i]->set_sla_shift_z(shift_z);
            }
        }

    update_volumes_colors_by_extruder();
}

void GLCanvas3D::_update_sla_shells_outside_state()
{
    check_volumes_outside_state();
}

void GLCanvas3D::_set_warning_notification_if_needed(EWarning warning)
{
    _set_current();
    bool show = false;
    if (!m_volumes.empty())
        show = _is_any_volume_outside();
    else {
        if (wxGetApp().is_editor()) {
            if (current_printer_technology() != ptSLA)
                show = m_gcode_viewer.has_data() && !m_gcode_viewer.is_contained_in_bed();
        }
    }

    _set_warning_notification(warning, show);
}

void GLCanvas3D::_set_warning_notification(EWarning warning, bool state)
{
    enum ErrorType{
        PLATER_WARNING,
        PLATER_ERROR,
        SLICING_ERROR
    };
    std::string text;
    ErrorType error = ErrorType::PLATER_WARNING;
    switch (warning) {
    case EWarning::ObjectOutside:      text = _u8L("An object outside the print area was detected."); break;
    case EWarning::ToolpathOutside:    text = _u8L("A toolpath outside the print area was detected."); error = ErrorType::SLICING_ERROR; break;
    case EWarning::SlaSupportsOutside: text = _u8L("SLA supports outside the print area were detected."); error = ErrorType::PLATER_ERROR; break;
    case EWarning::SomethingNotShown:  text = _u8L("Some objects are not visible during editing."); break;
    case EWarning::ObjectClashed:
        text = _u8L("An object outside the print area was detected.\n"
            "Resolve the current problem to continue slicing.");
        error = ErrorType::PLATER_ERROR;
        break;
    }
    auto& notification_manager = *wxGetApp().plater()->get_notification_manager();
    switch (error)
    {
    case PLATER_WARNING:
        if (state)
            notification_manager.push_plater_warning_notification(text);
        else
            notification_manager.close_plater_warning_notification(text);
        break;
    case PLATER_ERROR:
        if (state)
            notification_manager.push_plater_error_notification(text);
        else
            notification_manager.close_plater_error_notification(text);
        break;
    case SLICING_ERROR:
        if (state)
            notification_manager.push_slicing_error_notification(text);
        else
            notification_manager.close_slicing_error_notification(text);
        break;
    default:
        break;
    }
}

bool GLCanvas3D::_is_any_volume_outside() const
{
    for (const GLVolume* volume : m_volumes.volumes) {
        if (volume != nullptr && volume->is_outside)
            return true;
    }

    return false;
}

void GLCanvas3D::_update_selection_from_hover()
{
    bool ctrl_pressed = wxGetKeyState(WXK_CONTROL);

    if (m_hover_volume_idxs.empty()) {
        if (!ctrl_pressed && (m_rectangle_selection.get_state() == GLSelectionRectangle::Select))
            m_selection.remove_all();

        return;
    }

    GLSelectionRectangle::EState state = m_rectangle_selection.get_state();

    bool hover_modifiers_only = true;
    for (int i : m_hover_volume_idxs) {
        if (!m_volumes.volumes[i]->is_modifier) {
            hover_modifiers_only = false;
            break;
        }
    }

    bool selection_changed = false;
    if (state == GLSelectionRectangle::Select) {
        bool contains_all = true;
        for (int i : m_hover_volume_idxs) {
            if (!m_selection.contains_volume((unsigned int)i)) {
                contains_all = false;
                break;
            }
        }

        // the selection is going to be modified (Add)
        if (!contains_all) {
            wxGetApp().plater()->take_snapshot(_(L("Selection-Add from rectangle")), UndoRedo::SnapshotType::Selection);
            selection_changed = true;
        }
    }
    else {
        bool contains_any = false;
        for (int i : m_hover_volume_idxs) {
            if (m_selection.contains_volume((unsigned int)i)) {
                contains_any = true;
                break;
            }
        }

        // the selection is going to be modified (Remove)
        if (contains_any) {
            wxGetApp().plater()->take_snapshot(_(L("Selection-Remove from rectangle")), UndoRedo::SnapshotType::Selection);
            selection_changed = true;
        }
    }

    if (!selection_changed)
        return;

    Plater::SuppressSnapshots suppress(wxGetApp().plater());

    if ((state == GLSelectionRectangle::Select) && !ctrl_pressed)
        m_selection.clear();

    for (int i : m_hover_volume_idxs) {
        if (state == GLSelectionRectangle::Select) {
            if (hover_modifiers_only) {
                const GLVolume& v = *m_volumes.volumes[i];
                m_selection.add_volume(v.object_idx(), v.volume_idx(), v.instance_idx(), false);
            }
            else
                m_selection.add(i, false);
        }
        else
            m_selection.remove(i);
    }

    if (m_selection.is_empty())
        m_gizmos.reset_all_states();
    else
        m_gizmos.refresh_on_off_state();

    m_gizmos.update_data();
    post_event(SimpleEvent(EVT_GLCANVAS_OBJECT_SELECT));
    m_dirty = true;
}

bool GLCanvas3D::_deactivate_undo_redo_toolbar_items()
{
    if (m_undoredo_toolbar.is_item_pressed("undo")) {
        m_undoredo_toolbar.force_right_action(m_undoredo_toolbar.get_item_id("undo"), *this);
        return true;
    }
    else if (m_undoredo_toolbar.is_item_pressed("redo")) {
        m_undoredo_toolbar.force_right_action(m_undoredo_toolbar.get_item_id("redo"), *this);
        return true;
    }

    return false;
}

bool GLCanvas3D::is_search_pressed() const
{
    return m_main_toolbar.is_item_pressed("search");
}

bool GLCanvas3D::_deactivate_arrange_menu()
{
    if (m_main_toolbar.is_item_pressed("arrange")) {
        m_main_toolbar.force_right_action(m_main_toolbar.get_item_id("arrange"), *this);
        return true;
    }

    return false;
}

bool GLCanvas3D::_deactivate_search_toolbar_item()
{
    if (is_search_pressed()) {
        m_main_toolbar.force_left_action(m_main_toolbar.get_item_id("search"), *this);
        return true;
    }

    return false;
}

bool GLCanvas3D::_activate_search_toolbar_item()
{
    if (!m_main_toolbar.is_item_pressed("search")) {
        m_main_toolbar.force_left_action(m_main_toolbar.get_item_id("search"), *this);
        return true;
    }

    return false;
}

bool GLCanvas3D::_deactivate_collapse_toolbar_items()
{
    GLToolbar& collapse_toolbar = wxGetApp().plater()->get_collapse_toolbar();
    if (collapse_toolbar.is_item_pressed("print")) {
        collapse_toolbar.force_left_action(collapse_toolbar.get_item_id("print"), *this);
        return true;
    }

    return false;
}

void GLCanvas3D::highlight_toolbar_item(const std::string& item_name)
{
    GLToolbarItem* item = m_main_toolbar.get_item(item_name);
    if (!item)
        item = m_undoredo_toolbar.get_item(item_name);
    if (!item || !item->is_visible())
        return;
    m_toolbar_highlighter.init(item, this);
}

void GLCanvas3D::highlight_gizmo(const std::string& gizmo_name)
{
    GLGizmosManager::EType gizmo = m_gizmos.get_gizmo_from_name(gizmo_name);
    if(gizmo == GLGizmosManager::EType::Undefined)
        return;
    m_gizmo_highlighter.init(&m_gizmos, gizmo, this);
}

const Print* GLCanvas3D::fff_print() const
{
    return (m_process == nullptr) ? nullptr : m_process->fff_print();
}

const SLAPrint* GLCanvas3D::sla_print() const
{
    return (m_process == nullptr) ? nullptr : m_process->sla_print();
}

void GLCanvas3D::WipeTowerInfo::apply_wipe_tower() const
{
    DynamicPrintConfig cfg;
    cfg.opt<ConfigOptionFloat>("wipe_tower_x", true)->value = m_pos(X);
    cfg.opt<ConfigOptionFloat>("wipe_tower_y", true)->value = m_pos(Y);
    cfg.opt<ConfigOptionFloat>("wipe_tower_rotation_angle", true)->value = (180./M_PI) * m_rotation;
    wxGetApp().get_tab(Preset::TYPE_PRINT)->load_config(cfg);
}

void GLCanvas3D::RenderTimer::Notify()
{
    wxPostEvent((wxEvtHandler*)GetOwner(), RenderTimerEvent( EVT_GLCANVAS_RENDER_TIMER, *this));
}

void GLCanvas3D::ToolbarHighlighterTimer::Notify()
{
    wxPostEvent((wxEvtHandler*)GetOwner(), ToolbarHighlighterTimerEvent(EVT_GLCANVAS_TOOLBAR_HIGHLIGHTER_TIMER, *this));
}

void GLCanvas3D::GizmoHighlighterTimer::Notify()
{
    wxPostEvent((wxEvtHandler*)GetOwner(), GizmoHighlighterTimerEvent(EVT_GLCANVAS_GIZMO_HIGHLIGHTER_TIMER, *this));
}

void GLCanvas3D::ToolbarHighlighter::set_timer_owner(wxEvtHandler* owner, int timerid/* = wxID_ANY*/)
{
    m_timer.SetOwner(owner, timerid);
}

void GLCanvas3D::ToolbarHighlighter::init(GLToolbarItem* toolbar_item, GLCanvas3D* canvas)
{
    if (m_timer.IsRunning())
        invalidate();
    if (!toolbar_item || !canvas)
        return;

    m_timer.Start(300, false);

    m_toolbar_item = toolbar_item;
    m_canvas       = canvas;
}

void GLCanvas3D::ToolbarHighlighter::invalidate()
{
    m_timer.Stop();

    if (m_toolbar_item) {
        m_toolbar_item->set_highlight(GLToolbarItem::EHighlightState::NotHighlighted);
    }
    m_toolbar_item = nullptr;
    m_blink_counter = 0;
    m_render_arrow = false;
}

void GLCanvas3D::ToolbarHighlighter::blink()
{
    if (m_toolbar_item) {
        char state = m_toolbar_item->get_highlight();
        if (state != (char)GLToolbarItem::EHighlightState::HighlightedShown)
            m_toolbar_item->set_highlight(GLToolbarItem::EHighlightState::HighlightedShown);
        else 
            m_toolbar_item->set_highlight(GLToolbarItem::EHighlightState::HighlightedHidden);

        m_render_arrow = !m_render_arrow;
        m_canvas->set_as_dirty();
    }
    else
        invalidate();

    if ((++m_blink_counter) >= 11)
        invalidate();
}

void GLCanvas3D::GizmoHighlighter::set_timer_owner(wxEvtHandler* owner, int timerid/* = wxID_ANY*/)
{
    m_timer.SetOwner(owner, timerid);
}

void GLCanvas3D::GizmoHighlighter::init(GLGizmosManager* manager, GLGizmosManager::EType gizmo, GLCanvas3D* canvas)
{
    if (m_timer.IsRunning())
        invalidate();
    if (!gizmo || !canvas)
        return;

    m_timer.Start(300, false);

    m_gizmo_manager = manager;
    m_gizmo_type    = gizmo;
    m_canvas        = canvas;
}

void GLCanvas3D::GizmoHighlighter::invalidate()
{
    m_timer.Stop();

    if (m_gizmo_manager) {
        m_gizmo_manager->set_highlight(GLGizmosManager::EType::Undefined, false);
    }
    m_gizmo_manager = nullptr;
    m_gizmo_type = GLGizmosManager::EType::Undefined;
    m_blink_counter = 0;
    m_render_arrow = false;
}

void GLCanvas3D::GizmoHighlighter::blink()
{
    if (m_gizmo_manager) {
        if (m_blink_counter % 2 == 0)
            m_gizmo_manager->set_highlight(m_gizmo_type, true);
        else
            m_gizmo_manager->set_highlight(m_gizmo_type, false);

        m_render_arrow = !m_render_arrow;
        m_canvas->set_as_dirty();
    }
    else
        invalidate();

    if ((++m_blink_counter) >= 11)
        invalidate();
}

} // namespace GUI
} // namespace Slic3r<|MERGE_RESOLUTION|>--- conflicted
+++ resolved
@@ -3029,13 +3029,10 @@
                     show_sinking_contours();
             }
         }
-<<<<<<< HEAD
-=======
 
 #if ENABLE_OBJECT_MANIPULATOR_FOCUS
         handle_sidebar_focus_event("", false);
 #endif // ENABLE_OBJECT_MANIPULATOR_FOCUS
->>>>>>> 81edc7d7
         return;
     }
 
