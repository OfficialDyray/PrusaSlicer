--- conflicted
+++ resolved
@@ -50,10 +50,6 @@
 	void set_sla_print(SLAPrint *print) { m_sla_print = print; }
 	void set_gcode_preview_data(GCodePreviewData *gpd) { m_gcode_preview_data = gpd; }
     void set_thumbnail_cb(ThumbnailsGeneratorCallback cb) { m_thumbnail_cb = cb; }
-<<<<<<< HEAD
-#endif // ENABLE_THUMBNAIL_GENERATOR
-=======
->>>>>>> 9c68abfb
 #if ENABLE_GCODE_VIEWER
 	void set_gcode_result(GCodeProcessor::Result* result) { m_gcode_result = result; }
 #endif // ENABLE_GCODE_VIEWER
@@ -162,10 +158,6 @@
 	GCodePreviewData 		   *m_gcode_preview_data = nullptr;
     // Callback function, used to write thumbnails into gcode.
     ThumbnailsGeneratorCallback m_thumbnail_cb = nullptr;
-<<<<<<< HEAD
-#endif // ENABLE_THUMBNAIL_GENERATOR
-=======
->>>>>>> 9c68abfb
 #if ENABLE_GCODE_VIEWER
 	GCodeProcessor::Result* m_gcode_result = nullptr;
 #endif // ENABLE_GCODE_VIEWER
