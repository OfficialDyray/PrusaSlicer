#ifndef slic3r_GLGizmo_hpp_
#define slic3r_GLGizmo_hpp_

#include <igl/AABB.h>

#include "../../slic3r/GUI/GLTexture.hpp"
#include "../../slic3r/GUI/GLCanvas3D.hpp"

#include "libslic3r/Point.hpp"
#include "libslic3r/BoundingBox.hpp"
#include "libslic3r/SLA/SLAAutoSupports.hpp"

#include <array>
#include <vector>
#include <memory>


class wxWindow;
class GLUquadric;
typedef class GLUquadric GLUquadricObj;


namespace Slic3r {

class BoundingBoxf3;
class Linef3;
class ModelObject;

namespace GUI {

class GLCanvas3D;
#if ENABLE_IMGUI
class ImGuiWrapper;
#endif // ENABLE_IMGUI

class GLGizmoBase
{
protected:
    struct Grabber
    {
        static const float SizeFactor;
        static const float MinHalfSize;
        static const float DraggingScaleFactor;

        Vec3d center;
        Vec3d angles;
        float color[3];
        bool enabled;
        bool dragging;

        Grabber();

        void render(bool hover, float size) const;
        void render_for_picking(float size) const { render(size, color, false); }

        float get_half_size(float size) const;
        float get_dragging_half_size(float size) const;

    private:
        void render(float size, const float* render_color, bool use_lighting) const;
        void render_face(float half_size) const;
    };

public:
    enum EState
    {
        Off,
        Hover,
        On,
        Num_States
    };

    struct UpdateData
    {
        const Linef3 mouse_ray;
        const Point* mouse_pos;
        bool shift_down;

        UpdateData(const Linef3& mouse_ray, const Point* mouse_pos = nullptr, bool shift_down = false)
            : mouse_ray(mouse_ray), mouse_pos(mouse_pos), shift_down(shift_down)
        {}
    };

protected:
    GLCanvas3D& m_parent;

    int m_group_id;
    EState m_state;
    int m_shortcut_key;
    unsigned int m_sprite_id;
    int m_hover_id;
    bool m_dragging;
    float m_base_color[3];
    float m_drag_color[3];
    float m_highlight_color[3];
    mutable std::vector<Grabber> m_grabbers;
#if ENABLE_IMGUI
    ImGuiWrapper* m_imgui;
#endif // ENABLE_IMGUI

public:
    GLGizmoBase(GLCanvas3D& parent, unsigned int sprite_id);
    virtual ~GLGizmoBase() {}

    bool init() { return on_init(); }

    std::string get_name() const { return on_get_name(); }

    int get_group_id() const { return m_group_id; }
    void set_group_id(int id) { m_group_id = id; }

    EState get_state() const { return m_state; }
    void set_state(EState state) { m_state = state; on_set_state(); }

    int get_shortcut_key() const { return m_shortcut_key; }
    void set_shortcut_key(int key) { m_shortcut_key = key; }

    bool is_activable(const GLCanvas3D::Selection& selection) const { return on_is_activable(selection); }
    bool is_selectable() const { return on_is_selectable(); }

    unsigned int get_sprite_id() const { return m_sprite_id; }

    int get_hover_id() const { return m_hover_id; }
    void set_hover_id(int id);
    
    void set_highlight_color(const float* color);

    void enable_grabber(unsigned int id);
    void disable_grabber(unsigned int id);

    void start_dragging(const GLCanvas3D::Selection& selection);
    void stop_dragging();
    bool is_dragging() const { return m_dragging; }

    void update(const UpdateData& data, const GLCanvas3D::Selection& selection);

    void render(const GLCanvas3D::Selection& selection) const { on_render(selection); }
    void render_for_picking(const GLCanvas3D::Selection& selection) const { on_render_for_picking(selection); }

#if !ENABLE_IMGUI
    virtual void create_external_gizmo_widgets(wxWindow *parent);
#endif // not ENABLE_IMGUI

#if ENABLE_IMGUI
    void render_input_window(float x, float y, const GLCanvas3D::Selection& selection) { on_render_input_window(x, y, selection); }
#endif // ENABLE_IMGUI

protected:
    virtual bool on_init() = 0;
    virtual std::string on_get_name() const = 0;
    virtual void on_set_state() {}
    virtual void on_set_hover_id() {}
    virtual bool on_is_activable(const GLCanvas3D::Selection& selection) const { return true; }
    virtual bool on_is_selectable() const { return true; }
    virtual void on_enable_grabber(unsigned int id) {}
    virtual void on_disable_grabber(unsigned int id) {}
    virtual void on_start_dragging(const GLCanvas3D::Selection& selection) {}
    virtual void on_stop_dragging() {}
    virtual void on_update(const UpdateData& data, const GLCanvas3D::Selection& selection) = 0;
    virtual void on_render(const GLCanvas3D::Selection& selection) const = 0;
    virtual void on_render_for_picking(const GLCanvas3D::Selection& selection) const = 0;

#if ENABLE_IMGUI
    virtual void on_render_input_window(float x, float y, const GLCanvas3D::Selection& selection) {}
#endif // ENABLE_IMGUI

    float picking_color_component(unsigned int id) const;
    void render_grabbers(const BoundingBoxf3& box) const;
    void render_grabbers(float size) const;
    void render_grabbers_for_picking(const BoundingBoxf3& box) const;

    void set_tooltip(const std::string& tooltip) const;
    std::string format(float value, unsigned int decimals) const;
};

class GLGizmoRotate : public GLGizmoBase
{
    static const float Offset;
    static const unsigned int CircleResolution;
    static const unsigned int AngleResolution;
    static const unsigned int ScaleStepsCount;
    static const float ScaleStepRad;
    static const unsigned int ScaleLongEvery;
    static const float ScaleLongTooth;
    static const unsigned int SnapRegionsCount;
    static const float GrabberOffset;

public:
    enum Axis : unsigned char
    {
        X,
        Y,
        Z
    };

private:
    Axis m_axis;
    double m_angle;

    GLUquadricObj* m_quadric;

    mutable Vec3d m_center;
    mutable float m_radius;

    mutable float m_snap_coarse_in_radius;
    mutable float m_snap_coarse_out_radius;
    mutable float m_snap_fine_in_radius;
    mutable float m_snap_fine_out_radius;

public:
    GLGizmoRotate(GLCanvas3D& parent, Axis axis);
    GLGizmoRotate(const GLGizmoRotate& other);
    virtual ~GLGizmoRotate();

    double get_angle() const { return m_angle; }
    void set_angle(double angle);

protected:
    virtual bool on_init();
    virtual std::string on_get_name() const { return ""; }
    virtual void on_start_dragging(const GLCanvas3D::Selection& selection);
    virtual void on_update(const UpdateData& data, const GLCanvas3D::Selection& selection);
    virtual void on_render(const GLCanvas3D::Selection& selection) const;
    virtual void on_render_for_picking(const GLCanvas3D::Selection& selection) const;

private:
    void render_circle() const;
    void render_scale() const;
    void render_snap_radii() const;
    void render_reference_radius() const;
    void render_angle() const;
    void render_grabber(const BoundingBoxf3& box) const;
    void render_grabber_extension(const BoundingBoxf3& box, bool picking) const;

    void transform_to_local(const GLCanvas3D::Selection& selection) const;
    // returns the intersection of the mouse ray with the plane perpendicular to the gizmo axis, in local coordinate
    Vec3d mouse_position_in_local_plane(const Linef3& mouse_ray, const GLCanvas3D::Selection& selection) const;
};

class GLGizmoRotate3D : public GLGizmoBase
{
    std::vector<GLGizmoRotate> m_gizmos;

public:
    GLGizmoRotate3D(GLCanvas3D& parent, unsigned int sprite_id);

    Vec3d get_rotation() const { return Vec3d(m_gizmos[X].get_angle(), m_gizmos[Y].get_angle(), m_gizmos[Z].get_angle()); }
    void set_rotation(const Vec3d& rotation) { m_gizmos[X].set_angle(rotation(0)); m_gizmos[Y].set_angle(rotation(1)); m_gizmos[Z].set_angle(rotation(2)); }

protected:
    virtual bool on_init();
    virtual std::string on_get_name() const;
    virtual void on_set_state()
    {
        for (GLGizmoRotate& g : m_gizmos)
        {
            g.set_state(m_state);
        }
    }
    virtual void on_set_hover_id()
    {
        for (unsigned int i = 0; i < 3; ++i)
        {
            m_gizmos[i].set_hover_id((m_hover_id == i) ? 0 : -1);
        }
    }
    virtual bool on_is_activable(const GLCanvas3D::Selection& selection) const { return !selection.is_wipe_tower(); }
    virtual void on_enable_grabber(unsigned int id)
    {
        if ((0 <= id) && (id < 3))
            m_gizmos[id].enable_grabber(0);
    }
    virtual void on_disable_grabber(unsigned int id)
    {
        if ((0 <= id) && (id < 3))
            m_gizmos[id].disable_grabber(0);
    }
    virtual void on_start_dragging(const GLCanvas3D::Selection& selection);
    virtual void on_stop_dragging();
    virtual void on_update(const UpdateData& data, const GLCanvas3D::Selection& selection)
    {
        for (GLGizmoRotate& g : m_gizmos)
        {
            g.update(data, selection);
        }
    }
    virtual void on_render(const GLCanvas3D::Selection& selection) const;
    virtual void on_render_for_picking(const GLCanvas3D::Selection& selection) const
    {
        for (const GLGizmoRotate& g : m_gizmos)
        {
            g.render_for_picking(selection);
        }
    }

#if ENABLE_IMGUI
    virtual void on_render_input_window(float x, float y, const GLCanvas3D::Selection& selection);
#endif // ENABLE_IMGUI
};

class GLGizmoScale3D : public GLGizmoBase
{
    static const float Offset;

    mutable BoundingBoxf3 m_box;

    Vec3d m_scale;

    double m_snap_step;

    Vec3d m_starting_scale;
    Vec3d m_starting_drag_position;
    BoundingBoxf3 m_starting_box;

public:
   GLGizmoScale3D(GLCanvas3D& parent, unsigned int sprite_id);

    double get_snap_step(double step) const { return m_snap_step; }
    void set_snap_step(double step) { m_snap_step = step; }

    const Vec3d& get_scale() const { return m_scale; }
    void set_scale(const Vec3d& scale) { m_starting_scale = scale; m_scale = scale; }

protected:
    virtual bool on_init();
    virtual std::string on_get_name() const;
    virtual bool on_is_activable(const GLCanvas3D::Selection& selection) const { return !selection.is_wipe_tower(); }
    virtual void on_start_dragging(const GLCanvas3D::Selection& selection);
    virtual void on_update(const UpdateData& data, const GLCanvas3D::Selection& selection);
    virtual void on_render(const GLCanvas3D::Selection& selection) const;
    virtual void on_render_for_picking(const GLCanvas3D::Selection& selection) const;

#if ENABLE_IMGUI
    virtual void on_render_input_window(float x, float y, const GLCanvas3D::Selection& selection);
#endif // ENABLE_IMGUI

private:
    void render_grabbers_connection(unsigned int id_1, unsigned int id_2) const;

    void do_scale_x(const UpdateData& data);
    void do_scale_y(const UpdateData& data);
    void do_scale_z(const UpdateData& data);
    void do_scale_uniform(const UpdateData& data);

    double calc_ratio(const UpdateData& data) const;
};

class GLGizmoMove3D : public GLGizmoBase
{
    static const double Offset;

    Vec3d m_displacement;

    double m_snap_step;

    Vec3d m_starting_drag_position;
    Vec3d m_starting_box_center;
    Vec3d m_starting_box_bottom_center;

    GLUquadricObj* m_quadric;

public:
    GLGizmoMove3D(GLCanvas3D& parent, unsigned int sprite_id);
    virtual ~GLGizmoMove3D();

    double get_snap_step(double step) const { return m_snap_step; }
    void set_snap_step(double step) { m_snap_step = step; }

    const Vec3d& get_displacement() const { return m_displacement; }

protected:
    virtual bool on_init();
    virtual std::string on_get_name() const;
    virtual void on_start_dragging(const GLCanvas3D::Selection& selection);
    virtual void on_stop_dragging();
    virtual void on_update(const UpdateData& data, const GLCanvas3D::Selection& selection);
    virtual void on_render(const GLCanvas3D::Selection& selection) const;
    virtual void on_render_for_picking(const GLCanvas3D::Selection& selection) const;

#if ENABLE_IMGUI
    virtual void on_render_input_window(float x, float y, const GLCanvas3D::Selection& selection);
#endif // ENABLE_IMGUI

private:
    double calc_projection(const UpdateData& data) const;
    void render_grabber_extension(Axis axis, const BoundingBoxf3& box, bool picking) const;
};

class GLGizmoFlatten : public GLGizmoBase
{
// This gizmo does not use grabbers. The m_hover_id relates to polygon managed by the class itself.

private:
    mutable Vec3d m_normal;

    struct PlaneData {
        std::vector<Vec3d> vertices;
        Vec3d normal;
        float area;
    };

    // This holds information to decide whether recalculation is necessary:
    std::vector<Transform3d> m_volumes_matrices;
    std::vector<ModelVolumeType> m_volumes_types;
    Vec3d m_first_instance_scale;
    Vec3d m_first_instance_mirror;

    std::vector<PlaneData> m_planes;
    bool m_planes_valid = false;
    mutable Vec3d m_starting_center;
    const ModelObject* m_model_object = nullptr;
    std::vector<const Transform3d*> instances_matrices;

    void update_planes();
    bool is_plane_update_necessary() const;

public:
    GLGizmoFlatten(GLCanvas3D& parent, unsigned int sprite_id);

    void set_flattening_data(const ModelObject* model_object);
    Vec3d get_flattening_normal() const;

protected:
    virtual bool on_init();
    virtual std::string on_get_name() const;
    virtual bool on_is_activable(const GLCanvas3D::Selection& selection) const;
    virtual void on_start_dragging(const GLCanvas3D::Selection& selection);
    virtual void on_update(const UpdateData& data, const GLCanvas3D::Selection& selection) {}
    virtual void on_render(const GLCanvas3D::Selection& selection) const;
    virtual void on_render_for_picking(const GLCanvas3D::Selection& selection) const;
    virtual void on_set_state()
    {
        if (m_state == On && is_plane_update_necessary())
            update_planes();
    }
};

<<<<<<< HEAD
#define SLAGIZMO_IMGUI_MODAL 0
=======


>>>>>>> 7067cef8
class GLGizmoSlaSupports : public GLGizmoBase
{
private:
    ModelObject* m_model_object = nullptr;
    ModelObject* m_old_model_object = nullptr;
    int m_active_instance = -1;
    int m_old_instance_id = -1;
    Vec3f unproject_on_mesh(const Vec2d& mouse_pos);

    const float RenderPointScale = 1.f;

    GLUquadricObj* m_quadric;
    Eigen::MatrixXf m_V; // vertices
    Eigen::MatrixXi m_F; // facets indices
    igl::AABB<Eigen::MatrixXf,3> m_AABB;

    struct SourceDataSummary {
        Geometry::Transformation transformation;
    };

    // This holds information to decide whether recalculation is necessary:
    SourceDataSummary m_source_data;

    mutable Vec3d m_starting_center;

public:
    GLGizmoSlaSupports(GLCanvas3D& parent, unsigned int sprite_id);
    virtual ~GLGizmoSlaSupports();
    void set_sla_support_data(ModelObject* model_object, const GLCanvas3D::Selection& selection);
    bool mouse_event(SLAGizmoEventType action, const Vec2d& mouse_position, bool shift_down);
    void delete_selected_points();

private:
    bool on_init();
    void on_update(const UpdateData& data, const GLCanvas3D::Selection& selection);
    virtual void on_render(const GLCanvas3D::Selection& selection) const;
    virtual void on_render_for_picking(const GLCanvas3D::Selection& selection) const;

    void render_selection_rectangle() const;
    void render_points(const GLCanvas3D::Selection& selection, bool picking = false) const;
    bool is_mesh_update_necessary() const;
    void update_mesh();

#if !ENABLE_IMGUI
    void render_tooltip_texture() const;
    mutable GLTexture m_tooltip_texture;
    mutable GLTexture m_reset_texture;
#endif // not ENABLE_IMGUI

    bool m_lock_unique_islands = false;
    bool m_editing_mode = false;
    bool m_old_editing_state = false;
    float m_new_point_head_diameter = 0.4f;
    double m_minimal_point_distance = 20.;
    double m_density = 100.;
    std::vector<std::pair<sla::SupportPoint, bool>> m_editing_mode_cache; // a support point and whether it is currently selected

    bool m_selection_rectangle_active = false;
    Vec2d m_selection_rectangle_start_corner;
    Vec2d m_selection_rectangle_end_corner;
    bool m_ignore_up_event = false;
    bool m_combo_box_open = false;
    bool m_unsaved_changes = false;
    bool m_selection_empty = true;
    EState m_old_state = Off; // to be able to see that the gizmo has just been closed (see on_set_state)
    int m_canvas_width;
    int m_canvas_height;

    // Methods that do the model_object and editing cache synchronization,
    // editing mode selection, etc:
    enum {
        AllPoints = -2,
        NoPoints,
    };
    void select_point(int i);
    void editing_mode_apply_changes();
    void editing_mode_discard_changes();
    void editing_mode_reload_cache();
    void get_data_from_backend();
    void auto_generate();
    void switch_to_editing_mode();

protected:
    void on_set_state() override;
    void on_start_dragging(const GLCanvas3D::Selection& selection) override;

#if ENABLE_IMGUI
    virtual void on_render_input_window(float x, float y, const GLCanvas3D::Selection& selection) override;
#endif // ENABLE_IMGUI

    virtual std::string on_get_name() const;
    virtual bool on_is_activable(const GLCanvas3D::Selection& selection) const;
    virtual bool on_is_selectable() const;
};


#if !ENABLE_IMGUI
class GLGizmoCutPanel;
#endif // not ENABLE_IMGUI

class GLGizmoCut : public GLGizmoBase
{
    static const double Offset;
    static const double Margin;
    static const std::array<float, 3> GrabberColor;

    mutable double m_cut_z;
    double m_start_z;
    mutable double m_max_z;
    Vec3d m_drag_pos;
    Vec3d m_drag_center;
    bool m_keep_upper;
    bool m_keep_lower;
    bool m_rotate_lower;
#if !ENABLE_IMGUI
    GLGizmoCutPanel *m_panel;
#endif // not ENABLE_IMGUI

public:
    GLGizmoCut(GLCanvas3D& parent, unsigned int sprite_id);

#if !ENABLE_IMGUI
    virtual void create_external_gizmo_widgets(wxWindow *parent);
#endif // not ENABLE_IMGUI
#if !ENABLE_IMGUI
#endif // not ENABLE_IMGUI

protected:
    virtual bool on_init();
    virtual std::string on_get_name() const;
    virtual void on_set_state();
    virtual bool on_is_activable(const GLCanvas3D::Selection& selection) const;
    virtual void on_start_dragging(const GLCanvas3D::Selection& selection);
    virtual void on_update(const UpdateData& data, const GLCanvas3D::Selection& selection);
    virtual void on_render(const GLCanvas3D::Selection& selection) const;
    virtual void on_render_for_picking(const GLCanvas3D::Selection& selection) const;

#if ENABLE_IMGUI
    virtual void on_render_input_window(float x, float y, const GLCanvas3D::Selection& selection);
#endif // ENABLE_IMGUI
private:
    void update_max_z(const GLCanvas3D::Selection& selection) const;
    void set_cut_z(double cut_z) const;
    void perform_cut(const GLCanvas3D::Selection& selection);
    double calc_projection(const Linef3& mouse_ray) const;
};


} // namespace GUI
} // namespace Slic3r

#endif // slic3r_GLGizmo_hpp_
<|MERGE_RESOLUTION|>--- conflicted
+++ resolved
@@ -87,6 +87,9 @@
     int m_group_id;
     EState m_state;
     int m_shortcut_key;
+#if ENABLE_SVG_ICONS
+    std::string m_svg_file;
+#endif // ENABLE_SVG_ICONS
     unsigned int m_sprite_id;
     int m_hover_id;
     bool m_dragging;
@@ -99,7 +102,11 @@
 #endif // ENABLE_IMGUI
 
 public:
+#if ENABLE_SVG_ICONS
+    GLGizmoBase(GLCanvas3D& parent, const std::string& svg_file, unsigned int sprite_id);
+#else
     GLGizmoBase(GLCanvas3D& parent, unsigned int sprite_id);
+#endif // ENABLE_SVG_ICONS
     virtual ~GLGizmoBase() {}
 
     bool init() { return on_init(); }
@@ -114,6 +121,10 @@
 
     int get_shortcut_key() const { return m_shortcut_key; }
     void set_shortcut_key(int key) { m_shortcut_key = key; }
+
+#if ENABLE_SVG_ICONS
+    const std::string& get_svg_file() const { return m_svg_file; }
+#endif // ENABLE_SVG_ICONS
 
     bool is_activable(const GLCanvas3D::Selection& selection) const { return on_is_activable(selection); }
     bool is_selectable() const { return on_is_selectable(); }
@@ -242,7 +253,11 @@
     std::vector<GLGizmoRotate> m_gizmos;
 
 public:
+#if ENABLE_SVG_ICONS
+    GLGizmoRotate3D(GLCanvas3D& parent, const std::string& svg_file, unsigned int sprite_id);
+#else
     GLGizmoRotate3D(GLCanvas3D& parent, unsigned int sprite_id);
+#endif // ENABLE_SVG_ICONS
 
     Vec3d get_rotation() const { return Vec3d(m_gizmos[X].get_angle(), m_gizmos[Y].get_angle(), m_gizmos[Z].get_angle()); }
     void set_rotation(const Vec3d& rotation) { m_gizmos[X].set_angle(rotation(0)); m_gizmos[Y].set_angle(rotation(1)); m_gizmos[Z].set_angle(rotation(2)); }
@@ -313,7 +328,11 @@
     BoundingBoxf3 m_starting_box;
 
 public:
-   GLGizmoScale3D(GLCanvas3D& parent, unsigned int sprite_id);
+#if ENABLE_SVG_ICONS
+    GLGizmoScale3D(GLCanvas3D& parent, const std::string& svg_file, unsigned int sprite_id);
+#else
+    GLGizmoScale3D(GLCanvas3D& parent, unsigned int sprite_id);
+#endif // ENABLE_SVG_ICONS
 
     double get_snap_step(double step) const { return m_snap_step; }
     void set_snap_step(double step) { m_snap_step = step; }
@@ -360,7 +379,11 @@
     GLUquadricObj* m_quadric;
 
 public:
+#if ENABLE_SVG_ICONS
+    GLGizmoMove3D(GLCanvas3D& parent, const std::string& svg_file, unsigned int sprite_id);
+#else
     GLGizmoMove3D(GLCanvas3D& parent, unsigned int sprite_id);
+#endif // ENABLE_SVG_ICONS
     virtual ~GLGizmoMove3D();
 
     double get_snap_step(double step) const { return m_snap_step; }
@@ -415,7 +438,11 @@
     bool is_plane_update_necessary() const;
 
 public:
+#if ENABLE_SVG_ICONS
+    GLGizmoFlatten(GLCanvas3D& parent, const std::string& svg_file, unsigned int sprite_id);
+#else
     GLGizmoFlatten(GLCanvas3D& parent, unsigned int sprite_id);
+#endif // ENABLE_SVG_ICONS
 
     void set_flattening_data(const ModelObject* model_object);
     Vec3d get_flattening_normal() const;
@@ -435,12 +462,8 @@
     }
 };
 
-<<<<<<< HEAD
 #define SLAGIZMO_IMGUI_MODAL 0
-=======
-
-
->>>>>>> 7067cef8
+
 class GLGizmoSlaSupports : public GLGizmoBase
 {
 private:
@@ -467,7 +490,11 @@
     mutable Vec3d m_starting_center;
 
 public:
+#if ENABLE_SVG_ICONS
+    GLGizmoSlaSupports(GLCanvas3D& parent, const std::string& svg_file, unsigned int sprite_id);
+#else
     GLGizmoSlaSupports(GLCanvas3D& parent, unsigned int sprite_id);
+#endif // ENABLE_SVG_ICONS
     virtual ~GLGizmoSlaSupports();
     void set_sla_support_data(ModelObject* model_object, const GLCanvas3D::Selection& selection);
     bool mouse_event(SLAGizmoEventType action, const Vec2d& mouse_position, bool shift_down);
@@ -560,7 +587,11 @@
 #endif // not ENABLE_IMGUI
 
 public:
+#if ENABLE_SVG_ICONS
+    GLGizmoCut(GLCanvas3D& parent, const std::string& svg_file, unsigned int sprite_id);
+#else
     GLGizmoCut(GLCanvas3D& parent, unsigned int sprite_id);
+#endif // ENABLE_SVG_ICONS
 
 #if !ENABLE_IMGUI
     virtual void create_external_gizmo_widgets(wxWindow *parent);
