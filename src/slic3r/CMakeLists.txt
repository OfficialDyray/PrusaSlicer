cmake_minimum_required(VERSION 3.13)
project(libslic3r_gui)

include(PrecompiledHeader)

set(SLIC3R_GUI_SOURCES
    pchheader.cpp
    pchheader.hpp
    GUI/AboutDialog.cpp
    GUI/AboutDialog.hpp
    GUI/SysInfoDialog.cpp
    GUI/SysInfoDialog.hpp
    GUI/KBShortcutsDialog.cpp
    GUI/KBShortcutsDialog.hpp
    GUI/BackgroundSlicingProcess.cpp
    GUI/BackgroundSlicingProcess.hpp
    GUI/BitmapCache.cpp
    GUI/BitmapCache.hpp
    GUI/ConfigSnapshotDialog.cpp
    GUI/ConfigSnapshotDialog.hpp
    GUI/3DScene.cpp
    GUI/3DScene.hpp
    GUI/format.hpp
    GUI/GLShadersManager.hpp
    GUI/GLShadersManager.cpp
    GUI/GLShader.cpp
    GUI/GLShader.hpp    
    GUI/GLCanvas3D.hpp
    GUI/GLCanvas3D.cpp
    GUI/OpenGLManager.hpp
    GUI/OpenGLManager.cpp
    GUI/Selection.hpp
    GUI/Selection.cpp    
    GUI/Gizmos/GLGizmosManager.cpp
    GUI/Gizmos/GLGizmosManager.hpp
    GUI/Gizmos/GLGizmosCommon.cpp
    GUI/Gizmos/GLGizmosCommon.hpp
    GUI/Gizmos/GLGizmoBase.cpp
    GUI/Gizmos/GLGizmoBase.hpp
    GUI/Gizmos/GLGizmoMove.cpp
    GUI/Gizmos/GLGizmoMove.hpp
    GUI/Gizmos/GLGizmoRotate.cpp
    GUI/Gizmos/GLGizmoRotate.hpp
    GUI/Gizmos/GLGizmoScale.cpp
    GUI/Gizmos/GLGizmoScale.hpp
    GUI/Gizmos/GLGizmoSlaSupports.cpp
    GUI/Gizmos/GLGizmoSlaSupports.hpp
    GUI/Gizmos/GLGizmoFdmSupports.cpp
    GUI/Gizmos/GLGizmoFdmSupports.hpp
    GUI/Gizmos/GLGizmoFlatten.cpp
    GUI/Gizmos/GLGizmoFlatten.hpp
    GUI/Gizmos/GLGizmoCut.cpp
    GUI/Gizmos/GLGizmoCut.hpp
    GUI/Gizmos/GLGizmoHollow.cpp
    GUI/Gizmos/GLGizmoHollow.hpp
    GUI/Gizmos/GLGizmoPainterBase.cpp
    GUI/Gizmos/GLGizmoPainterBase.hpp
    GUI/Gizmos/GLGizmoSeam.cpp
    GUI/Gizmos/GLGizmoSeam.hpp
    GUI/GLSelectionRectangle.cpp
    GUI/GLSelectionRectangle.hpp
    GUI/GLModel.hpp
    GUI/GLModel.cpp
    GUI/GLTexture.hpp
    GUI/GLTexture.cpp
    GUI/GLToolbar.hpp
    GUI/GLToolbar.cpp
    GUI/GCodeViewer.hpp
    GUI/GCodeViewer.cpp    
    GUI/Preferences.cpp
    GUI/Preferences.hpp
    GUI/PresetHints.cpp
    GUI/PresetHints.hpp
    GUI/GUI.cpp
    GUI/GUI.hpp
    GUI/GUI_Init.cpp
    GUI/GUI_Init.hpp
    GUI/GUI_Preview.cpp
    GUI/GUI_Preview.hpp
    GUI/GUI_App.cpp
    GUI/GUI_App.hpp
    GUI/GUI_Utils.cpp
    GUI/GUI_Utils.hpp
    GUI/I18N.cpp
    GUI/I18N.hpp
    GUI/MainFrame.cpp
    GUI/MainFrame.hpp
    GUI/Plater.cpp
    GUI/Plater.hpp
    GUI/PresetComboBoxes.hpp
    GUI/PresetComboBoxes.cpp
    GUI/SavePresetDialog.hpp
    GUI/SavePresetDialog.cpp
    GUI/PhysicalPrinterDialog.hpp
    GUI/PhysicalPrinterDialog.cpp
    GUI/GUI_Factories.cpp
    GUI/GUI_Factories.hpp
    GUI/GUI_ObjectList.cpp
    GUI/GUI_ObjectList.hpp
    GUI/GUI_ObjectManipulation.cpp
    GUI/GUI_ObjectManipulation.hpp
    GUI/GUI_ObjectSettings.cpp
    GUI/GUI_ObjectSettings.hpp
    GUI/GUI_ObjectLayers.cpp
    GUI/GUI_ObjectLayers.hpp
    GUI/MeshUtils.cpp
    GUI/MeshUtils.hpp
    GUI/Tab.cpp
    GUI/Tab.hpp
    GUI/ConfigManipulation.cpp
    GUI/ConfigManipulation.hpp
    GUI/Field.cpp
    GUI/Field.hpp
    GUI/OptionsGroup.cpp
    GUI/OptionsGroup.hpp
    GUI/OG_CustomCtrl.cpp
    GUI/OG_CustomCtrl.hpp
    GUI/BedShapeDialog.cpp
    GUI/BedShapeDialog.hpp
    GUI/2DBed.cpp
    GUI/2DBed.hpp
    GUI/3DBed.cpp
    GUI/3DBed.hpp
    GUI/Camera.cpp
    GUI/Camera.hpp
    GUI/wxExtensions.cpp
    GUI/wxExtensions.hpp
    GUI/ExtruderSequenceDialog.cpp
    GUI/ExtruderSequenceDialog.hpp
    GUI/WipeTowerDialog.cpp
    GUI/WipeTowerDialog.hpp
    GUI/RammingChart.cpp
    GUI/RammingChart.hpp
    GUI/RemovableDriveManager.cpp
    GUI/RemovableDriveManager.hpp
    GUI/BonjourDialog.cpp
    GUI/BonjourDialog.hpp
    GUI/ButtonsDescription.cpp
    GUI/ButtonsDescription.hpp
    GUI/ImGuiWrapper.hpp
    GUI/ImGuiWrapper.cpp
    Config/Snapshot.cpp
    Config/Snapshot.hpp
    Config/Version.cpp
    Config/Version.hpp    
    Utils/ASCIIFolding.cpp
    Utils/ASCIIFolding.hpp
    Utils/Serial.cpp
    Utils/Serial.hpp
    GUI/ConfigWizard.cpp
    GUI/ConfigWizard.hpp
    GUI/ConfigWizard_private.hpp
    GUI/MsgDialog.cpp
    GUI/MsgDialog.hpp
    GUI/UpdateDialogs.cpp
    GUI/UpdateDialogs.hpp
    GUI/FirmwareDialog.cpp
    GUI/FirmwareDialog.hpp
    GUI/PrintHostDialogs.cpp
    GUI/PrintHostDialogs.hpp
    GUI/Jobs/Job.hpp
    GUI/Jobs/Job.cpp
    GUI/Jobs/PlaterJob.hpp
    GUI/Jobs/PlaterJob.cpp
    GUI/Jobs/ArrangeJob.hpp
    GUI/Jobs/ArrangeJob.cpp
    GUI/Jobs/RotoptimizeJob.hpp
    GUI/Jobs/RotoptimizeJob.cpp
    GUI/Jobs/FillBedJob.hpp
    GUI/Jobs/FillBedJob.cpp
    GUI/Jobs/SLAImportJob.hpp
    GUI/Jobs/SLAImportJob.cpp
    GUI/Jobs/ProgressIndicator.hpp
    GUI/ProgressStatusBar.hpp
    GUI/ProgressStatusBar.cpp
    GUI/Mouse3DController.cpp
    GUI/Mouse3DController.hpp
    GUI/DoubleSlider.cpp
    GUI/DoubleSlider.hpp
    GUI/ObjectDataViewModel.cpp
    GUI/ObjectDataViewModel.hpp
    GUI/InstanceCheck.cpp
    GUI/InstanceCheck.hpp
    GUI/Search.cpp
    GUI/Search.hpp
    GUI/NotificationManager.cpp
    GUI/NotificationManager.hpp
    GUI/UnsavedChangesDialog.cpp
    GUI/UnsavedChangesDialog.hpp
    GUI/ExtraRenderers.cpp
    GUI/ExtraRenderers.hpp
<<<<<<< HEAD
    GUI/ProjectDirtyStateManager.hpp
    GUI/ProjectDirtyStateManager.cpp
=======
    GUI/DesktopIntegrationDialog.cpp
    GUI/DesktopIntegrationDialog.hpp
>>>>>>> 4d2c2070
    Utils/Http.cpp
    Utils/Http.hpp
    Utils/FixModelByWin10.cpp
    Utils/FixModelByWin10.hpp
    Utils/OctoPrint.cpp
    Utils/OctoPrint.hpp
    Utils/Duet.cpp
    Utils/Duet.hpp
    Utils/FlashAir.cpp
    Utils/FlashAir.hpp
    Utils/AstroBox.cpp
    Utils/AstroBox.hpp
    Utils/Repetier.cpp
    Utils/Repetier.hpp
    Utils/PrintHost.cpp
    Utils/PrintHost.hpp
    Utils/Bonjour.cpp
    Utils/Bonjour.hpp
    Utils/PresetUpdater.cpp
    Utils/PresetUpdater.hpp
    Utils/Process.cpp
    Utils/Process.hpp
    Utils/Profile.hpp
    Utils/UndoRedo.cpp
    Utils/UndoRedo.hpp
    Utils/HexFile.cpp
    Utils/HexFile.hpp
)

if (APPLE)
    list(APPEND SLIC3R_GUI_SOURCES
            Utils/RetinaHelperImpl.mm
            Utils/MacDarkMode.mm
            GUI/RemovableDriveManagerMM.mm
            GUI/RemovableDriveManagerMM.h
            GUI/Mouse3DHandlerMac.mm
            GUI/InstanceCheckMac.mm
            GUI/InstanceCheckMac.h
        )
    FIND_LIBRARY(DISKARBITRATION_LIBRARY DiskArbitration)

endif ()

add_library(libslic3r_gui STATIC ${SLIC3R_GUI_SOURCES})

encoding_check(libslic3r_gui)

target_link_libraries(libslic3r_gui libslic3r avrdude cereal imgui GLEW::GLEW OpenGL::GL OpenGL::GLU hidapi libcurl ${wxWidgets_LIBRARIES})

if (CMAKE_SYSTEM_NAME STREQUAL "Linux")
    target_link_libraries(libslic3r_gui ${DBUS_LIBRARIES}) 
endif()

if (SLIC3R_STATIC)
    # FIXME: This was previously exported by wx-config but the wxWidgets
    # cmake build forgets this and the build fails in debug mode (or on raspberry release)
    target_compile_definitions(libslic3r_gui PUBLIC -DwxDEBUG_LEVEL=0)
endif()

if(APPLE)
    target_link_libraries(libslic3r_gui ${DISKARBITRATION_LIBRARY})
endif()

if (SLIC3R_STATIC AND UNIX AND NOT APPLE)
    target_compile_definitions(libslic3r_gui PRIVATE OPENSSL_CERT_OVERRIDE)
endif ()

if (SLIC3R_PCH AND NOT SLIC3R_SYNTAXONLY)
    add_precompiled_header(libslic3r_gui pchheader.hpp FORCEINCLUDE)
endif ()

# We need to implement some hacks for wxWidgets and touch the underlying GTK
# layer and sub-libraries. This forces us to use the include locations and
# link these libraries.
if (UNIX AND NOT APPLE)
    find_package(GTK${SLIC3R_GTK} REQUIRED)
    target_include_directories(libslic3r_gui PRIVATE ${GTK${SLIC3R_GTK}_INCLUDE_DIRS})
    target_link_libraries(libslic3r_gui ${GTK${SLIC3R_GTK}_LIBRARIES})
endif ()<|MERGE_RESOLUTION|>--- conflicted
+++ resolved
@@ -189,13 +189,10 @@
     GUI/UnsavedChangesDialog.hpp
     GUI/ExtraRenderers.cpp
     GUI/ExtraRenderers.hpp
-<<<<<<< HEAD
     GUI/ProjectDirtyStateManager.hpp
     GUI/ProjectDirtyStateManager.cpp
-=======
     GUI/DesktopIntegrationDialog.cpp
     GUI/DesktopIntegrationDialog.hpp
->>>>>>> 4d2c2070
     Utils/Http.cpp
     Utils/Http.hpp
     Utils/FixModelByWin10.cpp
