#include "libslic3r.h"
#include "I18N.hpp"
#include "GCode.hpp"
#include "Exception.hpp"
#include "ExtrusionEntity.hpp"
#include "Geometry/ConvexHull.hpp"
#include "GCode/PrintExtents.hpp"
#include "GCode/Thumbnails.hpp"
#include "GCode/WipeTower.hpp"
#include "Point.hpp"
#include "Polygon.hpp"
#include "PrintConfig.hpp"
#include "ShortestPath.hpp"
#include "Print.hpp"
#include "Thread.hpp"
#include "Utils.hpp"
#include "ClipperUtils.hpp"
#include "libslic3r.h"
#include "LocalesUtils.hpp"
#include "libslic3r/format.hpp"

#include <algorithm>
#include <cstdlib>
#include <chrono>
#include <math.h>
#include <string_view>

#include <boost/algorithm/string.hpp>
#include <boost/algorithm/string/find.hpp>
#include <boost/foreach.hpp>
#include <boost/filesystem.hpp>
#include <boost/log/trivial.hpp>

#include <boost/nowide/iostream.hpp>
#include <boost/nowide/cstdio.hpp>
#include <boost/nowide/cstdlib.hpp>

#include "SVG.hpp"

#include <tbb/parallel_for.h>

// Intel redesigned some TBB interface considerably when merging TBB with their oneAPI set of libraries, see GH #7332.
// We are using quite an old TBB 2017 U7. Before we update our build servers, let's use the old API, which is deprecated in up to date TBB.
#if ! defined(TBB_VERSION_MAJOR)
    #include <tbb/version.h>
#endif
#if ! defined(TBB_VERSION_MAJOR)
    static_assert(false, "TBB_VERSION_MAJOR not defined");
#endif
#if TBB_VERSION_MAJOR >= 2021
    #include <tbb/parallel_pipeline.h>
    using slic3r_tbb_filtermode = tbb::filter_mode;
#else
    #include <tbb/pipeline.h>
    using slic3r_tbb_filtermode = tbb::filter;
#endif

using namespace std::literals::string_view_literals;

#if 0
// Enable debugging and asserts, even in the release build.
#define DEBUG
#define _DEBUG
#undef NDEBUG
#endif

#include <assert.h>

namespace Slic3r {

    //! macro used to mark string used at localization,
    //! return same string
#define L(s) (s)
#define _(s) Slic3r::I18N::translate(s)

// Only add a newline in case the current G-code does not end with a newline.
    static inline void check_add_eol(std::string& gcode)
    {
        if (!gcode.empty() && gcode.back() != '\n')
            gcode += '\n';
    }


    // Return true if tch_prefix is found in custom_gcode
    static bool custom_gcode_changes_tool(const std::string& custom_gcode, const std::string& tch_prefix, unsigned next_extruder)
    {
        bool ok = false;
        size_t from_pos = 0;
        size_t pos = 0;
        while ((pos = custom_gcode.find(tch_prefix, from_pos)) != std::string::npos) {
            if (pos + 1 == custom_gcode.size())
                break;
            from_pos = pos + 1;
            // only whitespace is allowed before the command
            while (--pos < custom_gcode.size() && custom_gcode[pos] != '\n') {
                if (!std::isspace(custom_gcode[pos]))
                    goto NEXT;
            }
            {
                // we should also check that the extruder changes to what was expected
                std::istringstream ss(custom_gcode.substr(from_pos, std::string::npos));
                unsigned num = 0;
                if (ss >> num)
                    ok = (num == next_extruder);
            }
        NEXT:;
        }
        return ok;
    }

    std::string OozePrevention::pre_toolchange(GCode& gcodegen)
    {
        std::string gcode;

        // move to the nearest standby point
        if (!this->standby_points.empty()) {
            // get current position in print coordinates
            Vec3d writer_pos = gcodegen.writer().get_position();
            Point pos = Point::new_scale(writer_pos(0), writer_pos(1));

            // find standby point
            Point standby_point = nearest_point(this->standby_points, pos).first;

            /*  We don't call gcodegen.travel_to() because we don't need retraction (it was already
                triggered by the caller) nor avoid_crossing_perimeters and also because the coordinates
                of the destination point must not be transformed by origin nor current extruder offset.  */
            gcode += gcodegen.writer().travel_to_xy(unscale(standby_point),
                "move to standby position");
        }

        if (gcodegen.config().standby_temperature_delta.value != 0) {
            // we assume that heating is always slower than cooling, so no need to block
            gcode += gcodegen.writer().set_temperature
            (this->_get_temp(gcodegen) + gcodegen.config().standby_temperature_delta.value, false, gcodegen.writer().extruder()->id());
        }

        return gcode;
    }

    std::string OozePrevention::post_toolchange(GCode& gcodegen)
    {
        return (gcodegen.config().standby_temperature_delta.value != 0) ?
            gcodegen.writer().set_temperature(this->_get_temp(gcodegen), true, gcodegen.writer().extruder()->id()) :
            std::string();
    }

    int
        OozePrevention::_get_temp(GCode& gcodegen)
    {
        return (gcodegen.layer() != NULL && gcodegen.layer()->id() == 0)
            ? gcodegen.config().first_layer_temperature.get_at(gcodegen.writer().extruder()->id())
            : gcodegen.config().temperature.get_at(gcodegen.writer().extruder()->id());
    }

    std::string Wipe::wipe(GCode& gcodegen, bool toolchange)
    {
        std::string     gcode;
        const Extruder &extruder = *gcodegen.writer().extruder();

        // Remaining quantized retraction length.
        if (double retract_length = extruder.retract_to_go(toolchange ? extruder.retract_length_toolchange() : extruder.retract_length()); 
            retract_length > 0 && this->path.size() >= 2) {
            // Reduce feedrate a bit; travel speed is often too high to move on existing material.
            // Too fast = ripping of existing material; too slow = short wipe path, thus more blob.
            const double wipe_speed = gcodegen.writer().config.travel_speed.value * 0.8;
            // Reduce retraction length a bit to avoid effective retraction speed to be greater than the configured one
            // due to rounding (TODO: test and/or better math for this).
            const double xy_to_e    = 0.95 * extruder.retract_speed() / wipe_speed;
            // Start with the current position, which may be different from the wipe path start in case of loop clipping.
            Vec2d prev = gcodegen.point_to_gcode_quantized(gcodegen.last_pos());
            auto  it   = this->path.points.begin();
            Vec2d p    = gcodegen.point_to_gcode_quantized(*(++ it));
            if (p != prev) {
                gcode += ";" + GCodeProcessor::reserved_tag(GCodeProcessor::ETags::Wipe_Start) + "\n";
                auto  end  = this->path.points.end();
                bool  done = false;
                for (; it != end && ! done; ++ it) {
                    p = gcodegen.point_to_gcode_quantized(*it);
                    double segment_length = (p - prev).norm();
                    double dE = GCodeFormatter::quantize_e(xy_to_e * segment_length);
                    if (dE > retract_length - EPSILON) {
                        if (dE > retract_length + EPSILON)
                            // Shorten the segment.
                            p = prev + (p - prev) * (retract_length / dE);
                        dE   = retract_length;
                        done = true;
                    }
                    //FIXME one shall not generate the unnecessary G1 Fxxx commands, here wipe_speed is a constant inside this cycle.
                    // Is it here for the cooling markers? Or should it be outside of the cycle?
                    gcode += gcodegen.writer().set_speed(wipe_speed * 60, {}, gcodegen.enable_cooling_markers() ? ";_WIPE" : "");
                    gcode += gcodegen.writer().extrude_to_xy(p, -dE, "wipe and retract");
                    prev = p;
                    retract_length -= dE;
                }
                // add tag for processor
                gcode += ";" + GCodeProcessor::reserved_tag(GCodeProcessor::ETags::Wipe_End) + "\n";
                gcodegen.set_last_pos(gcodegen.gcode_to_point(prev));
            }
        }

        // Prevent wiping again on the same path.
        this->reset_path();
        return gcode;
    }

    static inline Point wipe_tower_point_to_object_point(GCode& gcodegen, const Vec2f& wipe_tower_pt)
    {
        return Point(scale_(wipe_tower_pt.x() - gcodegen.origin()(0)), scale_(wipe_tower_pt.y() - gcodegen.origin()(1)));
    }

    std::string WipeTowerIntegration::append_tcr(GCode& gcodegen, const WipeTower::ToolChangeResult& tcr, int new_extruder_id, double z) const
    {
        if (new_extruder_id != -1 && new_extruder_id != tcr.new_tool)
            throw Slic3r::InvalidArgument("Error: WipeTowerIntegration::append_tcr was asked to do a toolchange it didn't expect.");

        std::string gcode;

        // Toolchangeresult.gcode assumes the wipe tower corner is at the origin (except for priming lines)
        // We want to rotate and shift all extrusions (gcode postprocessing) and starting and ending position
        float alpha = m_wipe_tower_rotation / 180.f * float(M_PI);

        auto transform_wt_pt = [&alpha, this](const Vec2f& pt) -> Vec2f {
            Vec2f out = Eigen::Rotation2Df(alpha) * pt;
            out += m_wipe_tower_pos;
            return out;
        };

        Vec2f start_pos = tcr.start_pos;
        Vec2f end_pos = tcr.end_pos;
        if (! tcr.priming) {
            start_pos = transform_wt_pt(start_pos);
            end_pos = transform_wt_pt(end_pos);
        }

        Vec2f wipe_tower_offset = tcr.priming ? Vec2f::Zero() : m_wipe_tower_pos;
        float wipe_tower_rotation = tcr.priming ? 0.f : alpha;

        std::string tcr_rotated_gcode = post_process_wipe_tower_moves(tcr, wipe_tower_offset, wipe_tower_rotation);

        if (! tcr.priming) {
            // Move over the wipe tower.
            gcode += gcodegen.retract();
            gcodegen.m_avoid_crossing_perimeters.use_external_mp_once();
            gcode += gcodegen.travel_to(
                wipe_tower_point_to_object_point(gcodegen, start_pos),
                erMixed,
                "Travel to a Wipe Tower");
            gcode += gcodegen.unretract();
        }

        double current_z = gcodegen.writer().get_position().z();
        if (z == -1.) // in case no specific z was provided, print at current_z pos
            z = current_z;
        if (! is_approx(z, current_z)) {
            gcode += gcodegen.writer().retract();
            gcode += gcodegen.writer().travel_to_z(z, "Travel down to the last wipe tower layer.");
            gcode += gcodegen.writer().unretract();
        }


        // Process the end filament gcode.
        std::string end_filament_gcode_str;
        if (gcodegen.writer().extruder() != nullptr) {
            // Process the custom end_filament_gcode in case of single_extruder_multi_material.
            unsigned int        old_extruder_id = gcodegen.writer().extruder()->id();
            const std::string& end_filament_gcode = gcodegen.config().end_filament_gcode.get_at(old_extruder_id);
            if (gcodegen.writer().extruder() != nullptr && !end_filament_gcode.empty()) {
                end_filament_gcode_str = gcodegen.placeholder_parser_process("end_filament_gcode", end_filament_gcode, old_extruder_id);
                check_add_eol(end_filament_gcode_str);
            }
        }

        // Process the custom toolchange_gcode. If it is empty, provide a simple Tn command to change the filament.
        // Otherwise, leave control to the user completely.
        std::string toolchange_gcode_str;
        const std::string& toolchange_gcode = gcodegen.config().toolchange_gcode.value;
        if (! toolchange_gcode.empty()) {
            DynamicConfig config;
            int previous_extruder_id = gcodegen.writer().extruder() ? (int)gcodegen.writer().extruder()->id() : -1;
            config.set_key_value("previous_extruder", new ConfigOptionInt(previous_extruder_id));
            config.set_key_value("next_extruder", new ConfigOptionInt((int)new_extruder_id));
            config.set_key_value("layer_num", new ConfigOptionInt(gcodegen.m_layer_index));
            config.set_key_value("layer_z", new ConfigOptionFloat(tcr.print_z));
            config.set_key_value("toolchange_z", new ConfigOptionFloat(z));
            config.set_key_value("max_layer_z", new ConfigOptionFloat(gcodegen.m_max_layer_z));
            toolchange_gcode_str = gcodegen.placeholder_parser_process("toolchange_gcode", toolchange_gcode, new_extruder_id, &config);
            check_add_eol(toolchange_gcode_str);
        }

        std::string toolchange_command;
        if (tcr.priming || (new_extruder_id >= 0 && gcodegen.writer().need_toolchange(new_extruder_id)))
            toolchange_command = gcodegen.writer().toolchange(new_extruder_id);
        if (!custom_gcode_changes_tool(toolchange_gcode_str, gcodegen.writer().toolchange_prefix(), new_extruder_id))
            toolchange_gcode_str += toolchange_command;
        else {
            // We have informed the m_writer about the current extruder_id, we can ignore the generated G-code.
        }

        gcodegen.placeholder_parser().set("current_extruder", new_extruder_id);

        // Process the start filament gcode.
        std::string start_filament_gcode_str;
        const std::string& start_filament_gcode = gcodegen.config().start_filament_gcode.get_at(new_extruder_id);
        if (!start_filament_gcode.empty()) {
            // Process the start_filament_gcode for the active filament only.
            DynamicConfig config;
            config.set_key_value("layer_num", new ConfigOptionInt(gcodegen.m_layer_index));
            config.set_key_value("layer_z",   new ConfigOptionFloat(gcodegen.writer().get_position()(2) - gcodegen.m_config.z_offset.value));
            config.set_key_value("max_layer_z", new ConfigOptionFloat(gcodegen.m_max_layer_z));
            config.set_key_value("filament_extruder_id", new ConfigOptionInt(new_extruder_id));
            start_filament_gcode_str = gcodegen.placeholder_parser_process("start_filament_gcode", start_filament_gcode, new_extruder_id, &config);
            check_add_eol(start_filament_gcode_str);
        }

        // Insert the end filament, toolchange, and start filament gcode into the generated gcode.
        DynamicConfig config;
        config.set_key_value("end_filament_gcode", new ConfigOptionString(end_filament_gcode_str));
        config.set_key_value("toolchange_gcode", new ConfigOptionString(toolchange_gcode_str));
        config.set_key_value("start_filament_gcode", new ConfigOptionString(start_filament_gcode_str));
        std::string tcr_gcode, tcr_escaped_gcode = gcodegen.placeholder_parser_process("tcr_rotated_gcode", tcr_rotated_gcode, new_extruder_id, &config);
        unescape_string_cstyle(tcr_escaped_gcode, tcr_gcode);
        gcode += tcr_gcode;
        check_add_eol(toolchange_gcode_str);


        // A phony move to the end position at the wipe tower.
        gcodegen.writer().travel_to_xy(end_pos.cast<double>());
        gcodegen.set_last_pos(wipe_tower_point_to_object_point(gcodegen, end_pos));
        if (!is_approx(z, current_z)) {
            gcode += gcodegen.writer().retract();
            gcode += gcodegen.writer().travel_to_z(current_z, "Travel back up to the topmost object layer.");
            gcode += gcodegen.writer().unretract();
        }

        else {
            // Prepare a future wipe.
            gcodegen.m_wipe.reset_path();
            for (const Vec2f& wipe_pt : tcr.wipe_path)
                gcodegen.m_wipe.path.points.emplace_back(wipe_tower_point_to_object_point(gcodegen, transform_wt_pt(wipe_pt)));
        }

        // Let the planner know we are traveling between objects.
        gcodegen.m_avoid_crossing_perimeters.use_external_mp_once();
        return gcode;
    }

    // This function postprocesses gcode_original, rotates and moves all G1 extrusions and returns resulting gcode
    // Starting position has to be supplied explicitely (otherwise it would fail in case first G1 command only contained one coordinate)
    std::string WipeTowerIntegration::post_process_wipe_tower_moves(const WipeTower::ToolChangeResult& tcr, const Vec2f& translation, float angle) const
    {
        Vec2f extruder_offset = m_extruder_offsets[tcr.initial_tool].cast<float>();

        std::istringstream gcode_str(tcr.gcode);
        std::string gcode_out;
        std::string line;
        Vec2f pos = tcr.start_pos;
        Vec2f transformed_pos = pos;
        Vec2f old_pos(-1000.1f, -1000.1f);

        while (gcode_str) {
            std::getline(gcode_str, line);  // we read the gcode line by line

            // All G1 commands should be translated and rotated. X and Y coords are
            // only pushed to the output when they differ from last time.
            // WT generator can override this by appending the never_skip_tag
            if (boost::starts_with(line, "G1 ")) {
                bool never_skip = false;
                auto it = line.find(WipeTower::never_skip_tag());
                if (it != std::string::npos) {
                    // remove the tag and remember we saw it
                    never_skip = true;
                    line.erase(it, it + WipeTower::never_skip_tag().size());
                }
                std::ostringstream line_out;
                std::istringstream line_str(line);
                line_str >> std::noskipws;  // don't skip whitespace
                char ch = 0;
                line_str >> ch >> ch; // read the "G1"
                while (line_str >> ch) {
                    if (ch == 'X' || ch == 'Y')
                        line_str >> (ch == 'X' ? pos.x() : pos.y());
                    else
                        line_out << ch;
                }

                transformed_pos = Eigen::Rotation2Df(angle) * pos + translation;

                if (transformed_pos != old_pos || never_skip) {
                    line = line_out.str();
                    boost::trim_left(line); // Remove leading spaces
                    std::ostringstream oss;
                    oss << std::fixed << std::setprecision(3) << "G1";
                    if (transformed_pos.x() != old_pos.x() || never_skip)
                        oss << " X" << transformed_pos.x() - extruder_offset.x();
                    if (transformed_pos.y() != old_pos.y() || never_skip)
                        oss << " Y" << transformed_pos.y() - extruder_offset.y();
                    if (! line.empty())
                        oss << " ";
                    line = oss.str() + line;
                    old_pos = transformed_pos;
                }
            }

            gcode_out += line + "\n";

            // If this was a toolchange command, we should change current extruder offset
            if (line == "[toolchange_gcode]") {
                extruder_offset = m_extruder_offsets[tcr.new_tool].cast<float>();

                // If the extruder offset changed, add an extra move so everything is continuous
                if (extruder_offset != m_extruder_offsets[tcr.initial_tool].cast<float>()) {
                    std::ostringstream oss;
                    oss << std::fixed << std::setprecision(3)
                        << "G1 X" << transformed_pos.x() - extruder_offset.x()
                        << " Y" << transformed_pos.y() - extruder_offset.y()
                        << "\n";
                    gcode_out += oss.str();
                }
            }
        }
        return gcode_out;
    }


    std::string WipeTowerIntegration::prime(GCode& gcodegen)
    {
        std::string gcode;
        for (const WipeTower::ToolChangeResult& tcr : m_priming) {
            if (! tcr.extrusions.empty())
                gcode += append_tcr(gcodegen, tcr, tcr.new_tool);
        }
        return gcode;
    }

    std::string WipeTowerIntegration::tool_change(GCode& gcodegen, int extruder_id, bool finish_layer)
    {
        std::string gcode;
        assert(m_layer_idx >= 0);
        if (gcodegen.writer().need_toolchange(extruder_id) || finish_layer) {
            if (m_layer_idx < (int)m_tool_changes.size()) {
                if (!(size_t(m_tool_change_idx) < m_tool_changes[m_layer_idx].size()))
                    throw Slic3r::RuntimeError("Wipe tower generation failed, possibly due to empty first layer.");

                // Calculate where the wipe tower layer will be printed. -1 means that print z will not change,
                // resulting in a wipe tower with sparse layers.
                double wipe_tower_z = -1;
                bool ignore_sparse = false;
                if (gcodegen.config().wipe_tower_no_sparse_layers.value) {
                    wipe_tower_z = m_last_wipe_tower_print_z;
                    ignore_sparse = (m_tool_changes[m_layer_idx].size() == 1 && m_tool_changes[m_layer_idx].front().initial_tool == m_tool_changes[m_layer_idx].front().new_tool && m_layer_idx != 0);
                    if (m_tool_change_idx == 0 && !ignore_sparse)
                        wipe_tower_z = m_last_wipe_tower_print_z + m_tool_changes[m_layer_idx].front().layer_height;
                }

                if (!ignore_sparse) {
                    gcode += append_tcr(gcodegen, m_tool_changes[m_layer_idx][m_tool_change_idx++], extruder_id, wipe_tower_z);
                    m_last_wipe_tower_print_z = wipe_tower_z;
                }
            }
        }
        return gcode;
    }

    // Print is finished. Now it remains to unload the filament safely with ramming over the wipe tower.
    std::string WipeTowerIntegration::finalize(GCode& gcodegen)
    {
        std::string gcode;
        if (std::abs(gcodegen.writer().get_position()(2) - m_final_purge.print_z) > EPSILON)
            gcode += gcodegen.change_layer(m_final_purge.print_z);
        gcode += append_tcr(gcodegen, m_final_purge, -1);
        return gcode;
    }

    const std::vector<std::string> ColorPrintColors::Colors = { "#C0392B", "#E67E22", "#F1C40F", "#27AE60", "#1ABC9C", "#2980B9", "#9B59B6" };

#define EXTRUDER_CONFIG(OPT) m_config.OPT.get_at(m_writer.extruder()->id())

// Collect pairs of object_layer + support_layer sorted by print_z.
// object_layer & support_layer are considered to be on the same print_z, if they are not further than EPSILON.
GCode::ObjectsLayerToPrint GCode::collect_layers_to_print(const PrintObject& object)
{
    GCode::ObjectsLayerToPrint layers_to_print;
    layers_to_print.reserve(object.layers().size() + object.support_layers().size());

    /*
    // Calculate a minimum support layer height as a minimum over all extruders, but not smaller than 10um.
    // This is the same logic as in support generator.
    //FIXME should we use the printing extruders instead?
    double gap_over_supports = object.config().support_material_contact_distance;
    // FIXME should we test object.config().support_material_synchronize_layers ? Currently the support layers are synchronized with object layers iff soluble supports.
    assert(!object.has_support() || gap_over_supports != 0. || object.config().support_material_synchronize_layers);
    if (gap_over_supports != 0.) {
        gap_over_supports = std::max(0., gap_over_supports);
        // Not a soluble support,
        double support_layer_height_min = 1000000.;
        for (auto lh : object.print()->config().min_layer_height.values)
            support_layer_height_min = std::min(support_layer_height_min, std::max(0.01, lh));
        gap_over_supports += support_layer_height_min;
    }*/

    std::vector<std::pair<double, double>> warning_ranges;

    // Pair the object layers with the support layers by z.
    size_t idx_object_layer = 0;
    size_t idx_support_layer = 0;
    const ObjectLayerToPrint* last_extrusion_layer = nullptr;
    while (idx_object_layer < object.layers().size() || idx_support_layer < object.support_layers().size()) {
        ObjectLayerToPrint layer_to_print;
        layer_to_print.object_layer = (idx_object_layer < object.layers().size()) ? object.layers()[idx_object_layer++] : nullptr;
        layer_to_print.support_layer = (idx_support_layer < object.support_layers().size()) ? object.support_layers()[idx_support_layer++] : nullptr;
        if (layer_to_print.object_layer && layer_to_print.support_layer) {
            if (layer_to_print.object_layer->print_z < layer_to_print.support_layer->print_z - EPSILON) {
                layer_to_print.support_layer = nullptr;
                --idx_support_layer;
            }
            else if (layer_to_print.support_layer->print_z < layer_to_print.object_layer->print_z - EPSILON) {
                layer_to_print.object_layer = nullptr;
                --idx_object_layer;
            }
        }

        layers_to_print.emplace_back(layer_to_print);

        bool has_extrusions = (layer_to_print.object_layer && layer_to_print.object_layer->has_extrusions())
            || (layer_to_print.support_layer && layer_to_print.support_layer->has_extrusions());

        // Check that there are extrusions on the very first layer. The case with empty
        // first layer may result in skirt/brim in the air and maybe other issues.
        if (layers_to_print.size() == 1u) {
            if (!has_extrusions)
                throw Slic3r::SlicingError(_(L("There is an object with no extrusions in the first layer.")) + "\n" +
                                           _(L("Object name")) + ": " + object.model_object()->name);
        }

        // In case there are extrusions on this layer, check there is a layer to lay it on.
        if ((layer_to_print.object_layer && layer_to_print.object_layer->has_extrusions())
            // Allow empty support layers, as the support generator may produce no extrusions for non-empty support regions.
            || (layer_to_print.support_layer /* && layer_to_print.support_layer->has_extrusions() */)) {
            double top_cd = object.config().support_material_contact_distance;
            double bottom_cd = object.config().support_material_bottom_contact_distance == 0. ? top_cd : object.config().support_material_bottom_contact_distance;

            double extra_gap = (layer_to_print.support_layer ? bottom_cd : top_cd);

            double maximal_print_z = (last_extrusion_layer ? last_extrusion_layer->print_z() : 0.)
                + layer_to_print.layer()->height
                + std::max(0., extra_gap);
            // Negative support_contact_z is not taken into account, it can result in false positives in cases
            // where previous layer has object extrusions too (https://github.com/prusa3d/PrusaSlicer/issues/2752)

            if (has_extrusions && layer_to_print.print_z() > maximal_print_z + 2. * EPSILON)
                warning_ranges.emplace_back(std::make_pair((last_extrusion_layer ? last_extrusion_layer->print_z() : 0.), layers_to_print.back().print_z()));
        }
        // Remember last layer with extrusions.
        if (has_extrusions)
            last_extrusion_layer = &layers_to_print.back();
    }

    if (! warning_ranges.empty()) {
        std::string warning;
        size_t i = 0;
        for (i = 0; i < std::min(warning_ranges.size(), size_t(3)); ++i)
            warning += Slic3r::format(_(L("Empty layer between %1% and %2%.")),
                                      warning_ranges[i].first, warning_ranges[i].second) + "\n";
        if (i < warning_ranges.size())
            warning += _(L("(Some lines not shown)")) + "\n";
        warning += "\n";
        warning += Slic3r::format(_(L("Object name: %1%")), object.model_object()->name) + "\n\n"
            + _(L("Make sure the object is printable. This is usually caused by negligibly small extrusions or by a faulty model. "
                "Try to repair the model or change its orientation on the bed."));

        const_cast<Print*>(object.print())->active_step_add_warning(
            PrintStateBase::WarningLevel::CRITICAL, warning);
    }

    return layers_to_print;
}

// Prepare for non-sequential printing of multiple objects: Support resp. object layers with nearly identical print_z
// will be printed for  all objects at once.
// Return a list of <print_z, per object ObjectLayerToPrint> items.
std::vector<std::pair<coordf_t, GCode::ObjectsLayerToPrint>> GCode::collect_layers_to_print(const Print& print)
{
    struct OrderingItem {
        coordf_t    print_z;
        size_t      object_idx;
        size_t      layer_idx;
    };

    std::vector<ObjectsLayerToPrint>  per_object(print.objects().size(), ObjectsLayerToPrint());
    std::vector<OrderingItem>         ordering;
    for (size_t i = 0; i < print.objects().size(); ++i) {
        per_object[i] = collect_layers_to_print(*print.objects()[i]);
        OrderingItem ordering_item;
        ordering_item.object_idx = i;
        ordering.reserve(ordering.size() + per_object[i].size());
        const ObjectLayerToPrint &front = per_object[i].front();
        for (const ObjectLayerToPrint &ltp : per_object[i]) {
            ordering_item.print_z = ltp.print_z();
            ordering_item.layer_idx = &ltp - &front;
            ordering.emplace_back(ordering_item);
        }
    }

    std::sort(ordering.begin(), ordering.end(), [](const OrderingItem& oi1, const OrderingItem& oi2) { return oi1.print_z < oi2.print_z; });

    std::vector<std::pair<coordf_t, ObjectsLayerToPrint>> layers_to_print;

    // Merge numerically very close Z values.
    for (size_t i = 0; i < ordering.size();) {
        // Find the last layer with roughly the same print_z.
        size_t j = i + 1;
        coordf_t zmax = ordering[i].print_z + EPSILON;
        for (; j < ordering.size() && ordering[j].print_z <= zmax; ++j);
        // Merge into layers_to_print.
        std::pair<coordf_t, ObjectsLayerToPrint> merged;
        // Assign an average print_z to the set of layers with nearly equal print_z.
        merged.first = 0.5 * (ordering[i].print_z + ordering[j - 1].print_z);
        merged.second.assign(print.objects().size(), ObjectLayerToPrint());
        for (; i < j; ++i) {
            const OrderingItem& oi = ordering[i];
            assert(merged.second[oi.object_idx].layer() == nullptr);
            merged.second[oi.object_idx] = std::move(per_object[oi.object_idx][oi.layer_idx]);
        }
        layers_to_print.emplace_back(std::move(merged));
    }

    return layers_to_print;
}

// free functions called by GCode::do_export()
namespace DoExport {
//    static void update_print_estimated_times_stats(const GCodeProcessor& processor, PrintStatistics& print_statistics)
//    {
//        const GCodeProcessorResult& result = processor.get_result();
//        print_statistics.estimated_normal_print_time = get_time_dhms(result.print_statistics.modes[static_cast<size_t>(PrintEstimatedStatistics::ETimeMode::Normal)].time);
//        print_statistics.estimated_silent_print_time = processor.is_stealth_time_estimator_enabled() ?
//            get_time_dhms(result.print_statistics.modes[static_cast<size_t>(PrintEstimatedStatistics::ETimeMode::Stealth)].time) : "N/A";
//    }

    static void update_print_estimated_stats(const GCodeProcessor& processor, const std::vector<Extruder>& extruders, PrintStatistics& print_statistics)
    {
        const GCodeProcessorResult& result = processor.get_result();
        print_statistics.estimated_normal_print_time = get_time_dhms(result.print_statistics.modes[static_cast<size_t>(PrintEstimatedStatistics::ETimeMode::Normal)].time);
        print_statistics.estimated_silent_print_time = processor.is_stealth_time_estimator_enabled() ?
            get_time_dhms(result.print_statistics.modes[static_cast<size_t>(PrintEstimatedStatistics::ETimeMode::Stealth)].time) : "N/A";

        // update filament statictics
        double total_extruded_volume = 0.0;
        double total_used_filament   = 0.0;
        double total_weight          = 0.0;
        double total_cost            = 0.0;
        for (auto volume : result.print_statistics.volumes_per_extruder) {
            total_extruded_volume += volume.second;

            size_t extruder_id = volume.first;
            auto extruder = std::find_if(extruders.begin(), extruders.end(), [extruder_id](const Extruder& extr) { return extr.id() == extruder_id; });
            if (extruder == extruders.end())
                continue;

            double s = PI * sqr(0.5* extruder->filament_diameter());
            double weight = volume.second * extruder->filament_density() * 0.001;
            total_used_filament += volume.second/s;
            total_weight        += weight;
            total_cost          += weight * extruder->filament_cost() * 0.001;
        }

        print_statistics.total_extruded_volume = total_extruded_volume;
        print_statistics.total_used_filament   = total_used_filament;
        print_statistics.total_weight          = total_weight;
        print_statistics.total_cost            = total_cost;

        print_statistics.filament_stats        = result.print_statistics.volumes_per_extruder;
    }

    // if any reserved keyword is found, returns a std::vector containing the first MAX_COUNT keywords found
    // into pairs containing:
    // first: source
    // second: keyword
    // to be shown in the warning notification
    // The returned vector is empty if no keyword has been found
    static std::vector<std::pair<std::string, std::string>> validate_custom_gcode(const Print& print) {
        static const unsigned int MAX_TAGS_COUNT = 5;
        std::vector<std::pair<std::string, std::string>> ret;

        auto check = [&ret](const std::string& source, const std::string& gcode) {
            std::vector<std::string> tags;
            if (GCodeProcessor::contains_reserved_tags(gcode, MAX_TAGS_COUNT, tags)) {
                if (!tags.empty()) {
                    size_t i = 0;
                    while (ret.size() < MAX_TAGS_COUNT && i < tags.size()) {
                        ret.push_back({ source, tags[i] });
                        ++i;
                    }
                }
            }
        };

        const GCodeConfig& config = print.config();
        check(_(L("Start G-code")), config.start_gcode.value);
        if (ret.size() < MAX_TAGS_COUNT) check(_(L("End G-code")), config.end_gcode.value);
        if (ret.size() < MAX_TAGS_COUNT) check(_(L("Before layer change G-code")), config.before_layer_gcode.value);
        if (ret.size() < MAX_TAGS_COUNT) check(_(L("After layer change G-code")), config.layer_gcode.value);
        if (ret.size() < MAX_TAGS_COUNT) check(_(L("Tool change G-code")), config.toolchange_gcode.value);
        if (ret.size() < MAX_TAGS_COUNT) check(_(L("Between objects G-code (for sequential printing)")), config.between_objects_gcode.value);
        if (ret.size() < MAX_TAGS_COUNT) check(_(L("Color Change G-code")), config.color_change_gcode.value);
        if (ret.size() < MAX_TAGS_COUNT) check(_(L("Pause Print G-code")), config.pause_print_gcode.value);
        if (ret.size() < MAX_TAGS_COUNT) check(_(L("Template Custom G-code")), config.template_custom_gcode.value);
        if (ret.size() < MAX_TAGS_COUNT) {
            for (const std::string& value : config.start_filament_gcode.values) {
                check(_(L("Filament Start G-code")), value);
                if (ret.size() == MAX_TAGS_COUNT)
                    break;
            }
        }
        if (ret.size() < MAX_TAGS_COUNT) {
            for (const std::string& value : config.end_filament_gcode.values) {
                check(_(L("Filament End G-code")), value);
                if (ret.size() == MAX_TAGS_COUNT)
                    break;
            }
        }
        if (ret.size() < MAX_TAGS_COUNT) {
            const CustomGCode::Info& custom_gcode_per_print_z = print.model().custom_gcode_per_print_z;
            for (const auto& gcode : custom_gcode_per_print_z.gcodes) {
                check(_(L("Custom G-code")), gcode.extra);
                if (ret.size() == MAX_TAGS_COUNT)
                    break;
            }
        }

        return ret;
    }
} // namespace DoExport

void GCode::do_export(Print* print, const char* path, GCodeProcessorResult* result, ThumbnailsGeneratorCallback thumbnail_cb)
{
    CNumericLocalesSetter locales_setter;

    // Does the file exist? If so, we hope that it is still valid.
    {
        PrintStateBase::StateWithTimeStamp state = print->step_state_with_timestamp(psGCodeExport);
        if (! state.enabled || (state.state == PrintStateBase::DONE && boost::filesystem::exists(boost::filesystem::path(path))))
            return;
    }

    // Enabled and either not done, or marked as done while the output file is missing.
    print->set_started(psGCodeExport);

    // check if any custom gcode contains keywords used by the gcode processor to
    // produce time estimation and gcode toolpaths
    std::vector<std::pair<std::string, std::string>> validation_res = DoExport::validate_custom_gcode(*print);
    if (!validation_res.empty()) {
        std::string reports;
        for (const auto& [source, keyword] : validation_res) {
            reports += source + ": \"" + keyword + "\"\n";
        }
        print->active_step_add_warning(PrintStateBase::WarningLevel::NON_CRITICAL,
            _(L("In the custom G-code were found reserved keywords:")) + "\n" +
            reports +
            _(L("This may cause problems in g-code visualization and printing time estimation.")));
    }

    BOOST_LOG_TRIVIAL(info) << "Exporting G-code..." << log_memory_info();

    // Remove the old g-code if it exists.
    boost::nowide::remove(path);

    std::string path_tmp(path);
    path_tmp += ".tmp";

    m_processor.initialize(path_tmp);
    GCodeOutputStream file(boost::nowide::fopen(path_tmp.c_str(), "wb"), m_processor);
    if (! file.is_open())
        throw Slic3r::RuntimeError(std::string("G-code export to ") + path + " failed.\nCannot open the file for writing.\n");

    try {
        m_placeholder_parser_failed_templates.clear();
        this->_do_export(*print, file, thumbnail_cb);
        file.flush();
        if (file.is_error()) {
            file.close();
            boost::nowide::remove(path_tmp.c_str());
            throw Slic3r::RuntimeError(std::string("G-code export to ") + path + " failed\nIs the disk full?\n");
        }
    } catch (std::exception & /* ex */) {
        // Rethrow on any exception. std::runtime_exception and CanceledException are expected to be thrown.
        // Close and remove the file.
        file.close();
        boost::nowide::remove(path_tmp.c_str());
        throw;
    }
    file.close();

    if (! m_placeholder_parser_failed_templates.empty()) {
        // G-code export proceeded, but some of the PlaceholderParser substitutions failed.
        //FIXME localize!
        std::string msg = std::string("G-code export to ") + path + " failed due to invalid custom G-code sections:\n\n";
        for (const auto &name_and_error : m_placeholder_parser_failed_templates)
            msg += name_and_error.first + "\n" + name_and_error.second + "\n";
        msg += "\nPlease inspect the file ";
        msg += path_tmp + " for error messages enclosed between\n";
        msg += "        !!!!! Failed to process the custom G-code template ...\n";
        msg += "and\n";
        msg += "        !!!!! End of an error report for the custom G-code template ...\n";
        msg += "for all macro processing errors.";
        throw Slic3r::PlaceholderParserError(msg);
    }

    BOOST_LOG_TRIVIAL(debug) << "Start processing gcode, " << log_memory_info();
    // Post-process the G-code to update time stamps.
    m_processor.finalize(true);
//    DoExport::update_print_estimated_times_stats(m_processor, print->m_print_statistics);
    DoExport::update_print_estimated_stats(m_processor, m_writer.extruders(), print->m_print_statistics);
    if (result != nullptr) {
        *result = std::move(m_processor.extract_result());
        // set the filename to the correct value
        result->filename = path;
    }
    BOOST_LOG_TRIVIAL(debug) << "Finished processing gcode, " << log_memory_info();

    if (rename_file(path_tmp, path))
        throw Slic3r::RuntimeError(
            std::string("Failed to rename the output G-code file from ") + path_tmp + " to " + path + '\n' +
            "Is " + path_tmp + " locked?" + '\n');

    BOOST_LOG_TRIVIAL(info) << "Exporting G-code finished" << log_memory_info();
    print->set_done(psGCodeExport);
}

// free functions called by GCode::_do_export()
namespace DoExport {
    static void init_gcode_processor(const PrintConfig& config, GCodeProcessor& processor, bool& silent_time_estimator_enabled)
    {
        silent_time_estimator_enabled = (config.gcode_flavor == gcfMarlinLegacy || config.gcode_flavor == gcfMarlinFirmware)
                                        && config.silent_mode;
        processor.reset();
        processor.apply_config(config);
        processor.enable_stealth_time_estimator(silent_time_estimator_enabled);
    }

	static double autospeed_volumetric_limit(const Print &print)
	{
	    // get the minimum cross-section used in the print
	    std::vector<double> mm3_per_mm;
	    for (auto object : print.objects()) {
	        for (size_t region_id = 0; region_id < object->num_printing_regions(); ++ region_id) {
	            const PrintRegion &region = object->printing_region(region_id);
	            for (auto layer : object->layers()) {
	                const LayerRegion* layerm = layer->regions()[region_id];
	                if (region.config().get_abs_value("perimeter_speed") == 0 ||
	                    region.config().get_abs_value("small_perimeter_speed") == 0 ||
	                    region.config().get_abs_value("external_perimeter_speed") == 0 ||
	                    region.config().get_abs_value("bridge_speed") == 0)
	                    mm3_per_mm.push_back(layerm->perimeters().min_mm3_per_mm());
	                if (region.config().get_abs_value("infill_speed") == 0 ||
	                    region.config().get_abs_value("solid_infill_speed") == 0 ||
	                    region.config().get_abs_value("top_solid_infill_speed") == 0 ||
                        region.config().get_abs_value("bridge_speed") == 0)
                    {
                        // Minimal volumetric flow should not be calculated over ironing extrusions.
                        // Use following lambda instead of the built-it method.
                        // https://github.com/prusa3d/PrusaSlicer/issues/5082
                        auto min_mm3_per_mm_no_ironing = [](const ExtrusionEntityCollection& eec) -> double {
                            double min = std::numeric_limits<double>::max();
                            for (const ExtrusionEntity* ee : eec.entities)
                                if (ee->role() != erIroning)
                                    min = std::min(min, ee->min_mm3_per_mm());
                            return min;
                        };

                        mm3_per_mm.push_back(min_mm3_per_mm_no_ironing(layerm->fills()));
                    }
	            }
	        }
	        if (object->config().get_abs_value("support_material_speed") == 0 ||
	            object->config().get_abs_value("support_material_interface_speed") == 0)
	            for (auto layer : object->support_layers())
	                mm3_per_mm.push_back(layer->support_fills.min_mm3_per_mm());
	    }
	    // filter out 0-width segments
	    mm3_per_mm.erase(std::remove_if(mm3_per_mm.begin(), mm3_per_mm.end(), [](double v) { return v < 0.000001; }), mm3_per_mm.end());
	    double volumetric_speed = 0.;
	    if (! mm3_per_mm.empty()) {
	        // In order to honor max_print_speed we need to find a target volumetric
	        // speed that we can use throughout the print. So we define this target 
	        // volumetric speed as the volumetric speed produced by printing the 
	        // smallest cross-section at the maximum speed: any larger cross-section
	        // will need slower feedrates.
	        volumetric_speed = *std::min_element(mm3_per_mm.begin(), mm3_per_mm.end()) * print.config().max_print_speed.value;
	        // limit such volumetric speed with max_volumetric_speed if set
	        if (print.config().max_volumetric_speed.value > 0)
	            volumetric_speed = std::min(volumetric_speed, print.config().max_volumetric_speed.value);
	    }
	    return volumetric_speed;
	}


    static void init_ooze_prevention(const Print &print, OozePrevention &ooze_prevention)
	{
	    // Calculate wiping points if needed
	    if (print.config().ooze_prevention.value && ! print.config().single_extruder_multi_material) {
	        Points skirt_points;
	        for (const ExtrusionEntity *ee : print.skirt().entities)
	            for (const ExtrusionPath &path : dynamic_cast<const ExtrusionLoop*>(ee)->paths)
	                append(skirt_points, path.polyline.points);
	        if (! skirt_points.empty()) {
	            Polygon outer_skirt = Slic3r::Geometry::convex_hull(skirt_points);
	            Polygons skirts;
	            for (unsigned int extruder_id : print.extruders()) {
	                const Vec2d &extruder_offset = print.config().extruder_offset.get_at(extruder_id);
	                Polygon s(outer_skirt);
	                s.translate(Point::new_scale(-extruder_offset(0), -extruder_offset(1)));
	                skirts.emplace_back(std::move(s));
	            }
	            ooze_prevention.enable = true;
	            ooze_prevention.standby_points = offset(Slic3r::Geometry::convex_hull(skirts), float(scale_(3.))).front().equally_spaced_points(float(scale_(10.)));
	#if 0
	                require "Slic3r/SVG.pm";
	                Slic3r::SVG::output(
	                    "ooze_prevention.svg",
	                    red_polygons    => \@skirts,
	                    polygons        => [$outer_skirt],
	                    points          => $gcodegen->ooze_prevention->standby_points,
	                );
	#endif
	        }
	    }
	}

	// Fill in print_statistics and return formatted string containing filament statistics to be inserted into G-code comment section.
    static std::string update_print_stats_and_format_filament_stats(
        const bool                   has_wipe_tower,
	    const WipeTowerData         &wipe_tower_data,
        const FullPrintConfig       &config,
	    const std::vector<Extruder> &extruders,
        unsigned int                 initial_extruder_id,
		PrintStatistics 		    &print_statistics)
    {
		std::string filament_stats_string_out;

	    print_statistics.clear();
        print_statistics.total_toolchanges = std::max(0, wipe_tower_data.number_of_toolchanges);
        print_statistics.initial_extruder_id = initial_extruder_id;
        std::vector<std::string> filament_types;
	    if (! extruders.empty()) {
	        std::pair<std::string, unsigned int> out_filament_used_mm ("; filament used [mm] = ", 0);
	        std::pair<std::string, unsigned int> out_filament_used_cm3("; filament used [cm3] = ", 0);
	        std::pair<std::string, unsigned int> out_filament_used_g  ("; filament used [g] = ", 0);
	        std::pair<std::string, unsigned int> out_filament_cost    ("; filament cost = ", 0);
	        for (const Extruder &extruder : extruders) {
                print_statistics.printing_extruders.emplace_back(extruder.id());
                filament_types.emplace_back(config.filament_type.get_at(extruder.id()));

	            double used_filament   = extruder.used_filament() + (has_wipe_tower ? wipe_tower_data.used_filament[extruder.id()] : 0.f);
	            double extruded_volume = extruder.extruded_volume() + (has_wipe_tower ? wipe_tower_data.used_filament[extruder.id()] * 2.4052f : 0.f); // assumes 1.75mm filament diameter
	            double filament_weight = extruded_volume * extruder.filament_density() * 0.001;
	            double filament_cost   = filament_weight * extruder.filament_cost()    * 0.001;
                auto append = [&extruder](std::pair<std::string, unsigned int> &dst, const char *tmpl, double value) {
                    assert(is_decimal_separator_point());
	                while (dst.second < extruder.id()) {
	                    // Fill in the non-printing extruders with zeros.
	                    dst.first += (dst.second > 0) ? ", 0" : "0";
	                    ++ dst.second;
	                }
	                if (dst.second > 0)
	                    dst.first += ", ";
	                char buf[64];
					sprintf(buf, tmpl, value);
	                dst.first += buf;
	                ++ dst.second;
	            };
	            append(out_filament_used_mm,  "%.2lf", used_filament);
	            append(out_filament_used_cm3, "%.2lf", extruded_volume * 0.001);
	            if (filament_weight > 0.) {
	                print_statistics.total_weight = print_statistics.total_weight + filament_weight;
	                append(out_filament_used_g, "%.2lf", filament_weight);
	                if (filament_cost > 0.) {
	                    print_statistics.total_cost = print_statistics.total_cost + filament_cost;
	                    append(out_filament_cost, "%.2lf", filament_cost);
	                }
	            }
	            print_statistics.total_used_filament += used_filament;
	            print_statistics.total_extruded_volume += extruded_volume;
	            print_statistics.total_wipe_tower_filament += has_wipe_tower ? used_filament - extruder.used_filament() : 0.;
	            print_statistics.total_wipe_tower_cost += has_wipe_tower ? (extruded_volume - extruder.extruded_volume())* extruder.filament_density() * 0.001 * extruder.filament_cost() * 0.001 : 0.;
	        }
	        filament_stats_string_out += out_filament_used_mm.first;
            filament_stats_string_out += "\n" + out_filament_used_cm3.first;
            if (out_filament_used_g.second)
                filament_stats_string_out += "\n" + out_filament_used_g.first;
            if (out_filament_cost.second)
                filament_stats_string_out += "\n" + out_filament_cost.first;
            print_statistics.initial_filament_type = config.filament_type.get_at(initial_extruder_id);
            std::sort(filament_types.begin(), filament_types.end());
            print_statistics.printing_filament_types = filament_types.front();
            for (size_t i = 1; i < filament_types.size(); ++ i) {
                print_statistics.printing_filament_types += ",";
                print_statistics.printing_filament_types += filament_types[i];
            }
        }
        return filament_stats_string_out;
    }
}

#if 0
// Sort the PrintObjects by their increasing Z, likely useful for avoiding colisions on Deltas during sequential prints.
static inline std::vector<const PrintInstance*> sort_object_instances_by_max_z(const Print &print)
{
    std::vector<const PrintObject*> objects(print.objects().begin(), print.objects().end());
    std::sort(objects.begin(), objects.end(), [](const PrintObject *po1, const PrintObject *po2) { return po1->height() < po2->height(); });
    std::vector<const PrintInstance*> instances;
    instances.reserve(objects.size());
    for (const PrintObject *object : objects)
        for (size_t i = 0; i < object->instances().size(); ++ i)
            instances.emplace_back(&object->instances()[i]);
    return instances;
}
#endif

// Produce a vector of PrintObjects in the order of their respective ModelObjects in print.model().
std::vector<const PrintInstance*> sort_object_instances_by_model_order(const Print& print)
{
    // Build up map from ModelInstance* to PrintInstance*
    std::vector<std::pair<const ModelInstance*, const PrintInstance*>> model_instance_to_print_instance;
    model_instance_to_print_instance.reserve(print.num_object_instances());
    for (const PrintObject *print_object : print.objects())
        for (const PrintInstance &print_instance : print_object->instances())
            model_instance_to_print_instance.emplace_back(print_instance.model_instance, &print_instance);
    std::sort(model_instance_to_print_instance.begin(), model_instance_to_print_instance.end(), [](auto &l, auto &r) { return l.first < r.first; });

    std::vector<const PrintInstance*> instances;
    instances.reserve(model_instance_to_print_instance.size());
    for (const ModelObject *model_object : print.model().objects)
        for (const ModelInstance *model_instance : model_object->instances) {
            auto it = std::lower_bound(model_instance_to_print_instance.begin(), model_instance_to_print_instance.end(), std::make_pair(model_instance, nullptr), [](auto &l, auto &r) { return l.first < r.first; });
            if (it != model_instance_to_print_instance.end() && it->first == model_instance)
                instances.emplace_back(it->second);
        }
    return instances;
}

void GCode::_do_export(Print& print, GCodeOutputStream &file, ThumbnailsGeneratorCallback thumbnail_cb)
{
    // modifies m_silent_time_estimator_enabled
    DoExport::init_gcode_processor(print.config(), m_processor, m_silent_time_estimator_enabled);

    if (! print.config().gcode_substitutions.values.empty()) {
        m_find_replace = make_unique<GCodeFindReplace>(print.config());
        file.set_find_replace(m_find_replace.get(), false);
    }

    // resets analyzer's tracking data
    m_last_height  = 0.f;
    m_last_layer_z = 0.f;
    m_max_layer_z  = 0.f;
    m_last_width = 0.f;
#if ENABLE_GCODE_VIEWER_DATA_CHECKING
    m_last_mm3_per_mm = 0.;
#endif // ENABLE_GCODE_VIEWER_DATA_CHECKING

    // How many times will be change_layer() called?
    // change_layer() in turn increments the progress bar status.
    m_layer_count = 0;
    if (print.config().complete_objects.value) {
        // Add each of the object's layers separately.
        for (auto object : print.objects()) {
            std::vector<coordf_t> zs;
            zs.reserve(object->layers().size() + object->support_layers().size());
            for (auto layer : object->layers())
                zs.push_back(layer->print_z);
            for (auto layer : object->support_layers())
                zs.push_back(layer->print_z);
            std::sort(zs.begin(), zs.end());
            m_layer_count += (unsigned int)(object->instances().size() * (std::unique(zs.begin(), zs.end()) - zs.begin()));
        }
    } else {
        // Print all objects with the same print_z together.
        std::vector<coordf_t> zs;
        for (auto object : print.objects()) {
            zs.reserve(zs.size() + object->layers().size() + object->support_layers().size());
            for (auto layer : object->layers())
                zs.push_back(layer->print_z);
            for (auto layer : object->support_layers())
                zs.push_back(layer->print_z);
        }
        std::sort(zs.begin(), zs.end());
        m_layer_count = (unsigned int)(std::unique(zs.begin(), zs.end()) - zs.begin());
    }
    print.throw_if_canceled();

    m_enable_cooling_markers = true;
    this->apply_print_config(print.config());

    m_volumetric_speed = DoExport::autospeed_volumetric_limit(print);
    print.throw_if_canceled();

    if (print.config().spiral_vase.value)
        m_spiral_vase = make_unique<SpiralVase>(print.config());

    if (print.config().max_volumetric_extrusion_rate_slope_positive.value > 0 ||
        print.config().max_volumetric_extrusion_rate_slope_negative.value > 0)
        m_pressure_equalizer = make_unique<PressureEqualizer>(print.config());
    m_enable_extrusion_role_markers = (bool)m_pressure_equalizer;

    // Write information on the generator.
    file.write_format("; %s\n\n", Slic3r::header_slic3r_generated().c_str());

    // Unit tests or command line slicing may not define "thumbnails" or "thumbnails_format".
    // If "thumbnails_format" is not defined, export to PNG.
    if (const auto [thumbnails, thumbnails_format] = std::make_pair(
            print.full_print_config().option<ConfigOptionPoints>("thumbnails"),
            print.full_print_config().option<ConfigOptionEnum<GCodeThumbnailsFormat>>("thumbnails_format"));
        thumbnails)
        GCodeThumbnails::export_thumbnails_to_file(
            thumbnail_cb, thumbnails->values, thumbnails_format ? thumbnails_format->value : GCodeThumbnailsFormat::PNG,
            [&file](const char* sz) { file.write(sz); },
            [&print]() { print.throw_if_canceled(); });

    // Write notes (content of the Print Settings tab -> Notes)
    {
        std::list<std::string> lines;
        boost::split(lines, print.config().notes.value, boost::is_any_of("\n"), boost::token_compress_off);
        for (auto line : lines) {
            // Remove the trailing '\r' from the '\r\n' sequence.
            if (! line.empty() && line.back() == '\r')
                line.pop_back();
            file.write_format("; %s\n", line.c_str());
        }
        if (! lines.empty())
            file.write("\n");
    }
    print.throw_if_canceled();

    // Write some terse information on the slicing parameters.
    const PrintObject *first_object         = print.objects().front();
    const double       layer_height         = first_object->config().layer_height.value;
    assert(! print.config().first_layer_height.percent);
    const double       first_layer_height   = print.config().first_layer_height.value;
    for (size_t region_id = 0; region_id < print.num_print_regions(); ++ region_id) {
        const PrintRegion &region = print.get_print_region(region_id);
        file.write_format("; external perimeters extrusion width = %.2fmm\n", region.flow(*first_object, frExternalPerimeter, layer_height).width());
        file.write_format("; perimeters extrusion width = %.2fmm\n",          region.flow(*first_object, frPerimeter,         layer_height).width());
        file.write_format("; infill extrusion width = %.2fmm\n",              region.flow(*first_object, frInfill,            layer_height).width());
        file.write_format("; solid infill extrusion width = %.2fmm\n",        region.flow(*first_object, frSolidInfill,       layer_height).width());
        file.write_format("; top infill extrusion width = %.2fmm\n",          region.flow(*first_object, frTopSolidInfill,    layer_height).width());
        if (print.has_support_material())
            file.write_format("; support material extrusion width = %.2fmm\n", support_material_flow(first_object).width());
        if (print.config().first_layer_extrusion_width.value > 0)
            file.write_format("; first layer extrusion width = %.2fmm\n",   region.flow(*first_object, frPerimeter, first_layer_height, true).width());
        file.write_format("\n");
    }
    print.throw_if_canceled();

    // adds tags for time estimators
    if (print.config().remaining_times.value)
        file.write_format(";%s\n", GCodeProcessor::reserved_tag(GCodeProcessor::ETags::First_Line_M73_Placeholder).c_str());

    // Starting now, the G-code find / replace post-processor will be enabled.
    file.find_replace_enable();

    // Prepare the helper object for replacing placeholders in custom G-code and output filename.
    m_placeholder_parser = print.placeholder_parser();
    m_placeholder_parser.update_timestamp();
    m_placeholder_parser_context.rng = std::mt19937(std::chrono::high_resolution_clock::now().time_since_epoch().count());
    print.update_object_placeholders(m_placeholder_parser.config_writable(), ".gcode");

    // Get optimal tool ordering to minimize tool switches of a multi-exruder print.
    // For a print by objects, find the 1st printing object.
    ToolOrdering tool_ordering;
    unsigned int initial_extruder_id = (unsigned int)-1;
    unsigned int final_extruder_id   = (unsigned int)-1;
    bool         has_wipe_tower      = false;
    std::vector<const PrintInstance*> 					print_object_instances_ordering;
    std::vector<const PrintInstance*>::const_iterator 	print_object_instance_sequential_active;
    if (print.config().complete_objects.value) {
        // Order object instances for sequential print.
        print_object_instances_ordering = sort_object_instances_by_model_order(print);
//        print_object_instances_ordering = sort_object_instances_by_max_z(print);
        // Find the 1st printing object, find its tool ordering and the initial extruder ID.
        print_object_instance_sequential_active = print_object_instances_ordering.begin();
        for (; print_object_instance_sequential_active != print_object_instances_ordering.end(); ++ print_object_instance_sequential_active) {
            tool_ordering = ToolOrdering(*(*print_object_instance_sequential_active)->print_object, initial_extruder_id);
            if ((initial_extruder_id = tool_ordering.first_extruder()) != static_cast<unsigned int>(-1))
                break;
        }
        if (initial_extruder_id == static_cast<unsigned int>(-1))
            // No object to print was found, cancel the G-code export.
            throw Slic3r::SlicingError(_(L("No extrusions were generated for objects.")));
        // We don't allow switching of extruders per layer by Model::custom_gcode_per_print_z in sequential mode.
        // Use the extruder IDs collected from Regions.
        this->set_extruders(print.extruders());
    } else {
        // Find tool ordering for all the objects at once, and the initial extruder ID.
        // If the tool ordering has been pre-calculated by Print class for wipe tower already, reuse it.
        tool_ordering = print.tool_ordering();
        tool_ordering.assign_custom_gcodes(print);
        if (tool_ordering.all_extruders().empty())
            // No object to print was found, cancel the G-code export.
            throw Slic3r::SlicingError(_(L("No extrusions were generated for objects.")));
        has_wipe_tower = print.has_wipe_tower() && tool_ordering.has_wipe_tower();
        initial_extruder_id = (has_wipe_tower && ! print.config().single_extruder_multi_material_priming) ?
            // The priming towers will be skipped.
            tool_ordering.all_extruders().back() :
            // Don't skip the priming towers.
            tool_ordering.first_extruder();
        // In non-sequential print, the printing extruders may have been modified by the extruder switches stored in Model::custom_gcode_per_print_z.
        // Therefore initialize the printing extruders from there.
        this->set_extruders(tool_ordering.all_extruders());
        // Order object instances using a nearest neighbor search.
        print_object_instances_ordering = chain_print_object_instances(print);
    }
    if (initial_extruder_id == (unsigned int)-1) {
        // Nothing to print!
        initial_extruder_id = 0;
        final_extruder_id   = 0;
    } else {
        final_extruder_id = tool_ordering.last_extruder();
        assert(final_extruder_id != (unsigned int)-1);
    }
    print.throw_if_canceled();

    m_cooling_buffer = make_unique<CoolingBuffer>(*this);
    m_cooling_buffer->set_current_extruder(initial_extruder_id);

    // Emit machine envelope limits for the Marlin firmware.
    this->print_machine_envelope(file, print);

    // Disable fan.
    if (! print.config().cooling.get_at(initial_extruder_id) || print.config().disable_fan_first_layers.get_at(initial_extruder_id))
        file.write(m_writer.set_fan(0));

    // Let the start-up script prime the 1st printing tool.
    m_placeholder_parser.set("initial_tool", initial_extruder_id);
    m_placeholder_parser.set("initial_extruder", initial_extruder_id);
    m_placeholder_parser.set("current_extruder", initial_extruder_id);
    //Set variable for total layer count so it can be used in custom gcode.
    m_placeholder_parser.set("total_layer_count", m_layer_count);
    // Useful for sequential prints.
    m_placeholder_parser.set("current_object_idx", 0);
    // For the start / end G-code to do the priming and final filament pull in case there is no wipe tower provided.
    m_placeholder_parser.set("has_wipe_tower", has_wipe_tower);
    m_placeholder_parser.set("has_single_extruder_multi_material_priming", has_wipe_tower && print.config().single_extruder_multi_material_priming);
    m_placeholder_parser.set("total_toolchanges", std::max(0, print.wipe_tower_data().number_of_toolchanges)); // Check for negative toolchanges (single extruder mode) and set to 0 (no tool change).
    {
        BoundingBoxf bbox(print.config().bed_shape.values);
        m_placeholder_parser.set("print_bed_min",  new ConfigOptionFloats({ bbox.min.x(), bbox.min.y() }));
        m_placeholder_parser.set("print_bed_max",  new ConfigOptionFloats({ bbox.max.x(), bbox.max.y() }));
        m_placeholder_parser.set("print_bed_size", new ConfigOptionFloats({ bbox.size().x(), bbox.size().y() }));
    }
    {
        // Convex hull of the 1st layer extrusions, for bed leveling and placing the initial purge line.
        // It encompasses the object extrusions, support extrusions, skirt, brim, wipe tower.
        // It does NOT encompass user extrusions generated by custom G-code,
        // therefore it does NOT encompass the initial purge line.
        // It does NOT encompass MMU/MMU2 starting (wipe) areas.
        auto pts = std::make_unique<ConfigOptionPoints>();
        pts->values.reserve(print.first_layer_convex_hull().size());
        for (const Point &pt : print.first_layer_convex_hull().points)
            pts->values.emplace_back(unscale(pt));
        BoundingBoxf bbox(pts->values);
        m_placeholder_parser.set("first_layer_print_convex_hull", pts.release());
        m_placeholder_parser.set("first_layer_print_min",  new ConfigOptionFloats({ bbox.min.x(), bbox.min.y() }));
        m_placeholder_parser.set("first_layer_print_max",  new ConfigOptionFloats({ bbox.max.x(), bbox.max.y() }));
        m_placeholder_parser.set("first_layer_print_size", new ConfigOptionFloats({ bbox.size().x(), bbox.size().y() }));
    }
    std::string start_gcode = this->placeholder_parser_process("start_gcode", print.config().start_gcode.value, initial_extruder_id);
    // Set bed temperature if the start G-code does not contain any bed temp control G-codes.
    this->_print_first_layer_bed_temperature(file, print, start_gcode, initial_extruder_id, true);
    // Set extruder(s) temperature before and after start G-code.
    this->_print_first_layer_extruder_temperatures(file, print, start_gcode, initial_extruder_id, false);

    // adds tag for processor
    file.write_format(";%s%s\n", GCodeProcessor::reserved_tag(GCodeProcessor::ETags::Role).c_str(), ExtrusionEntity::role_to_string(erCustom).c_str());

    // Write the custom start G-code
    file.writeln(start_gcode);

    this->_print_first_layer_extruder_temperatures(file, print, start_gcode, initial_extruder_id, true);
    print.throw_if_canceled();

    // Set other general things.
    file.write(this->preamble());

    // Calculate wiping points if needed
    DoExport::init_ooze_prevention(print, m_ooze_prevention);
    print.throw_if_canceled();

    // Collect custom seam data from all objects.
    std::function<void(void)> throw_if_canceled_func = [&print]() { print.throw_if_canceled();};
    m_seam_placer.init(print, throw_if_canceled_func);

    if (! (has_wipe_tower && print.config().single_extruder_multi_material_priming)) {
        // Set initial extruder only after custom start G-code.
        // Ugly hack: Do not set the initial extruder if the extruder is primed using the MMU priming towers at the edge of the print bed.
        file.write(this->set_extruder(initial_extruder_id, 0.));
    }

    // Do all objects for each layer.
    if (print.config().complete_objects.value) {
        size_t finished_objects = 0;
        const PrintObject *prev_object = (*print_object_instance_sequential_active)->print_object;
        for (; print_object_instance_sequential_active != print_object_instances_ordering.end(); ++ print_object_instance_sequential_active) {
            const PrintObject &object = *(*print_object_instance_sequential_active)->print_object;
            if (&object != prev_object || tool_ordering.first_extruder() != final_extruder_id) {
                tool_ordering = ToolOrdering(object, final_extruder_id);
                unsigned int new_extruder_id = tool_ordering.first_extruder();
                if (new_extruder_id == (unsigned int)-1)
                    // Skip this object.
                    continue;
                initial_extruder_id = new_extruder_id;
                final_extruder_id   = tool_ordering.last_extruder();
                assert(final_extruder_id != (unsigned int)-1);
            }
            print.throw_if_canceled();
            this->set_origin(unscale((*print_object_instance_sequential_active)->shift));
            if (finished_objects > 0) {
                // Move to the origin position for the copy we're going to print.
                // This happens before Z goes down to layer 0 again, so that no collision happens hopefully.
                m_enable_cooling_markers = false; // we're not filtering these moves through CoolingBuffer
                m_avoid_crossing_perimeters.use_external_mp_once();
                file.write(this->retract());
                file.write(this->travel_to(Point(0, 0), erNone, "move to origin position for next object"));
                m_enable_cooling_markers = true;
                // Disable motion planner when traveling to first object point.
                m_avoid_crossing_perimeters.disable_once();
                // Ff we are printing the bottom layer of an object, and we have already finished
                // another one, set first layer temperatures. This happens before the Z move
                // is triggered, so machine has more time to reach such temperatures.
                m_placeholder_parser.set("current_object_idx", int(finished_objects));
                std::string between_objects_gcode = this->placeholder_parser_process("between_objects_gcode", print.config().between_objects_gcode.value, initial_extruder_id);
                // Set first layer bed and extruder temperatures, don't wait for it to reach the temperature.
                this->_print_first_layer_bed_temperature(file, print, between_objects_gcode, initial_extruder_id, false);
                this->_print_first_layer_extruder_temperatures(file, print, between_objects_gcode, initial_extruder_id, false);
                file.writeln(between_objects_gcode);
            }
            // Reset the cooling buffer internal state (the current position, feed rate, accelerations).
            m_cooling_buffer->reset(this->writer().get_position());
            m_cooling_buffer->set_current_extruder(initial_extruder_id);
            // Process all layers of a single object instance (sequential mode) with a parallel pipeline:
            // Generate G-code, run the filters (vase mode, cooling buffer), run the G-code analyser
            // and export G-code into file.
            this->process_layers(print, tool_ordering, collect_layers_to_print(object), *print_object_instance_sequential_active - object.instances().data(), file);
            ++ finished_objects;
            // Flag indicating whether the nozzle temperature changes from 1st to 2nd layer were performed.
            // Reset it when starting another object from 1st layer.
            m_second_layer_things_done = false;
            prev_object = &object;
        }
    } else {
        // Sort layers by Z.
        // All extrusion moves with the same top layer height are extruded uninterrupted.
        std::vector<std::pair<coordf_t, ObjectsLayerToPrint>> layers_to_print = collect_layers_to_print(print);
        // Prusa Multi-Material wipe tower.
        if (has_wipe_tower && ! layers_to_print.empty()) {
            m_wipe_tower.reset(new WipeTowerIntegration(print.config(), *print.wipe_tower_data().priming.get(), print.wipe_tower_data().tool_changes, *print.wipe_tower_data().final_purge.get()));
            file.write(m_writer.travel_to_z(first_layer_height + m_config.z_offset.value, "Move to the first layer height"));
            if (print.config().single_extruder_multi_material_priming) {
                file.write(m_wipe_tower->prime(*this));
                // Verify, whether the print overaps the priming extrusions.
                BoundingBoxf bbox_print(get_print_extrusions_extents(print));
                coordf_t twolayers_printz = ((layers_to_print.size() == 1) ? layers_to_print.front() : layers_to_print[1]).first + EPSILON;
                for (const PrintObject *print_object : print.objects())
                    bbox_print.merge(get_print_object_extrusions_extents(*print_object, twolayers_printz));
                bbox_print.merge(get_wipe_tower_extrusions_extents(print, twolayers_printz));
                BoundingBoxf bbox_prime(get_wipe_tower_priming_extrusions_extents(print));
                bbox_prime.offset(0.5f);
                bool overlap = bbox_prime.overlap(bbox_print);

                if (print.config().gcode_flavor == gcfMarlinLegacy || print.config().gcode_flavor == gcfMarlinFirmware) {
                    file.write(this->retract());
                    file.write("M300 S800 P500\n"); // Beep for 500ms, tone 800Hz.
                    if (overlap) {
                        // Wait for the user to remove the priming extrusions.
                        file.write("M1 Remove priming towers and click button.\n");
                    } else {
                        // Just wait for a bit to let the user check, that the priming succeeded.
                        //TODO Add a message explaining what the printer is waiting for. This needs a firmware fix.
                        file.write("M1 S10\n");
                    }
                } else {
                    // This is not Marlin, M1 command is probably not supported.
                    // (See https://github.com/prusa3d/PrusaSlicer/issues/5441.)
                    if (overlap) {
                        print.active_step_add_warning(PrintStateBase::WarningLevel::CRITICAL,
                            _(L("Your print is very close to the priming regions. "
                              "Make sure there is no collision.")));
                    } else {
                        // Just continue printing, no action necessary.
                    }

                }
            }
            print.throw_if_canceled();
        }
        // Process all layers of all objects (non-sequential mode) with a parallel pipeline:
        // Generate G-code, run the filters (vase mode, cooling buffer), run the G-code analyser
        // and export G-code into file.
        this->process_layers(print, tool_ordering, print_object_instances_ordering, layers_to_print, file);
        if (m_wipe_tower)
            // Purge the extruder, pull out the active filament.
            file.write(m_wipe_tower->finalize(*this));
    }

    // Write end commands to file.
    file.write(this->retract());
    file.write(m_writer.set_fan(0));

    // adds tag for processor
    file.write_format(";%s%s\n", GCodeProcessor::reserved_tag(GCodeProcessor::ETags::Role).c_str(), ExtrusionEntity::role_to_string(erCustom).c_str());

    // Process filament-specific gcode in extruder order.
    {
        DynamicConfig config;
        config.set_key_value("layer_num", new ConfigOptionInt(m_layer_index));
        config.set_key_value("layer_z",   new ConfigOptionFloat(m_writer.get_position()(2) - m_config.z_offset.value));
        config.set_key_value("max_layer_z", new ConfigOptionFloat(m_max_layer_z));
        if (print.config().single_extruder_multi_material) {
            // Process the end_filament_gcode for the active filament only.
            int extruder_id = m_writer.extruder()->id();
            config.set_key_value("filament_extruder_id", new ConfigOptionInt(extruder_id));
            file.writeln(this->placeholder_parser_process("end_filament_gcode", print.config().end_filament_gcode.get_at(extruder_id), extruder_id, &config));
        } else {
            for (const std::string &end_gcode : print.config().end_filament_gcode.values) {
                int extruder_id = (unsigned int)(&end_gcode - &print.config().end_filament_gcode.values.front());
                config.set_key_value("filament_extruder_id", new ConfigOptionInt(extruder_id));
                file.writeln(this->placeholder_parser_process("end_filament_gcode", end_gcode, extruder_id, &config));
            }
        }
        file.writeln(this->placeholder_parser_process("end_gcode", print.config().end_gcode, m_writer.extruder()->id(), &config));
    }
    file.write(m_writer.update_progress(m_layer_count, m_layer_count, true)); // 100%
    file.write(m_writer.postamble());

    // From now to the end of G-code, the G-code find / replace post-processor will be disabled.
    // Thus the PrusaSlicer generated config will NOT be processed by the G-code post-processor, see GH issue #7952.
    file.find_replace_supress();

    // adds tags for time estimators
    if (print.config().remaining_times.value)
        file.write_format(";%s\n", GCodeProcessor::reserved_tag(GCodeProcessor::ETags::Last_Line_M73_Placeholder).c_str());

    print.throw_if_canceled();

    // Get filament stats.
    file.write(DoExport::update_print_stats_and_format_filament_stats(
    	// Const inputs
        has_wipe_tower, print.wipe_tower_data(),
        this->config(),
        m_writer.extruders(),
        initial_extruder_id,
        // Modifies
        print.m_print_statistics));
    file.write("\n");
    file.write_format("; total filament used [g] = %.2lf\n", print.m_print_statistics.total_weight);
    file.write_format("; total filament cost = %.2lf\n", print.m_print_statistics.total_cost);
    if (print.m_print_statistics.total_toolchanges > 0)
    	file.write_format("; total toolchanges = %i\n", print.m_print_statistics.total_toolchanges);
    file.write_format(";%s\n", GCodeProcessor::reserved_tag(GCodeProcessor::ETags::Estimated_Printing_Time_Placeholder).c_str());

    // Append full config, delimited by two 'phony' configuration keys prusaslicer_config = begin and prusaslicer_config = end.
    // The delimiters are structured as configuration key / value pairs to be parsable by older versions of PrusaSlicer G-code viewer.
    {
        file.write("\n; prusaslicer_config = begin\n");
        std::string full_config;
        append_full_config(print, full_config);
        if (!full_config.empty())
            file.write(full_config);
        file.write("; prusaslicer_config = end\n");
    }
    print.throw_if_canceled();
}

// Process all layers of all objects (non-sequential mode) with a parallel pipeline:
// Generate G-code, run the filters (vase mode, cooling buffer), run the G-code analyser
// and export G-code into file.
void GCode::process_layers(
    const Print                                                         &print,
    const ToolOrdering                                                  &tool_ordering,
    const std::vector<const PrintInstance*>                             &print_object_instances_ordering,
    const std::vector<std::pair<coordf_t, ObjectsLayerToPrint>>         &layers_to_print,
    GCodeOutputStream                                                   &output_stream)
{
    // The pipeline is variable: The vase mode filter is optional.
    size_t layer_to_print_idx = 0;
    const auto generator = tbb::make_filter<void, LayerResult>(slic3r_tbb_filtermode::serial_in_order,
        [this, &print, &tool_ordering, &print_object_instances_ordering, &layers_to_print, &layer_to_print_idx](tbb::flow_control& fc) -> LayerResult {
            if (layer_to_print_idx >= layers_to_print.size()) {
                if ((!m_pressure_equalizer && layer_to_print_idx == layers_to_print.size()) || (m_pressure_equalizer && layer_to_print_idx == (layers_to_print.size() + 1))) {
                    fc.stop();
                    return {};
                } else {
                    // Pressure equalizer need insert empty input. Because it returns one layer back.
                    // Insert NOP (no operation) layer;
                    ++layer_to_print_idx;
                    return LayerResult::make_nop_layer_result();
                }
            } else {
                const std::pair<coordf_t, ObjectsLayerToPrint> &layer = layers_to_print[layer_to_print_idx++];
                const LayerTools& layer_tools = tool_ordering.tools_for_layer(layer.first);
                if (m_wipe_tower && layer_tools.has_wipe_tower)
                    m_wipe_tower->next_layer();
                print.throw_if_canceled();
                return this->process_layer(print, layer.second, layer_tools, &layer == &layers_to_print.back(), &print_object_instances_ordering, size_t(-1));
            }
        });
    const auto spiral_vase = tbb::make_filter<LayerResult, LayerResult>(slic3r_tbb_filtermode::serial_in_order,
        [spiral_vase = this->m_spiral_vase.get()](LayerResult in) -> LayerResult {
            if (in.nop_layer_result)
                return in;

            spiral_vase->enable(in.spiral_vase_enable);
            return { spiral_vase->process_layer(std::move(in.gcode)), in.layer_id, in.spiral_vase_enable, in.cooling_buffer_flush};
        });
    const auto pressure_equalizer = tbb::make_filter<LayerResult, LayerResult>(slic3r_tbb_filtermode::serial_in_order,
        [pressure_equalizer = this->m_pressure_equalizer.get()](LayerResult in) -> LayerResult {
            return pressure_equalizer->process_layer(std::move(in));
        });
    const auto cooling = tbb::make_filter<LayerResult, std::string>(slic3r_tbb_filtermode::serial_in_order,
        [cooling_buffer = this->m_cooling_buffer.get()](LayerResult in) -> std::string {
             if (in.nop_layer_result)
                return in.gcode;

             return cooling_buffer->process_layer(std::move(in.gcode), in.layer_id, in.cooling_buffer_flush);
        });
    const auto find_replace = tbb::make_filter<std::string, std::string>(slic3r_tbb_filtermode::serial_in_order,
        [find_replace = this->m_find_replace.get()](std::string s) -> std::string {
            return find_replace->process_layer(std::move(s));
        });
    const auto output = tbb::make_filter<std::string, void>(slic3r_tbb_filtermode::serial_in_order,
        [&output_stream](std::string s) { output_stream.write(s); }
    );

    // It registers a handler that sets locales to "C" before any TBB thread starts participating in tbb::parallel_pipeline.
    // Handler is unregistered when the destructor is called.
    TBBLocalesSetter locales_setter;

    // The pipeline elements are joined using const references, thus no copying is performed.
    output_stream.find_replace_supress();
    if (m_spiral_vase && m_find_replace && m_pressure_equalizer)
        tbb::parallel_pipeline(12, generator & spiral_vase & pressure_equalizer & cooling & find_replace & output);
    else if (m_spiral_vase && m_find_replace)
        tbb::parallel_pipeline(12, generator & spiral_vase &                      cooling & find_replace & output);
    else if (m_spiral_vase && m_pressure_equalizer)
        tbb::parallel_pipeline(12, generator & spiral_vase & pressure_equalizer & cooling &                output);
    else if (m_find_replace && m_pressure_equalizer)
        tbb::parallel_pipeline(12, generator &               pressure_equalizer & cooling & find_replace & output);
    else if (m_spiral_vase)
        tbb::parallel_pipeline(12, generator & spiral_vase &                      cooling &                output);
    else if (m_find_replace)
        tbb::parallel_pipeline(12, generator &                                    cooling & find_replace & output);
    else if (m_pressure_equalizer)
        tbb::parallel_pipeline(12, generator &               pressure_equalizer & cooling &                output);
    else
        tbb::parallel_pipeline(12, generator &                                    cooling &                output);
    output_stream.find_replace_enable();
}

// Process all layers of a single object instance (sequential mode) with a parallel pipeline:
// Generate G-code, run the filters (vase mode, cooling buffer), run the G-code analyser
// and export G-code into file.
void GCode::process_layers(
    const Print                             &print,
    const ToolOrdering                      &tool_ordering,
    ObjectsLayerToPrint                      layers_to_print,
    const size_t                             single_object_idx,
    GCodeOutputStream                       &output_stream)
{
    // The pipeline is variable: The vase mode filter is optional.
    size_t layer_to_print_idx = 0;
    const auto generator = tbb::make_filter<void, LayerResult>(slic3r_tbb_filtermode::serial_in_order,
        [this, &print, &tool_ordering, &layers_to_print, &layer_to_print_idx, single_object_idx](tbb::flow_control& fc) -> LayerResult {
            if (layer_to_print_idx >= layers_to_print.size()) {
                if ((!m_pressure_equalizer && layer_to_print_idx == layers_to_print.size()) || (m_pressure_equalizer && layer_to_print_idx == (layers_to_print.size() + 1))) {
                    fc.stop();
                    return {};
                } else {
                    // Pressure equalizer need insert empty input. Because it returns one layer back.
                    // Insert NOP (no operation) layer;
                    ++layer_to_print_idx;
                    return LayerResult::make_nop_layer_result();
                }
            } else {
                ObjectLayerToPrint &layer = layers_to_print[layer_to_print_idx ++];
                print.throw_if_canceled();
                return this->process_layer(print, { std::move(layer) }, tool_ordering.tools_for_layer(layer.print_z()), &layer == &layers_to_print.back(), nullptr, single_object_idx);
            }
        });
    const auto spiral_vase = tbb::make_filter<LayerResult, LayerResult>(slic3r_tbb_filtermode::serial_in_order,
        [spiral_vase = this->m_spiral_vase.get()](LayerResult in)->LayerResult {
            if (in.nop_layer_result)
                return in;
            spiral_vase->enable(in.spiral_vase_enable);
            return { spiral_vase->process_layer(std::move(in.gcode)), in.layer_id, in.spiral_vase_enable, in.cooling_buffer_flush };
        });
    const auto pressure_equalizer = tbb::make_filter<LayerResult, LayerResult>(slic3r_tbb_filtermode::serial_in_order,
        [pressure_equalizer = this->m_pressure_equalizer.get()](LayerResult in) -> LayerResult {
             return pressure_equalizer->process_layer(std::move(in));
        });
    const auto cooling = tbb::make_filter<LayerResult, std::string>(slic3r_tbb_filtermode::serial_in_order,
        [cooling_buffer = this->m_cooling_buffer.get()](LayerResult in)->std::string {
            if (in.nop_layer_result)
                return in.gcode;
            return cooling_buffer->process_layer(std::move(in.gcode), in.layer_id, in.cooling_buffer_flush);
        });
    const auto find_replace = tbb::make_filter<std::string, std::string>(slic3r_tbb_filtermode::serial_in_order,
        [find_replace = this->m_find_replace.get()](std::string s) -> std::string {
            return find_replace->process_layer(std::move(s));
        });
    const auto output = tbb::make_filter<std::string, void>(slic3r_tbb_filtermode::serial_in_order,
        [&output_stream](std::string s) { output_stream.write(s); }
    );

    // It registers a handler that sets locales to "C" before any TBB thread starts participating in tbb::parallel_pipeline.
    // Handler is unregistered when the destructor is called.
    TBBLocalesSetter locales_setter;

    // The pipeline elements are joined using const references, thus no copying is performed.
    output_stream.find_replace_supress();
    if (m_spiral_vase && m_find_replace && m_pressure_equalizer)
        tbb::parallel_pipeline(12, generator & spiral_vase & pressure_equalizer & cooling & find_replace & output);
    else if (m_spiral_vase && m_find_replace)
        tbb::parallel_pipeline(12, generator & spiral_vase &                      cooling & find_replace & output);
    else if (m_spiral_vase && m_pressure_equalizer)
        tbb::parallel_pipeline(12, generator & spiral_vase & pressure_equalizer & cooling &                output);
    else if (m_find_replace && m_pressure_equalizer)
        tbb::parallel_pipeline(12, generator &               pressure_equalizer & cooling & find_replace & output);
    else if (m_spiral_vase)
        tbb::parallel_pipeline(12, generator & spiral_vase &                      cooling &                output);
    else if (m_find_replace)
        tbb::parallel_pipeline(12, generator &                                    cooling & find_replace & output);
    else if (m_pressure_equalizer)
        tbb::parallel_pipeline(12, generator &               pressure_equalizer & cooling &                output);
    else
        tbb::parallel_pipeline(12, generator &                                    cooling &                output);
    output_stream.find_replace_enable();
}

std::string GCode::placeholder_parser_process(const std::string &name, const std::string &templ, unsigned int current_extruder_id, const DynamicConfig *config_override)
{
    try {
        return m_placeholder_parser.process(templ, current_extruder_id, config_override, &m_placeholder_parser_context);
    } catch (std::runtime_error &err) {
        // Collect the names of failed template substitutions for error reporting.
        auto it = m_placeholder_parser_failed_templates.find(name);
        if (it == m_placeholder_parser_failed_templates.end())
            // Only if there was no error reported for this template, store the first error message into the map to be reported.
            // We don't want to collect error message for each and every occurence of a single custom G-code section.
            m_placeholder_parser_failed_templates.insert(it, std::make_pair(name, std::string(err.what())));
        // Insert the macro error message into the G-code.
        return
            std::string("\n!!!!! Failed to process the custom G-code template ") + name + "\n" +
            err.what() +
            "!!!!! End of an error report for the custom G-code template " + name + "\n\n";
    }
}

// Parse the custom G-code, try to find mcode_set_temp_dont_wait and mcode_set_temp_and_wait or optionally G10 with temperature inside the custom G-code.
// Returns true if one of the temp commands are found, and try to parse the target temperature value into temp_out.
static bool custom_gcode_sets_temperature(const std::string &gcode, const int mcode_set_temp_dont_wait, const int mcode_set_temp_and_wait, const bool include_g10, int &temp_out)
{
    temp_out = -1;
    if (gcode.empty())
        return false;

    const char *ptr = gcode.data();
    bool temp_set_by_gcode = false;
    while (*ptr != 0) {
        // Skip whitespaces.
        for (; *ptr == ' ' || *ptr == '\t'; ++ ptr);
        if (*ptr == 'M' || // Line starts with 'M'. It is a machine command.
            (*ptr == 'G' && include_g10)) { // Only check for G10 if requested
            bool is_gcode = *ptr == 'G';
            ++ ptr;
            // Parse the M or G code value.
            char *endptr = nullptr;
            int mgcode = int(strtol(ptr, &endptr, 10));
            if (endptr != nullptr && endptr != ptr && 
                is_gcode ?
                    // G10 found
                    mgcode == 10 :
                    // M104/M109 or M140/M190 found.
                    (mgcode == mcode_set_temp_dont_wait || mgcode == mcode_set_temp_and_wait)) {
                ptr = endptr;
                if (! is_gcode)
                    // Let the caller know that the custom M-code sets the temperature.
                    temp_set_by_gcode = true;
                // Now try to parse the temperature value.
                // While not at the end of the line:
                while (strchr(";\r\n\0", *ptr) == nullptr) {
                    // Skip whitespaces.
                    for (; *ptr == ' ' || *ptr == '\t'; ++ ptr);
                    if (*ptr == 'S') {
                        // Skip whitespaces.
                        for (++ ptr; *ptr == ' ' || *ptr == '\t'; ++ ptr);
                        // Parse an int.
                        endptr = nullptr;
                        long temp_parsed = strtol(ptr, &endptr, 10);
                        if (endptr > ptr) {
                            ptr = endptr;
                            temp_out = temp_parsed;
                            // Let the caller know that the custom G-code sets the temperature
                            // Only do this after successfully parsing temperature since G10
                            // can be used for other reasons
                            temp_set_by_gcode = true;
                        }
                    } else {
                        // Skip this word.
                        for (; strchr(" \t;\r\n\0", *ptr) == nullptr; ++ ptr);
                    }
                }
            }
        }
        // Skip the rest of the line.
        for (; *ptr != 0 && *ptr != '\r' && *ptr != '\n'; ++ ptr);
        // Skip the end of line indicators.
        for (; *ptr == '\r' || *ptr == '\n'; ++ ptr);
    }
    return temp_set_by_gcode;
}

// Print the machine envelope G-code for the Marlin firmware based on the "machine_max_xxx" parameters.
// Do not process this piece of G-code by the time estimator, it already knows the values through another sources.
void GCode::print_machine_envelope(GCodeOutputStream &file, Print &print)
{
    const GCodeFlavor flavor = print.config().gcode_flavor.value;
    if ( (flavor == gcfMarlinLegacy || flavor == gcfMarlinFirmware || flavor == gcfRepRapFirmware)
     && print.config().machine_limits_usage.value == MachineLimitsUsage::EmitToGCode) {
        int factor = flavor == gcfRepRapFirmware ? 60 : 1; // RRF M203 and M566 are in mm/min
        file.write_format("M201 X%d Y%d Z%d E%d ; sets maximum accelerations, mm/sec^2\n",
            int(print.config().machine_max_acceleration_x.values.front() + 0.5),
            int(print.config().machine_max_acceleration_y.values.front() + 0.5),
            int(print.config().machine_max_acceleration_z.values.front() + 0.5),
            int(print.config().machine_max_acceleration_e.values.front() + 0.5));
        file.write_format("M203 X%d Y%d Z%d E%d ; sets maximum feedrates, %s\n",
            int(print.config().machine_max_feedrate_x.values.front() * factor + 0.5),
            int(print.config().machine_max_feedrate_y.values.front() * factor + 0.5),
            int(print.config().machine_max_feedrate_z.values.front() * factor + 0.5),
            int(print.config().machine_max_feedrate_e.values.front() * factor + 0.5),
            factor == 60 ? "mm / min" : "mm / sec");

        // Now M204 - acceleration. This one is quite hairy thanks to how Marlin guys care about
        // backwards compatibility: https://github.com/prusa3d/PrusaSlicer/issues/1089
        // Legacy Marlin should export travel acceleration the same as printing acceleration.
        // MarlinFirmware has the two separated.
        int travel_acc = flavor == gcfMarlinLegacy
                       ? int(print.config().machine_max_acceleration_extruding.values.front() + 0.5)
                       : int(print.config().machine_max_acceleration_travel.values.front() + 0.5);
        // Retract acceleration not accepted in M204 in RRF
        if (flavor == gcfRepRapFirmware)
            file.write_format("M204 P%d T%d ; sets acceleration (P, T), mm/sec^2\n",
                int(print.config().machine_max_acceleration_extruding.values.front() + 0.5),
                travel_acc);
        else
            file.write_format("M204 P%d R%d T%d ; sets acceleration (P, T) and retract acceleration (R), mm/sec^2\n",
                int(print.config().machine_max_acceleration_extruding.values.front() + 0.5),
                int(print.config().machine_max_acceleration_retracting.values.front() + 0.5),
                travel_acc);

        assert(is_decimal_separator_point());
        file.write_format(flavor == gcfRepRapFirmware
            ? "M566 X%.2lf Y%.2lf Z%.2lf E%.2lf ; sets the jerk limits, mm/min\n"
            : "M205 X%.2lf Y%.2lf Z%.2lf E%.2lf ; sets the jerk limits, mm/sec\n",
            print.config().machine_max_jerk_x.values.front() * factor,
            print.config().machine_max_jerk_y.values.front() * factor,
            print.config().machine_max_jerk_z.values.front() * factor,
            print.config().machine_max_jerk_e.values.front() * factor);
        if (flavor != gcfRepRapFirmware)
            file.write_format("M205 S%d T%d ; sets the minimum extruding and travel feed rate, mm/sec\n",
                int(print.config().machine_min_extruding_rate.values.front() + 0.5),
                int(print.config().machine_min_travel_rate.values.front() + 0.5));
        else {
            // M205 Sn Tn not supported in RRF. They use M203 Inn to set minimum feedrate for
            // all moves. This is currently not implemented.
        }
    }
}

// Write 1st layer bed temperatures into the G-code.
// Only do that if the start G-code does not already contain any M-code controlling an extruder temperature.
// M140 - Set Extruder Temperature
// M190 - Set Extruder Temperature and Wait
void GCode::_print_first_layer_bed_temperature(GCodeOutputStream &file, Print &print, const std::string &gcode, unsigned int first_printing_extruder_id, bool wait)
{
    // Initial bed temperature based on the first extruder.
    int  temp = print.config().first_layer_bed_temperature.get_at(first_printing_extruder_id);
    // Is the bed temperature set by the provided custom G-code?
    int  temp_by_gcode     = -1;
    bool temp_set_by_gcode = custom_gcode_sets_temperature(gcode, 140, 190, false, temp_by_gcode);
    if (temp_set_by_gcode && temp_by_gcode >= 0 && temp_by_gcode < 1000)
        temp = temp_by_gcode;
    // Always call m_writer.set_bed_temperature() so it will set the internal "current" state of the bed temp as if
    // the custom start G-code emited these.
    std::string set_temp_gcode = m_writer.set_bed_temperature(temp, wait);
    if (! temp_set_by_gcode)
        file.write(set_temp_gcode);
}

// Write 1st layer extruder temperatures into the G-code.
// Only do that if the start G-code does not already contain any M-code controlling an extruder temperature.
// M104 - Set Extruder Temperature
// M109 - Set Extruder Temperature and Wait
// RepRapFirmware: G10 Sxx
void GCode::_print_first_layer_extruder_temperatures(GCodeOutputStream &file, Print &print, const std::string &gcode, unsigned int first_printing_extruder_id, bool wait)
{
    // Is the bed temperature set by the provided custom G-code?
    int  temp_by_gcode = -1;
    bool include_g10   = print.config().gcode_flavor == gcfRepRapFirmware;
    if (custom_gcode_sets_temperature(gcode, 104, 109, include_g10, temp_by_gcode)) {
        // Set the extruder temperature at m_writer, but throw away the generated G-code as it will be written with the custom G-code.
        int temp = print.config().first_layer_temperature.get_at(first_printing_extruder_id);
        if (temp_by_gcode >= 0 && temp_by_gcode < 1000)
            temp = temp_by_gcode;
        m_writer.set_temperature(temp, wait, first_printing_extruder_id);
    } else {
        // Custom G-code does not set the extruder temperature. Do it now.
        if (print.config().single_extruder_multi_material.value) {
            // Set temperature of the first printing extruder only.
            int temp = print.config().first_layer_temperature.get_at(first_printing_extruder_id);
            if (temp > 0)
                file.write(m_writer.set_temperature(temp, wait, first_printing_extruder_id));
        } else {
            // Set temperatures of all the printing extruders.
            for (unsigned int tool_id : print.extruders()) {
                int temp = print.config().first_layer_temperature.get_at(tool_id);
                if (print.config().ooze_prevention.value)
                    temp += print.config().standby_temperature_delta.value;
                if (temp > 0)
                    file.write(m_writer.set_temperature(temp, wait, tool_id));
            }
        }
    }
}

std::vector<GCode::InstanceToPrint> GCode::sort_print_object_instances(
    const std::vector<ObjectLayerToPrint>       &object_layers,
    // Ordering must be defined for normal (non-sequential print).
    const std::vector<const PrintInstance*>     *ordering,
    // For sequential print, the instance of the object to be printing has to be defined.
    const size_t                                 single_object_instance_idx)
{
    std::vector<InstanceToPrint> out;

    if (ordering == nullptr) {
        // Sequential print, single object is being printed.
        assert(object_layers.size() == 1);
        const Layer *layer = object_layers.front().object_layer;
        assert(layer != nullptr);
        out.emplace_back(0, *layer->object(), single_object_instance_idx);
    } else {
        // Create mapping from PrintObject* to ObjectLayerToPrint ID.
        std::vector<std::pair<const PrintObject*, size_t>> sorted;
        sorted.reserve(object_layers.size());
        for (const ObjectLayerToPrint &object : object_layers)
            if (const PrintObject* print_object = object.object(); print_object)
                sorted.emplace_back(print_object, &object - object_layers.data());
        std::sort(sorted.begin(), sorted.end());

        if (! sorted.empty()) {
            out.reserve(sorted.size());
            for (const PrintInstance *instance : *ordering) {
                const PrintObject &print_object = *instance->print_object;
                std::pair<const PrintObject*, size_t> key(&print_object, 0);
                auto it = std::lower_bound(sorted.begin(), sorted.end(), key);
                if (it != sorted.end() && it->first == &print_object)
                    // ObjectLayerToPrint for this PrintObject was found.
                    out.emplace_back(it->second, print_object, instance - print_object.instances().data());
            }
        }
    }
    return out;
}

namespace ProcessLayer
{

    static std::string emit_custom_gcode_per_print_z(
        GCode                                                   &gcodegen,
        const CustomGCode::Item 								*custom_gcode,
        unsigned int                                             current_extruder_id,
        // ID of the first extruder printing this layer.
        unsigned int                                             first_extruder_id,
        const PrintConfig                                       &config)
    {
        std::string gcode;
        bool single_extruder_printer = config.nozzle_diameter.size() == 1;

        if (custom_gcode != nullptr) {
            // Extruder switches are processed by LayerTools, they should be filtered out.
            assert(custom_gcode->type != CustomGCode::ToolChange);

            CustomGCode::Type   gcode_type   = custom_gcode->type;
            bool  				color_change = gcode_type == CustomGCode::ColorChange;
            bool 				tool_change  = gcode_type == CustomGCode::ToolChange;
            // Tool Change is applied as Color Change for a single extruder printer only.
            assert(! tool_change || single_extruder_printer);

            std::string pause_print_msg;
            int m600_extruder_before_layer = -1;
            if (color_change && custom_gcode->extruder > 0)
                m600_extruder_before_layer = custom_gcode->extruder - 1;
            else if (gcode_type == CustomGCode::PausePrint)
                pause_print_msg = custom_gcode->extra;

            // we should add or not colorprint_change in respect to nozzle_diameter count instead of really used extruders count
            if (color_change || tool_change)
            {
                assert(m600_extruder_before_layer >= 0);
		        // Color Change or Tool Change as Color Change.
                // add tag for processor
                gcode += ";" + GCodeProcessor::reserved_tag(GCodeProcessor::ETags::Color_Change) + ",T" + std::to_string(m600_extruder_before_layer) + "," + custom_gcode->color + "\n";

                if (!single_extruder_printer && m600_extruder_before_layer >= 0 && first_extruder_id != (unsigned)m600_extruder_before_layer
                    // && !MMU1
                    ) {
                    //! FIXME_in_fw show message during print pause
                    // FIXME: Why is pause_print_gcode here? Why is it supplied "color_change_extruder"? Why is that not 
                    //        passed to color_change_gcode below?
                    DynamicConfig cfg;
                    cfg.set_key_value("color_change_extruder", new ConfigOptionInt(m600_extruder_before_layer));
                    gcode += gcodegen.placeholder_parser_process("pause_print_gcode", config.pause_print_gcode, current_extruder_id, &cfg);
                    gcode += "\n";
                    gcode += "M117 Change filament for Extruder " + std::to_string(m600_extruder_before_layer) + "\n";
                }
                else {
                    gcode += gcodegen.placeholder_parser_process("color_change_gcode", config.color_change_gcode, current_extruder_id);
                    gcode += "\n";
                    //FIXME Tell G-code writer that M600 filled the extruder, thus the G-code writer shall reset the extruder to unretracted state after
                    // return from M600. Thus the G-code generated by the following line is ignored.
                    // see GH issue #6362
                    gcodegen.writer().unretract();
                }
	        } 
	        else {
	            if (gcode_type == CustomGCode::PausePrint) // Pause print
	            {
                    // add tag for processor
                    gcode += ";" + GCodeProcessor::reserved_tag(GCodeProcessor::ETags::Pause_Print) + "\n";
                    //! FIXME_in_fw show message during print pause
	                if (!pause_print_msg.empty())
	                    gcode += "M117 " + pause_print_msg + "\n";
                    gcode += gcodegen.placeholder_parser_process("pause_print_gcode", config.pause_print_gcode, current_extruder_id);
                }
	            else {
                    // add tag for processor
                    gcode += ";" + GCodeProcessor::reserved_tag(GCodeProcessor::ETags::Custom_Code) + "\n";
                    if (gcode_type == CustomGCode::Template)    // Template Custom Gcode
                        gcode += gcodegen.placeholder_parser_process("template_custom_gcode", config.template_custom_gcode, current_extruder_id);
                    else                                        // custom Gcode
                        gcode += custom_gcode->extra;

                }
                gcode += "\n";
            }
        }

        return gcode;
    }
} // namespace ProcessLayer

namespace Skirt {
    static void skirt_loops_per_extruder_all_printing(const Print &print, const LayerTools &layer_tools, std::map<unsigned int, std::pair<size_t, size_t>> &skirt_loops_per_extruder_out)
    {
        // Prime all extruders printing over the 1st layer over the skirt lines.
        size_t n_loops = print.skirt().entities.size();
        size_t n_tools = layer_tools.extruders.size();
        size_t lines_per_extruder = (n_loops + n_tools - 1) / n_tools;
        for (size_t i = 0; i < n_loops; i += lines_per_extruder)
            skirt_loops_per_extruder_out[layer_tools.extruders[i / lines_per_extruder]] = std::pair<size_t, size_t>(i, std::min(i + lines_per_extruder, n_loops));
    }

    static std::map<unsigned int, std::pair<size_t, size_t>> make_skirt_loops_per_extruder_1st_layer(
        const Print             				&print,
        const LayerTools                		&layer_tools,
        // Heights (print_z) at which the skirt has already been extruded.
        std::vector<coordf_t>  			    	&skirt_done)
    {
        // Extrude skirt at the print_z of the raft layers and normal object layers
        // not at the print_z of the interlaced support material layers.
        std::map<unsigned int, std::pair<size_t, size_t>> skirt_loops_per_extruder_out;
        //For sequential print, the following test may fail when extruding the 2nd and other objects.
        // assert(skirt_done.empty());
        if (skirt_done.empty() && print.has_skirt() && ! print.skirt().entities.empty() && layer_tools.has_skirt) {
            skirt_loops_per_extruder_all_printing(print, layer_tools, skirt_loops_per_extruder_out);
            skirt_done.emplace_back(layer_tools.print_z);
        }
        return skirt_loops_per_extruder_out;
    }

    static std::map<unsigned int, std::pair<size_t, size_t>> make_skirt_loops_per_extruder_other_layers(
        const Print 							&print,
        const LayerTools                		&layer_tools,
        // Heights (print_z) at which the skirt has already been extruded.
        std::vector<coordf_t>			    	&skirt_done)
    {
        // Extrude skirt at the print_z of the raft layers and normal object layers
        // not at the print_z of the interlaced support material layers.
        std::map<unsigned int, std::pair<size_t, size_t>> skirt_loops_per_extruder_out;
        if (print.has_skirt() && ! print.skirt().entities.empty() && layer_tools.has_skirt &&
            // Not enough skirt layers printed yet.
            //FIXME infinite or high skirt does not make sense for sequential print!
            (skirt_done.size() < (size_t)print.config().skirt_height.value || print.has_infinite_skirt())) {
            bool valid = ! skirt_done.empty() && skirt_done.back() < layer_tools.print_z - EPSILON;
            assert(valid);
            // This print_z has not been extruded yet (sequential print)
            // FIXME: The skirt_done should not be empty at this point. The check is a workaround
            // of https://github.com/prusa3d/PrusaSlicer/issues/5652, but it deserves a real fix.
            if (valid) {
#if 0
                // Prime just the first printing extruder. This is original Slic3r's implementation.
                skirt_loops_per_extruder_out[layer_tools.extruders.front()] = std::pair<size_t, size_t>(0, print.config().skirts.value);
#else
                // Prime all extruders planned for this layer, see
                // https://github.com/prusa3d/PrusaSlicer/issues/469#issuecomment-322450619
                skirt_loops_per_extruder_all_printing(print, layer_tools, skirt_loops_per_extruder_out);
#endif
                assert(!skirt_done.empty());
                skirt_done.emplace_back(layer_tools.print_z);
            }
        }
        return skirt_loops_per_extruder_out;
    }

} // namespace Skirt

// In sequential mode, process_layer is called once per each object and its copy,
// therefore layers will contain a single entry and single_object_instance_idx will point to the copy of the object.
// In non-sequential mode, process_layer is called per each print_z height with all object and support layers accumulated.
// For multi-material prints, this routine minimizes extruder switches by gathering extruder specific extrusion paths
// and performing the extruder specific extrusions together.
LayerResult GCode::process_layer(
    const Print                    			&print,
    // Set of object & print layers of the same PrintObject and with the same print_z.
    const ObjectsLayerToPrint           	&layers,
    const LayerTools        		        &layer_tools,
    const bool                               last_layer,
    // Pairs of PrintObject index and its instance index.
    const std::vector<const PrintInstance*> *ordering,
    // If set to size_t(-1), then print all copies of all objects.
    // Otherwise print a single copy of a single object.
    const size_t                     		 single_object_instance_idx)
{
    assert(! layers.empty());
    // Either printing all copies of all objects, or just a single copy of a single object.
    assert(single_object_instance_idx == size_t(-1) || layers.size() == 1);

    // First object, support and raft layer, if available.
    const Layer         *object_layer  = nullptr;
    const SupportLayer  *support_layer = nullptr;
    const SupportLayer  *raft_layer    = nullptr;
    for (const ObjectLayerToPrint &l : layers) {
        if (l.object_layer && ! object_layer)
            object_layer = l.object_layer;
        if (l.support_layer) {
            if (! support_layer)
                support_layer = l.support_layer;
            if (! raft_layer && support_layer->id() < support_layer->object()->slicing_parameters().raft_layers())
                raft_layer = support_layer;
        }
    }
    const Layer  &layer = (object_layer != nullptr) ? *object_layer : *support_layer;
    LayerResult   result { {}, layer.id(), false, last_layer, false};
    if (layer_tools.extruders.empty())
        // Nothing to extrude.
        return result;

    // Extract 1st object_layer and support_layer of this set of layers with an equal print_z.
    coordf_t             print_z       = layer.print_z;
    bool                 first_layer   = layer.id() == 0;
    unsigned int         first_extruder_id = layer_tools.extruders.front();

    // Initialize config with the 1st object to be printed at this layer.
    m_config.apply(layer.object()->config(), true);

    // Check whether it is possible to apply the spiral vase logic for this layer.
    // Just a reminder: A spiral vase mode is allowed for a single object, single material print only.
    m_enable_loop_clipping = true;
    if (m_spiral_vase && layers.size() == 1 && support_layer == nullptr) {
        bool enable = (layer.id() > 0 || !print.has_brim()) && (layer.id() >= (size_t)print.config().skirt_height.value && ! print.has_infinite_skirt());
        if (enable) {
            for (const LayerRegion *layer_region : layer.regions())
                if (size_t(layer_region->region().config().bottom_solid_layers.value) > layer.id() ||
                    layer_region->perimeters().items_count() > 1u ||
                    layer_region->fills().items_count() > 0) {
                    enable = false;
                    break;
                }
        }
        result.spiral_vase_enable = enable;
        // If we're going to apply spiralvase to this layer, disable loop clipping.
        m_enable_loop_clipping = !enable;
    }

    std::string gcode;
    assert(is_decimal_separator_point()); // for the sprintfs

    // add tag for processor
    gcode += ";" + GCodeProcessor::reserved_tag(GCodeProcessor::ETags::Layer_Change) + "\n";
    // export layer z
    gcode += std::string(";Z:") + float_to_string_decimal_point(print_z) + "\n";

    // export layer height
    float height = first_layer ? static_cast<float>(print_z) : static_cast<float>(print_z) - m_last_layer_z;
    gcode += std::string(";") + GCodeProcessor::reserved_tag(GCodeProcessor::ETags::Height)
        + float_to_string_decimal_point(height) + "\n";

    // update caches
    m_last_layer_z = static_cast<float>(print_z);
    m_max_layer_z  = std::max(m_max_layer_z, m_last_layer_z);
    m_last_height = height;

    // Set new layer - this will change Z and force a retraction if retract_layer_change is enabled.
    if (! print.config().before_layer_gcode.value.empty()) {
        DynamicConfig config;
        config.set_key_value("layer_num",   new ConfigOptionInt(m_layer_index + 1));
        config.set_key_value("layer_z",     new ConfigOptionFloat(print_z));
        config.set_key_value("max_layer_z", new ConfigOptionFloat(m_max_layer_z));
        gcode += this->placeholder_parser_process("before_layer_gcode",
            print.config().before_layer_gcode.value, m_writer.extruder()->id(), &config)
            + "\n";
    }
    gcode += this->change_layer(print_z);  // this will increase m_layer_index
    m_layer = &layer;
    m_object_layer_over_raft = false;
    if (! print.config().layer_gcode.value.empty()) {
        DynamicConfig config;
        config.set_key_value("layer_num", new ConfigOptionInt(m_layer_index));
        config.set_key_value("layer_z",   new ConfigOptionFloat(print_z));
        config.set_key_value("max_layer_z", new ConfigOptionFloat(m_max_layer_z));
        gcode += this->placeholder_parser_process("layer_gcode",
            print.config().layer_gcode.value, m_writer.extruder()->id(), &config)
            + "\n";
    }

    if (! first_layer && ! m_second_layer_things_done) {
        // Transition from 1st to 2nd layer. Adjust nozzle temperatures as prescribed by the nozzle dependent
        // first_layer_temperature vs. temperature settings.
        for (const Extruder &extruder : m_writer.extruders()) {
            if (print.config().single_extruder_multi_material.value && extruder.id() != m_writer.extruder()->id())
                // In single extruder multi material mode, set the temperature for the current extruder only.
                continue;
            int temperature = print.config().temperature.get_at(extruder.id());
            if (temperature > 0 && temperature != print.config().first_layer_temperature.get_at(extruder.id()))
                gcode += m_writer.set_temperature(temperature, false, extruder.id());
        }
        gcode += m_writer.set_bed_temperature(print.config().bed_temperature.get_at(first_extruder_id));
        // Mark the temperature transition from 1st to 2nd layer to be finished.
        m_second_layer_things_done = true;
    }

    // Map from extruder ID to <begin, end> index of skirt loops to be extruded with that extruder.
    std::map<unsigned int, std::pair<size_t, size_t>> skirt_loops_per_extruder;

    if (single_object_instance_idx == size_t(-1)) {
        // Normal (non-sequential) print.
        gcode += ProcessLayer::emit_custom_gcode_per_print_z(*this, layer_tools.custom_gcode, m_writer.extruder()->id(), first_extruder_id, print.config());
    }
    // Extrude skirt at the print_z of the raft layers and normal object layers
    // not at the print_z of the interlaced support material layers.
    skirt_loops_per_extruder = first_layer ?
        Skirt::make_skirt_loops_per_extruder_1st_layer(print, layer_tools, m_skirt_done) :
        Skirt::make_skirt_loops_per_extruder_other_layers(print, layer_tools, m_skirt_done);

<<<<<<< HEAD
=======
    // Group extrusions by an extruder, then by an object, an island and a region.
    std::map<unsigned int, std::vector<ObjectByExtruder>> by_extruder;
    bool is_anything_overridden = const_cast<LayerTools&>(layer_tools).wiping_extrusions().is_anything_overridden();
    for (const LayerToPrint &layer_to_print : layers) {
        if (layer_to_print.support_layer != nullptr) {
            const SupportLayer &support_layer = *layer_to_print.support_layer;
            const PrintObject  &object = *support_layer.object();
            if (! support_layer.support_fills.entities.empty()) {
                ExtrusionRole   role               = support_layer.support_fills.role();
                bool            has_support        = role == erMixed || role == erSupportMaterial;
                bool            has_interface      = role == erMixed || role == erSupportMaterialInterface;
                // Extruder ID of the support base. -1 if "don't care".
                unsigned int    support_extruder   = object.config().support_material_extruder.value - 1;
                // Shall the support be printed with the active extruder, preferably with non-soluble, to avoid tool changes?
                bool            support_dontcare   = object.config().support_material_extruder.value == 0;
                // Extruder ID of the support interface. -1 if "don't care".
                unsigned int    interface_extruder = object.config().support_material_interface_extruder.value - 1;
                // Shall the support interface be printed with the active extruder, preferably with non-soluble, to avoid tool changes?
                bool            interface_dontcare = object.config().support_material_interface_extruder.value == 0;
                if (support_dontcare || interface_dontcare) {
                    // Some support will be printed with "don't care" material, preferably non-soluble.
                    // Is the current extruder assigned a soluble filament?
                    unsigned int dontcare_extruder = first_extruder_id;
                    if (print.config().filament_soluble.get_at(dontcare_extruder)) {
                        // The last extruder printed on the previous layer extrudes soluble filament.
                        // Try to find a non-soluble extruder on the same layer.
                        for (unsigned int extruder_id : layer_tools.extruders)
                            if (! print.config().filament_soluble.get_at(extruder_id)) {
                                dontcare_extruder = extruder_id;
                                break;
                            }
                    }
                    if (support_dontcare)
                        support_extruder = dontcare_extruder;
                    if (interface_dontcare)
                        interface_extruder = dontcare_extruder;
                }
                // Both the support and the support interface are printed with the same extruder, therefore
                // the interface may be interleaved with the support base.
                bool single_extruder = ! has_support || support_extruder == interface_extruder;
                // Assign an extruder to the base.
                ObjectByExtruder &obj = object_by_extruder(by_extruder, has_support ? support_extruder : interface_extruder, &layer_to_print - layers.data(), layers.size());
                obj.support = &support_layer.support_fills;
                obj.support_extrusion_role = single_extruder ? erMixed : erSupportMaterial;
                if (! single_extruder && has_interface) {
                    ObjectByExtruder &obj_interface = object_by_extruder(by_extruder, interface_extruder, &layer_to_print - layers.data(), layers.size());
                    obj_interface.support = &support_layer.support_fills;
                    obj_interface.support_extrusion_role = erSupportMaterialInterface;
                }
            }
        }
        if (layer_to_print.object_layer != nullptr) {
            const Layer &layer = *layer_to_print.object_layer;
            // We now define a strategy for building perimeters and fills. The separation
            // between regions doesn't matter in terms of printing order, as we follow
            // another logic instead:
            // - we group all extrusions by extruder so that we minimize toolchanges
            // - we start from the last used extruder
            // - for each extruder, we group extrusions by island
            // - for each island, we extrude perimeters first, unless user set the infill_first
            //   option
            // (Still, we have to keep track of regions because we need to apply their config)
            size_t n_slices = layer.lslices.size();
            const std::vector<BoundingBox> &layer_surface_bboxes = layer.lslices_bboxes;
            // Traverse the slices in an increasing order of bounding box size, so that the islands inside another islands are tested first,
            // so we can just test a point inside ExPolygon::contour and we may skip testing the holes.
            std::vector<size_t> slices_test_order;
            slices_test_order.reserve(n_slices);
            for (size_t i = 0; i < n_slices; ++ i)
                slices_test_order.emplace_back(i);
            std::sort(slices_test_order.begin(), slices_test_order.end(), [&layer_surface_bboxes](size_t i, size_t j) {
                const Vec2d s1 = layer_surface_bboxes[i].size().cast<double>();
                const Vec2d s2 = layer_surface_bboxes[j].size().cast<double>();
                return s1.x() * s1.y() < s2.x() * s2.y();
            });
            auto point_inside_surface = [&layer, &layer_surface_bboxes](const size_t i, const Point &point) {
                const BoundingBox &bbox = layer_surface_bboxes[i];
                return point(0) >= bbox.min(0) && point(0) < bbox.max(0) &&
                       point(1) >= bbox.min(1) && point(1) < bbox.max(1) &&
                       layer.lslices[i].contour.contains(point);
            };

            for (size_t region_id = 0; region_id < layer.regions().size(); ++ region_id) {
                const LayerRegion *layerm = layer.regions()[region_id];
                if (layerm == nullptr)
                    continue;
                // PrintObjects own the PrintRegions, thus the pointer to PrintRegion would be unique to a PrintObject, they would not
                // identify the content of PrintRegion accross the whole print uniquely. Translate to a Print specific PrintRegion.
                const PrintRegion &region = print.get_print_region(layerm->region().print_region_id());

                // Now we must process perimeters and infills and create islands of extrusions in by_region std::map.
                // It is also necessary to save which extrusions are part of MM wiping and which are not.
                // The process is almost the same for perimeters and infills - we will do it in a cycle that repeats twice:
                std::vector<unsigned int> printing_extruders;
                for (const ObjectByExtruder::Island::Region::Type entity_type : { ObjectByExtruder::Island::Region::INFILL, ObjectByExtruder::Island::Region::PERIMETERS }) {
                    for (const ExtrusionEntity *ee : (entity_type == ObjectByExtruder::Island::Region::INFILL) ? layerm->fills.entities : layerm->perimeters.entities) {
                        // extrusions represents infill or perimeter extrusions of a single island.
                        assert(dynamic_cast<const ExtrusionEntityCollection*>(ee) != nullptr);
                        const auto *extrusions = static_cast<const ExtrusionEntityCollection*>(ee);
                        if (extrusions->entities.empty()) // This shouldn't happen but first_point() would fail.
                            continue;

                        // This extrusion is part of certain Region, which tells us which extruder should be used for it:
                        int correct_extruder_id = layer_tools.extruder(*extrusions, region);

                        // Let's recover vector of extruder overrides:
                        const WipingExtrusions::ExtruderPerCopy *entity_overrides = nullptr;
                        if (! layer_tools.has_extruder(correct_extruder_id)) {
                            // this entity is not overridden, but its extruder is not in layer_tools - we'll print it
                            // by last extruder on this layer (could happen e.g. when a wiping object is taller than others - dontcare extruders are eradicated from layer_tools)
                            correct_extruder_id = layer_tools.extruders.back();
                        }
                        printing_extruders.clear();
                        if (is_anything_overridden) {
                            entity_overrides = const_cast<LayerTools&>(layer_tools).wiping_extrusions().get_extruder_overrides(extrusions, correct_extruder_id, layer_to_print.object()->instances().size());
                            if (entity_overrides == nullptr) {
                                printing_extruders.emplace_back(correct_extruder_id);
                            } else {
                                printing_extruders.reserve(entity_overrides->size());
                                for (int extruder : *entity_overrides)
                                    printing_extruders.emplace_back(extruder >= 0 ?
                                        // at least one copy is overridden to use this extruder
                                        extruder :
                                        // at least one copy would normally be printed with this extruder (see get_extruder_overrides function for explanation)
                                        static_cast<unsigned int>(- extruder - 1));
                                Slic3r::sort_remove_duplicates(printing_extruders);
                            }
                        } else
                            printing_extruders.emplace_back(correct_extruder_id);

                        // Now we must add this extrusion into the by_extruder map, once for each extruder that will print it:
                        for (unsigned int extruder : printing_extruders)
                        {
                            std::vector<ObjectByExtruder::Island> &islands = object_islands_by_extruder(
                                by_extruder,
                                extruder,
                                &layer_to_print - layers.data(),
                                layers.size(), n_slices+1);
                            for (size_t i = 0; i <= n_slices; ++ i) {
                                bool   last = i == n_slices;
                                size_t island_idx = last ? n_slices : slices_test_order[i];
                                if (// extrusions->first_point does not fit inside any slice
                                    last ||
                                    // extrusions->first_point fits inside ith slice
                                    point_inside_surface(island_idx, extrusions->first_point())) {
                                    if (islands[island_idx].by_region.empty())
                                        islands[island_idx].by_region.assign(print.num_print_regions(), ObjectByExtruder::Island::Region());
                                    islands[island_idx].by_region[region.print_region_id()].append(entity_type, extrusions, entity_overrides);
                                    break;
                                }
                            }
                        }
                    }
                }
            } // for regions
        }
    } // for objects

    if (this->config().avoid_curled_filament_during_travels) {
        m_avoid_curled_filaments.clear();
        for (const LayerToPrint &layer_to_print : layers) {
            m_avoid_curled_filaments.add_obstacles(layer_to_print.object_layer, Point(scaled(this->origin())));
            m_avoid_curled_filaments.add_obstacles(layer_to_print.support_layer, Point(scaled(this->origin())));
        }
    }

>>>>>>> 294839eb
    // Extrude the skirt, brim, support, perimeters, infill ordered by the extruders.
    for (unsigned int extruder_id : layer_tools.extruders)
    {
        gcode += (layer_tools.has_wipe_tower && m_wipe_tower) ?
            m_wipe_tower->tool_change(*this, extruder_id, extruder_id == layer_tools.extruders.back()) :
            this->set_extruder(extruder_id, print_z);

        // let analyzer tag generator aware of a role type change
        if (layer_tools.has_wipe_tower && m_wipe_tower)
            m_last_processor_extrusion_role = erWipeTower;

        if (auto loops_it = skirt_loops_per_extruder.find(extruder_id); loops_it != skirt_loops_per_extruder.end()) {
            const std::pair<size_t, size_t> loops = loops_it->second;
            this->set_origin(0., 0.);
            m_avoid_crossing_perimeters.use_external_mp();
            Flow layer_skirt_flow = print.skirt_flow().with_height(float(m_skirt_done.back() - (m_skirt_done.size() == 1 ? 0. : m_skirt_done[m_skirt_done.size() - 2])));
            double mm3_per_mm = layer_skirt_flow.mm3_per_mm();
            for (size_t i = loops.first; i < loops.second; ++i) {
                // Adjust flow according to this layer's layer height.
                ExtrusionLoop loop = *dynamic_cast<const ExtrusionLoop*>(print.skirt().entities[i]);
                for (ExtrusionPath &path : loop.paths) {
                    path.height = layer_skirt_flow.height();
                    path.mm3_per_mm = mm3_per_mm;
                }
                //FIXME using the support_material_speed of the 1st object printed.
                gcode += this->extrude_loop(loop, "skirt"sv, m_config.support_material_speed.value);
            }
            m_avoid_crossing_perimeters.use_external_mp(false);
            // Allow a straight travel move to the first object point if this is the first layer (but don't in next layers).
            if (first_layer && loops.first == 0)
                m_avoid_crossing_perimeters.disable_once();
        }

        // Extrude brim with the extruder of the 1st region.
        if (! m_brim_done) {
            this->set_origin(0., 0.);
            m_avoid_crossing_perimeters.use_external_mp();
            for (const ExtrusionEntity *ee : print.brim().entities) {
                gcode += this->extrude_entity(*ee, "brim"sv, m_config.support_material_speed.value);
            }
            m_brim_done = true;
            m_avoid_crossing_perimeters.use_external_mp(false);
            // Allow a straight travel move to the first object point.
            m_avoid_crossing_perimeters.disable_once();
        }

        std::vector<InstanceToPrint> instances_to_print = sort_print_object_instances(layers, ordering, single_object_instance_idx);

        // We are almost ready to print. However, we must go through all the objects twice to print the the overridden extrusions first (infill/perimeter wiping feature):
        bool is_anything_overridden = layer_tools.wiping_extrusions().is_anything_overridden();
        if (is_anything_overridden) {
            // Extrude wipes.
            size_t gcode_size_old = gcode.size();
            for (const InstanceToPrint &instance : instances_to_print)
                this->process_layer_single_object(
                    gcode, extruder_id, instance,
                    layers[instance.object_layer_to_print_id], layer_tools,
                    is_anything_overridden, true /* print_wipe_extrusions */);
            if (gcode_size_old < gcode.size())
                gcode+="; PURGING FINISHED\n";
<<<<<<< HEAD
=======
                
            for (InstanceToPrint &instance_to_print : instances_to_print) {
                const LayerToPrint &layer_to_print = layers[instance_to_print.layer_id];
                // To control print speed of the 1st object layer printed over raft interface.
                bool object_layer_over_raft = layer_to_print.object_layer && layer_to_print.object_layer->id() > 0 && 
                    instance_to_print.print_object.slicing_parameters().raft_layers() == layer_to_print.object_layer->id();
                m_config.apply(instance_to_print.print_object.config(), true);
                m_layer = layer_to_print.layer();
                m_object_layer_over_raft = object_layer_over_raft;
                if (m_config.avoid_crossing_perimeters)
                    m_avoid_crossing_perimeters.init_layer(*m_layer);
                if (this->config().gcode_label_objects)
                    gcode += std::string("; printing object ") + instance_to_print.print_object.model_object()->name + " id:" + std::to_string(instance_to_print.layer_id) + " copy " + std::to_string(instance_to_print.instance_id) + "\n";
                // When starting a new object, use the external motion planner for the first travel move.
                const Point &offset = instance_to_print.print_object.instances()[instance_to_print.instance_id].shift;
                std::pair<const PrintObject*, Point> this_object_copy(&instance_to_print.print_object, offset);
                if (m_last_obj_copy != this_object_copy)
                    m_avoid_crossing_perimeters.use_external_mp_once();
                m_last_obj_copy = this_object_copy;
                this->set_origin(unscale(offset));
                if (instance_to_print.object_by_extruder.support != nullptr && !print_wipe_extrusions) {
                    m_layer = layer_to_print.support_layer;
                    m_object_layer_over_raft = false;
                    gcode += this->extrude_support(
                        // support_extrusion_role is erSupportMaterial, erSupportMaterialInterface or erMixed for all extrusion paths.
                        instance_to_print.object_by_extruder.support->chained_path_from(m_last_pos, instance_to_print.object_by_extruder.support_extrusion_role));
                    m_layer = layer_to_print.layer();
                    m_object_layer_over_raft = object_layer_over_raft;
                }
                //FIXME order islands?
                // Sequential tool path ordering of multiple parts within the same object, aka. perimeter tracking (#5511)
                for (ObjectByExtruder::Island &island : instance_to_print.object_by_extruder.islands) {
                    const auto& by_region_specific = is_anything_overridden ? island.by_region_per_copy(by_region_per_copy_cache, static_cast<unsigned int>(instance_to_print.instance_id), extruder_id, print_wipe_extrusions != 0) : island.by_region;
                    //FIXME the following code prints regions in the order they are defined, the path is not optimized in any way.
                    if (print.config().infill_first) {
                        gcode += this->extrude_infill(print, by_region_specific, false);
                        gcode += this->extrude_perimeters(print, by_region_specific);
                    } else {
                        gcode += this->extrude_perimeters(print, by_region_specific);
                        gcode += this->extrude_infill(print,by_region_specific, false);
                    }
                    // ironing
                    gcode += this->extrude_infill(print,by_region_specific, true);
                }
                if (this->config().gcode_label_objects)
                    gcode += std::string("; stop printing object ") + instance_to_print.print_object.model_object()->name + " id:" + std::to_string(instance_to_print.layer_id) + " copy " + std::to_string(instance_to_print.instance_id) + "\n";
            }
>>>>>>> 294839eb
        }
        // Extrude normal extrusions.
        for (const InstanceToPrint &instance : instances_to_print)
            this->process_layer_single_object(
                gcode, extruder_id, instance,
                layers[instance.object_layer_to_print_id], layer_tools,
                is_anything_overridden, false /* print_wipe_extrusions */);
    }

    BOOST_LOG_TRIVIAL(trace) << "Exported layer " << layer.id() << " print_z " << print_z <<
    log_memory_info();

    result.gcode = std::move(gcode);
    result.cooling_buffer_flush = object_layer || raft_layer || last_layer;
    return result;
}

static const auto comment_perimeter = "perimeter"sv;
// Comparing string_view pointer & length for speed.
static inline bool comment_is_perimeter(const std::string_view comment) {
    return comment.data() == comment_perimeter.data() && comment.size() == comment_perimeter.size();
}

void GCode::process_layer_single_object(
    // output
    std::string              &gcode, 
    // Index of the extruder currently active.
    const unsigned int        extruder_id,
    // What object and instance is going to be printed.
    const InstanceToPrint    &print_instance,
    // and the object & support layer of the above.
    const ObjectLayerToPrint &layer_to_print, 
    // Container for extruder overrides (when wiping into object or infill).
    const LayerTools         &layer_tools,
    // Is any extrusion possibly marked as wiping extrusion?
    const bool                is_anything_overridden, 
    // Round 1 (wiping into object or infill) or round 2 (normal extrusions).
    const bool                print_wipe_extrusions)
{
    //FIXME what the heck ID is this? Layer ID or Object ID? More likely an Object ID.
    uint32_t layer_id = 0;
    bool     first    = true;
    // Delay layer initialization as many layers may not print with all extruders.
    auto init_layer_delayed = [this, &print_instance, &layer_to_print, layer_id, &first, &gcode]() {
        if (first) {
            first = false;
            const PrintObject &print_object = print_instance.print_object;
            const Print       &print        = *print_object.print();
            m_config.apply(print_object.config(), true);
            m_layer = layer_to_print.layer();
            if (print.config().avoid_crossing_perimeters)
                m_avoid_crossing_perimeters.init_layer(*m_layer);
            // When starting a new object, use the external motion planner for the first travel move.
            const Point &offset = print_object.instances()[print_instance.instance_id].shift;
            std::pair<const PrintObject*, Point> this_object_copy(&print_object, offset);
            if (m_last_obj_copy != this_object_copy)
                m_avoid_crossing_perimeters.use_external_mp_once();
            m_last_obj_copy = this_object_copy;
            this->set_origin(unscale(offset));
            if (this->config().gcode_label_objects)
                gcode += std::string("; printing object ") + print_object.model_object()->name + " id:" + std::to_string(layer_id) + " copy " + std::to_string(print_instance.instance_id) + "\n";
        }
    };

    const PrintObject &print_object = print_instance.print_object;
    const Print       &print        = *print_object.print();

    if (! print_wipe_extrusions && layer_to_print.support_layer != nullptr)
        if (const SupportLayer &support_layer = *layer_to_print.support_layer; ! support_layer.support_fills.entities.empty()) {
            ExtrusionRole   role               = support_layer.support_fills.role();
            bool            has_support        = role == erMixed || role == erSupportMaterial;
            bool            has_interface      = role == erMixed || role == erSupportMaterialInterface;
            // Extruder ID of the support base. -1 if "don't care".
            unsigned int    support_extruder   = print_object.config().support_material_extruder.value - 1;
            // Shall the support be printed with the active extruder, preferably with non-soluble, to avoid tool changes?
            bool            support_dontcare   = print_object.config().support_material_extruder.value == 0;
            // Extruder ID of the support interface. -1 if "don't care".
            unsigned int    interface_extruder = print_object.config().support_material_interface_extruder.value - 1;
            // Shall the support interface be printed with the active extruder, preferably with non-soluble, to avoid tool changes?
            bool            interface_dontcare = print_object.config().support_material_interface_extruder.value == 0;
            if (support_dontcare || interface_dontcare) {
                // Some support will be printed with "don't care" material, preferably non-soluble.
                // Is the current extruder assigned a soluble filament?
                unsigned int dontcare_extruder = layer_tools.extruders.front();
                if (print.config().filament_soluble.get_at(dontcare_extruder)) {
                    // The last extruder printed on the previous layer extrudes soluble filament.
                    // Try to find a non-soluble extruder on the same layer.
                    for (unsigned int extruder_id : layer_tools.extruders)
                        if (! print.config().filament_soluble.get_at(extruder_id)) {
                            dontcare_extruder = extruder_id;
                            break;
                        }
                }
                if (support_dontcare)
                    support_extruder = dontcare_extruder;
                if (interface_dontcare)
                    interface_extruder = dontcare_extruder;
            }
            bool extrude_support   = has_support && support_extruder == extruder_id;
            bool extrude_interface = interface_extruder && interface_extruder == extruder_id;
            if (extrude_support || extrude_interface) {
                init_layer_delayed();
                m_layer = layer_to_print.support_layer;
                m_object_layer_over_raft = false;
                gcode += this->extrude_support(
                    // support_extrusion_role is erSupportMaterial, erSupportMaterialInterface or erMixed for all extrusion paths.
                    support_layer.support_fills.chained_path_from(m_last_pos, has_support ? (has_interface ? erMixed : erSupportMaterial) : erSupportMaterialInterface));
            }
        }

    m_layer = layer_to_print.layer();
    // To control print speed of the 1st object layer printed over raft interface.
    m_object_layer_over_raft = layer_to_print.object_layer && layer_to_print.object_layer->id() > 0 &&
        print_object.slicing_parameters().raft_layers() == layer_to_print.object_layer->id();

    // Check whether this ExtrusionEntityCollection should be printed now with extruder_id, given print_wipe_extrusions
    // (wipe extrusions are printed before regular extrusions).
    auto shall_print_this_extrusion_collection = [extruder_id, instance_id = print_instance.instance_id, &layer_tools, is_anything_overridden, print_wipe_extrusions](const ExtrusionEntityCollection *eec, const PrintRegion &region) -> bool {
        assert(eec != nullptr);
        if (eec->entities.empty())
            // This shouldn't happen. FIXME why? but first_point() would fail.
            return false;
        // This extrusion is part of certain Region, which tells us which extruder should be used for it:
        int correct_extruder_id = layer_tools.extruder(*eec, region);
        if (! layer_tools.has_extruder(correct_extruder_id)) {
            // this entity is not overridden, but its extruder is not in layer_tools - we'll print it
            // by last extruder on this layer (could happen e.g. when a wiping object is taller than others - dontcare extruders are eradicated from layer_tools)
            correct_extruder_id = layer_tools.extruders.back();
        }
        int extruder_override_id = is_anything_overridden ? layer_tools.wiping_extrusions().get_extruder_override(eec, instance_id) : -1;
        return print_wipe_extrusions ?
            extruder_override_id == int(extruder_id) :
            extruder_override_id < 0 && extruder_id == correct_extruder_id;
    };

    ExtrusionEntitiesPtr temp_fill_extrusions;
    if (const Layer *layer = layer_to_print.object_layer; layer)
        for (const LayerSlice &lslice : layer->lslices_ex) {
            auto extrude_infill_range = [&](
                const LayerRegion &layerm, const ExtrusionEntityCollection &fills,
                LayerExtrusionRanges::const_iterator it_fill_ranges_begin, LayerExtrusionRanges::const_iterator it_fill_ranges_end, bool ironing) {
                // PrintObjects own the PrintRegions, thus the pointer to PrintRegion would be unique to a PrintObject, they would not
                // identify the content of PrintRegion accross the whole print uniquely. Translate to a Print specific PrintRegion.
                const PrintRegion &region = print.get_print_region(layerm.region().print_region_id());
                temp_fill_extrusions.clear();
                for (auto it_fill_range = it_fill_ranges_begin; it_fill_range != it_fill_ranges_end; ++ it_fill_range) {
                    assert(it_fill_range->region() == it_fill_ranges_begin->region());
                    for (uint32_t fill_id : *it_fill_range) {
                        assert(dynamic_cast<ExtrusionEntityCollection*>(fills.entities[fill_id]));
                        if (auto *eec = static_cast<ExtrusionEntityCollection*>(fills.entities[fill_id]);
                            (eec->role() == erIroning) == ironing && shall_print_this_extrusion_collection(eec, region)) {
                            if (eec->can_reverse())
                                // Flatten the infill collection for better path planning.
                                for (auto *ee : eec->entities)
                                    temp_fill_extrusions.emplace_back(ee);
                            else
                                temp_fill_extrusions.emplace_back(eec);
                        }
                    }
                }
                if (! temp_fill_extrusions.empty()) {
                    init_layer_delayed();
                    m_config.apply(region.config());
                    //FIXME The source extrusions may be reversed, thus modifying the extrusions! Is it a problem? How about the initial G-code preview?
                    // Will parallel access of initial G-code preview to these extrusions while reordering them at backend cause issues?
                    chain_and_reorder_extrusion_entities(temp_fill_extrusions, &m_last_pos);
                    const auto extrusion_name = ironing ? "ironing"sv : "infill"sv;
                    for (const ExtrusionEntity *fill : temp_fill_extrusions)
                        if (auto *eec = dynamic_cast<const ExtrusionEntityCollection*>(fill); eec) {
                            for (const ExtrusionEntity *ee : eec->chained_path_from(m_last_pos).entities)
                                gcode += this->extrude_entity(*ee, extrusion_name);
                        } else
                            gcode += this->extrude_entity(*fill, extrusion_name);
                }
            };

            //FIXME order islands?
            // Sequential tool path ordering of multiple parts within the same object, aka. perimeter tracking (#5511)
            for (const LayerIsland &island : lslice.islands) {
                auto process_perimeters = [&]() {
                    const LayerRegion &layerm = *layer->get_region(island.perimeters.region());
                    // PrintObjects own the PrintRegions, thus the pointer to PrintRegion would be unique to a PrintObject, they would not
                    // identify the content of PrintRegion accross the whole print uniquely. Translate to a Print specific PrintRegion.
                    const PrintRegion &region = print.get_print_region(layerm.region().print_region_id());
                    bool first = true;
                    for (uint32_t perimeter_id : island.perimeters) {
                        assert(dynamic_cast<const ExtrusionEntityCollection*>(layerm.perimeters().entities[perimeter_id]));
                        if (const auto *eec = static_cast<const ExtrusionEntityCollection*>(layerm.perimeters().entities[perimeter_id]);
                            shall_print_this_extrusion_collection(eec, region)) {
                            // This may not apply to Arachne, but maybe the Arachne gap fill should disable reverse as well?
                            // assert(! eec->can_reverse());
                            if (first) {
                                first = false;
                                init_layer_delayed();
                                m_config.apply(region.config());
                            }
                            for (const ExtrusionEntity *ee : *eec)
                                gcode += this->extrude_entity(*ee, comment_perimeter, -1.);
                        }
                    }
                };
                auto process_infill = [&]() {
                    for (auto it = island.fills.begin(); it != island.fills.end(); ++ it) {
                        // Gather range of fill ranges with the same region.
                        auto it_end = it;
                        for (++ it_end; it_end != island.fills.end() && it->region() == it_end->region(); ++ it_end) ;
                        const LayerRegion &layerm = *layer->get_region(it->region());
                        extrude_infill_range(layerm, layerm.fills(), it, it_end, false /* normal extrusions, not ironing */);
                    }
                };
                if (print.config().infill_first) {
                    process_infill();
                    process_perimeters();
                } else {
                    process_perimeters();
                    process_infill();
                }
            }
            // ironing
            //FIXME move ironing into the loop above over LayerIslands?
            // First Ironing changes extrusion rate quickly, second single ironing may be done over multiple perimeter regions.
            // Ironing in a second phase is safer, but it may be less efficient.
            for (const LayerIsland &island : lslice.islands) {
                for (auto it = island.fills.begin(); it != island.fills.end(); ++ it) {
                    // Gather range of fill ranges with the same region.
                    auto it_end = it;
                    for (++ it_end; it_end != island.fills.end() && it->region() == it_end->region(); ++ it_end) ;
                    const LayerRegion &layerm = *layer->get_region(it->region());
                    extrude_infill_range(layerm, layerm.fills(), it, it_end, true /* ironing, not normal extrusions */);
                }
            }
        }
    if (! first && this->config().gcode_label_objects)
        gcode += std::string("; stop printing object ") + print_object.model_object()->name + " id:" + std::to_string(layer_id) + " copy " + std::to_string(print_instance.instance_id) + "\n";
}

void GCode::apply_print_config(const PrintConfig &print_config)
{
    m_writer.apply_print_config(print_config);
    m_config.apply(print_config);
    m_scaled_resolution = scaled<double>(print_config.gcode_resolution.value);
}

void GCode::append_full_config(const Print &print, std::string &str)
{
    const DynamicPrintConfig &cfg = print.full_print_config();
    // Sorted list of config keys, which shall not be stored into the G-code. Initializer list.
    static constexpr auto banned_keys = {
        "compatible_printers"sv,
        "compatible_prints"sv,
        //FIXME The print host keys should not be exported to full_print_config anymore. The following keys may likely be removed.
        "print_host"sv,
        "printhost_apikey"sv,
        "printhost_cafile"sv
    };
    assert(std::is_sorted(banned_keys.begin(), banned_keys.end()));
    auto is_banned = [](const std::string &key) {
        return std::binary_search(banned_keys.begin(), banned_keys.end(), key);
    };
    for (const std::string &key : cfg.keys())
        if (! is_banned(key) && ! cfg.option(key)->is_nil())
            str += "; " + key + " = " + cfg.opt_serialize(key) + "\n";
}

void GCode::set_extruders(const std::vector<unsigned int> &extruder_ids)
{
    m_writer.set_extruders(extruder_ids);

    // enable wipe path generation if any extruder has wipe enabled
    m_wipe.enable = false;
    for (auto id : extruder_ids)
        if (m_config.wipe.get_at(id)) {
            m_wipe.enable = true;
            break;
        }
}

void GCode::set_origin(const Vec2d &pointf)
{
    // if origin increases (goes towards right), last_pos decreases because it goes towards left
    const Point translate(
        scale_(m_origin(0) - pointf(0)),
        scale_(m_origin(1) - pointf(1))
    );
    m_last_pos += translate;
    m_wipe.path.translate(translate);
    m_origin = pointf;
}

std::string GCode::preamble()
{
    std::string gcode = m_writer.preamble();

    /*  Perform a *silent* move to z_offset: we need this to initialize the Z
        position of our writer object so that any initial lift taking place
        before the first layer change will raise the extruder from the correct
        initial Z instead of 0.  */
    m_writer.travel_to_z(m_config.z_offset.value);

    return gcode;
}

// called by GCode::process_layer()
std::string GCode::change_layer(coordf_t print_z)
{
    std::string gcode;
    if (m_layer_count > 0)
        // Increment a progress bar indicator.
        gcode += m_writer.update_progress(++ m_layer_index, m_layer_count);
    coordf_t z = print_z + m_config.z_offset.value;  // in unscaled coordinates
    if (EXTRUDER_CONFIG(retract_layer_change) && m_writer.will_move_z(z))
        gcode += this->retract();

    {
        std::ostringstream comment;
        comment << "move to next layer (" << m_layer_index << ")";
        gcode += m_writer.travel_to_z(z, comment.str());
    }

    // forget last wiping path as wiping after raising Z is pointless
    m_wipe.reset_path();

    return gcode;
}

std::string GCode::extrude_loop(ExtrusionLoop loop, const std::string_view description, double speed)
{
    // get a copy; don't modify the orientation of the original loop object otherwise
    // next copies (if any) would not detect the correct orientation

    // extrude all loops ccw
    bool was_clockwise = loop.make_counter_clockwise();

    // find the point of the loop that is closest to the current extruder position
    // or randomize if requested
    Point last_pos = this->last_pos();

    if (! m_config.spiral_vase && comment_is_perimeter(description)) {
        assert(m_layer != nullptr);
        m_seam_placer.place_seam(m_layer, loop, m_config.external_perimeters_first, this->last_pos());
    } else
        // Because the G-code export has 1um resolution, don't generate segments shorter than 1.5 microns,
        // thus empty path segments will not be produced by G-code export.
        loop.split_at(last_pos, false, scaled<double>(0.0015));

    for (auto it = std::next(loop.paths.begin()); it != loop.paths.end(); ++it) {
        assert(it->polyline.points.size() >= 2);
        assert(std::prev(it)->polyline.last_point() == it->polyline.first_point());
    }
    assert(loop.paths.front().first_point() == loop.paths.back().last_point());

    // clip the path to avoid the extruder to get exactly on the first point of the loop;
    // if polyline was shorter than the clipping distance we'd get a null polyline, so
    // we discard it in that case
    double clip_length = m_enable_loop_clipping ?
        scale_(EXTRUDER_CONFIG(nozzle_diameter)) * LOOP_CLIPPING_LENGTH_OVER_NOZZLE_DIAMETER :
        0;

    // get paths
    ExtrusionPaths paths;
    loop.clip_end(clip_length, &paths);
    if (paths.empty()) return "";

    // apply the small perimeter speed
    if (is_perimeter(paths.front().role()) && loop.length() <= SMALL_PERIMETER_LENGTH && speed == -1)
        speed = m_config.small_perimeter_speed.get_abs_value(m_config.perimeter_speed);

    // extrude along the path
    std::string gcode;
    for (ExtrusionPath &path : paths) {
        path.simplify(m_scaled_resolution);
        gcode += this->_extrude(path, description, speed);
    }

    // reset acceleration
    gcode += m_writer.set_acceleration((unsigned int)(m_config.default_acceleration.value + 0.5));

    if (m_wipe.enable) {
        m_wipe.path = paths.front().polyline;

        for (auto it = std::next(paths.begin()); it != paths.end(); ++it) {
            if (is_bridge(it->role()))
                break; // Don't perform a wipe on bridges.

            assert(it->polyline.points.size() >= 2);
            assert(m_wipe.path.points.back() == it->polyline.first_point());
            if (m_wipe.path.points.back() != it->polyline.first_point())
                break; // ExtrusionLoop is interrupted in some place.

            m_wipe.path.points.insert(m_wipe.path.points.end(), it->polyline.points.begin() + 1, it->polyline.points.end());
        }
    }

    // make a little move inwards before leaving loop
    if (paths.back().role() == erExternalPerimeter && m_layer != NULL && m_config.perimeters.value > 1 && paths.front().size() >= 2 && paths.back().polyline.points.size() >= 3) {
        // detect angle between last and first segment
        // the side depends on the original winding order of the polygon (left for contours, right for holes)
        //FIXME improve the algorithm in case the loop is tiny.
        //FIXME improve the algorithm in case the loop is split into segments with a low number of points (see the Point b query).
        // Angle from the 2nd point to the last point.
        double angle_inside = angle(paths.front().polyline.points[1]        - paths.front().first_point(),
                                    *(paths.back().polyline.points.end()-3) - paths.front().first_point());
        assert(angle_inside >= -M_PI && angle_inside <= M_PI);
        // 3rd of this angle will be taken, thus make the angle monotonic before interpolation.
        if (was_clockwise) {
            if (angle_inside > 0)
                angle_inside -= 2.0 * M_PI;
        } else {
            if (angle_inside < 0)
                angle_inside += 2.0 * M_PI;
        }

        // create the destination point along the first segment and rotate it
        // we make sure we don't exceed the segment length because we don't know
        // the rotation of the second segment so we might cross the object boundary
        Vec2d  p1 = paths.front().polyline.points.front().cast<double>();
        Vec2d  p2 = paths.front().polyline.points[1].cast<double>();
        Vec2d  v  = p2 - p1;
        double nd = scale_(EXTRUDER_CONFIG(nozzle_diameter));
        double l2 = v.squaredNorm();
        // Shift by no more than a nozzle diameter.
        //FIXME Hiding the seams will not work nicely for very densely discretized contours!
        Point  pt = ((nd * nd >= l2) ? p2 : (p1 + v * (nd / sqrt(l2)))).cast<coord_t>();
        // Rotate pt inside around the seam point.
        pt.rotate(angle_inside / 3., paths.front().polyline.points.front());
        // generate the travel move
        gcode += m_writer.travel_to_xy(this->point_to_gcode(pt), "move inwards before travel");
    }

    return gcode;
}

std::string GCode::extrude_multi_path(ExtrusionMultiPath multipath, const std::string_view description, double speed)
{
    for (auto it = std::next(multipath.paths.begin()); it != multipath.paths.end(); ++it) {
        assert(it->polyline.points.size() >= 2);
        assert(std::prev(it)->polyline.last_point() == it->polyline.first_point());
    }
    // extrude along the path
    std::string gcode;
    for (ExtrusionPath path : multipath.paths) {
        path.simplify(m_scaled_resolution);
        gcode += this->_extrude(path, description, speed);
    }
    if (m_wipe.enable) {
        m_wipe.path = std::move(multipath.paths.back().polyline);
        m_wipe.path.reverse();

        for (auto it = std::next(multipath.paths.rbegin()); it != multipath.paths.rend(); ++it) {
            if (is_bridge(it->role()))
                break; // Do not perform a wipe on bridges.

            assert(it->polyline.points.size() >= 2);
            assert(m_wipe.path.points.back() == it->polyline.last_point());
            if (m_wipe.path.points.back() != it->polyline.last_point())
                break; // ExtrusionMultiPath is interrupted in some place.

            m_wipe.path.points.insert(m_wipe.path.points.end(), it->polyline.points.rbegin() + 1, it->polyline.points.rend());
        }
    }
    // reset acceleration
    gcode += m_writer.set_acceleration((unsigned int)floor(m_config.default_acceleration.value + 0.5));
    return gcode;
}

std::string GCode::extrude_entity(const ExtrusionEntity &entity, const std::string_view description, double speed)
{
    if (const ExtrusionPath* path = dynamic_cast<const ExtrusionPath*>(&entity))
        return this->extrude_path(*path, description, speed);
    else if (const ExtrusionMultiPath* multipath = dynamic_cast<const ExtrusionMultiPath*>(&entity))
        return this->extrude_multi_path(*multipath, description, speed);
    else if (const ExtrusionLoop* loop = dynamic_cast<const ExtrusionLoop*>(&entity))
        return this->extrude_loop(*loop, description, speed);
    else
        throw Slic3r::InvalidArgument("Invalid argument supplied to extrude()");
    return "";
}

std::string GCode::extrude_path(ExtrusionPath path, std::string_view description, double speed)
{
    path.simplify(m_scaled_resolution);
    std::string gcode = this->_extrude(path, description, speed);
    if (m_wipe.enable) {
        m_wipe.path = std::move(path.polyline);
        m_wipe.path.reverse();
    }
    // reset acceleration
    gcode += m_writer.set_acceleration((unsigned int)floor(m_config.default_acceleration.value + 0.5));
    return gcode;
}

std::string GCode::extrude_support(const ExtrusionEntityCollection &support_fills)
{
    static constexpr const auto support_label            = "support material"sv;
    static constexpr const auto support_interface_label  = "support material interface"sv;

    std::string gcode;
    if (! support_fills.entities.empty()) {
        const double  support_speed            = m_config.support_material_speed.value;
        const double  support_interface_speed  = m_config.support_material_interface_speed.get_abs_value(support_speed);
        for (const ExtrusionEntity *ee : support_fills.entities) {
            ExtrusionRole role = ee->role();
            assert(role == erSupportMaterial || role == erSupportMaterialInterface);
            const auto   label = (role == erSupportMaterial) ? support_label : support_interface_label;
            const double speed = (role == erSupportMaterial) ? support_speed : support_interface_speed;
            const ExtrusionPath *path = dynamic_cast<const ExtrusionPath*>(ee);
            if (path)
                gcode += this->extrude_path(*path, label, speed);
            else {
                const ExtrusionMultiPath *multipath = dynamic_cast<const ExtrusionMultiPath*>(ee);
                if (multipath)
                    gcode += this->extrude_multi_path(*multipath, label, speed);
                else {
                    const ExtrusionEntityCollection *eec = dynamic_cast<const ExtrusionEntityCollection*>(ee);
                    assert(eec);
                    if (eec)
                        gcode += this->extrude_support(*eec);
                }
            }
        }
    }
    return gcode;
}

bool GCode::GCodeOutputStream::is_error() const 
{
    return ::ferror(this->f);
}

void GCode::GCodeOutputStream::flush()
{ 
    ::fflush(this->f);
}

void GCode::GCodeOutputStream::close()
{ 
    if (this->f) {
        ::fclose(this->f);
        this->f = nullptr;
    }
}

void GCode::GCodeOutputStream::write(const char *what)
{
    if (what != nullptr) {
        //FIXME don't allocate a string, maybe process a batch of lines?
        std::string gcode(m_find_replace ? m_find_replace->process_layer(what) : what);
        // writes string to file
        fwrite(gcode.c_str(), 1, gcode.size(), this->f);
        m_processor.process_buffer(gcode);
    }
}

void GCode::GCodeOutputStream::writeln(const std::string &what)
{
    if (! what.empty())
        this->write(what.back() == '\n' ? what : what + '\n');
}

void GCode::GCodeOutputStream::write_format(const char* format, ...)
{
    va_list args;
    va_start(args, format);

    int buflen;
    {
        va_list args2;
        va_copy(args2, args);
        buflen =
    #ifdef _MSC_VER
            ::_vscprintf(format, args2)
    #else
            ::vsnprintf(nullptr, 0, format, args2)
    #endif
            + 1;
        va_end(args2);
    }

    char buffer[1024];
    bool buffer_dynamic = buflen > 1024;
    char *bufptr = buffer_dynamic ? (char*)malloc(buflen) : buffer;
    int res = ::vsnprintf(bufptr, buflen, format, args);
    if (res > 0)
        this->write(bufptr);

    if (buffer_dynamic)
        free(bufptr);

    va_end(args);
}

std::string GCode::_extrude(const ExtrusionPath &path, const std::string_view description, double speed)
{
    std::string gcode;
    const std::string_view description_bridge = is_bridge(path.role()) ? " (bridge)"sv : ""sv;

    // go to first point of extrusion path
    if (!m_last_pos_defined || m_last_pos != path.first_point()) {
        std::string comment = "move to first ";
        comment += description;
        comment += description_bridge;
        comment += " point";
        gcode += this->travel_to(path.first_point(), path.role(), comment);
    }

    // compensate retraction
    gcode += this->unretract();

    // adjust acceleration
    if (m_config.default_acceleration.value > 0) {
        double acceleration;
        if (this->on_first_layer() && m_config.first_layer_acceleration.value > 0) {
            acceleration = m_config.first_layer_acceleration.value;
        } else if (this->object_layer_over_raft() && m_config.first_layer_acceleration_over_raft.value > 0) {
            acceleration = m_config.first_layer_acceleration_over_raft.value;
        } else if (m_config.perimeter_acceleration.value > 0 && is_perimeter(path.role())) {
            acceleration = m_config.perimeter_acceleration.value;
        } else if (m_config.bridge_acceleration.value > 0 && is_bridge(path.role())) {
            acceleration = m_config.bridge_acceleration.value;
        } else if (m_config.infill_acceleration.value > 0 && is_infill(path.role())) {
            acceleration = m_config.infill_acceleration.value;
        } else {
            acceleration = m_config.default_acceleration.value;
        }
        gcode += m_writer.set_acceleration((unsigned int)floor(acceleration + 0.5));
    }

    // calculate extrusion length per distance unit
    double e_per_mm = m_writer.extruder()->e_per_mm3() * path.mm3_per_mm;
    if (m_writer.extrusion_axis().empty())
        // gcfNoExtrusion
        e_per_mm = 0;

    // set speed
    if (speed == -1) {
        if (path.role() == erPerimeter) {
            speed = m_config.get_abs_value("perimeter_speed");
        } else if (path.role() == erExternalPerimeter) {
            speed = m_config.get_abs_value("external_perimeter_speed");
        } else if (path.role() == erOverhangPerimeter || path.role() == erBridgeInfill) {
            speed = m_config.get_abs_value("bridge_speed");
        } else if (path.role() == erInternalInfill) {
            speed = m_config.get_abs_value("infill_speed");
        } else if (path.role() == erSolidInfill) {
            speed = m_config.get_abs_value("solid_infill_speed");
        } else if (path.role() == erTopSolidInfill) {
            speed = m_config.get_abs_value("top_solid_infill_speed");
        } else if (path.role() == erIroning) {
            speed = m_config.get_abs_value("ironing_speed");
        } else if (path.role() == erGapFill) {
            speed = m_config.get_abs_value("gap_fill_speed");
        } else {
            throw Slic3r::InvalidArgument("Invalid speed");
        }
    }
    if (m_volumetric_speed != 0. && speed == 0)
        speed = m_volumetric_speed / path.mm3_per_mm;
    if (this->on_first_layer())
        speed = m_config.get_abs_value("first_layer_speed", speed);
    else if (this->object_layer_over_raft())
        speed = m_config.get_abs_value("first_layer_speed_over_raft", speed);
    if (m_config.max_volumetric_speed.value > 0) {
        // cap speed with max_volumetric_speed anyway (even if user is not using autospeed)
        speed = std::min(
            speed,
            m_config.max_volumetric_speed.value / path.mm3_per_mm
        );
    }
    if (EXTRUDER_CONFIG(filament_max_volumetric_speed) > 0) {
        // cap speed with max_volumetric_speed anyway (even if user is not using autospeed)
        speed = std::min(
            speed,
            EXTRUDER_CONFIG(filament_max_volumetric_speed) / path.mm3_per_mm
        );
    }
    double F = speed * 60;  // convert mm/sec to mm/min

    // extrude arc or line
    if (m_enable_extrusion_role_markers)
    {
        if (path.role() != m_last_extrusion_role)
        {
            m_last_extrusion_role = path.role();
            if (m_enable_extrusion_role_markers)
            {
                char buf[32];
                sprintf(buf, ";_EXTRUSION_ROLE:%d\n", int(m_last_extrusion_role));
                gcode += buf;
            }
        }
    }

    // adds processor tags and updates processor tracking data
    // PrusaMultiMaterial::Writer may generate GCodeProcessor::Height_Tag lines without updating m_last_height
    // so, if the last role was erWipeTower we force export of GCodeProcessor::Height_Tag lines
    bool last_was_wipe_tower = (m_last_processor_extrusion_role == erWipeTower);
    assert(is_decimal_separator_point());

    if (path.role() != m_last_processor_extrusion_role) {
        m_last_processor_extrusion_role = path.role();
        char buf[64];
        sprintf(buf, ";%s%s\n", GCodeProcessor::reserved_tag(GCodeProcessor::ETags::Role).c_str(), ExtrusionEntity::role_to_string(m_last_processor_extrusion_role).c_str());
        gcode += buf;
    }

    if (last_was_wipe_tower || m_last_width != path.width) {
        m_last_width = path.width;
        gcode += std::string(";") + GCodeProcessor::reserved_tag(GCodeProcessor::ETags::Width)
               + float_to_string_decimal_point(m_last_width) + "\n";
    }

#if ENABLE_GCODE_VIEWER_DATA_CHECKING
    if (last_was_wipe_tower || (m_last_mm3_per_mm != path.mm3_per_mm)) {
        m_last_mm3_per_mm = path.mm3_per_mm;
        gcode += std::string(";") + GCodeProcessor::Mm3_Per_Mm_Tag
            + float_to_string_decimal_point(m_last_mm3_per_mm) + "\n";
    }
#endif // ENABLE_GCODE_VIEWER_DATA_CHECKING

    if (last_was_wipe_tower || std::abs(m_last_height - path.height) > EPSILON) {
        m_last_height = path.height;

        gcode += std::string(";") + GCodeProcessor::reserved_tag(GCodeProcessor::ETags::Height)
            + float_to_string_decimal_point(m_last_height) + "\n";
    }

    std::string comment;
    if (m_enable_cooling_markers) {
        if (is_bridge(path.role()))
            gcode += ";_BRIDGE_FAN_START\n";
        else
            comment = ";_EXTRUDE_SET_SPEED";
        if (path.role() == erExternalPerimeter)
            comment += ";_EXTERNAL_PERIMETER";
    }

    // F is mm per minute.
    gcode += m_writer.set_speed(F, "", comment);
    double path_length = 0.;
    {
        std::string comment;
        if (m_config.gcode_comments) {
            comment = description;
            comment += description_bridge;
        }
        Vec2d prev = this->point_to_gcode_quantized(path.polyline.points.front());
        auto  it   = path.polyline.points.begin();
        auto  end  = path.polyline.points.end();
        for (++ it; it != end; ++ it) {
            Vec2d p = this->point_to_gcode_quantized(*it);
            const double line_length = (p - prev).norm();
            path_length += line_length;
            gcode += m_writer.extrude_to_xy(p, e_per_mm * line_length, comment);
            prev = p;
        }
    }
    if (m_enable_cooling_markers)
        gcode += is_bridge(path.role()) ? ";_BRIDGE_FAN_END\n" : ";_EXTRUDE_END\n";

    this->set_last_pos(path.last_point());
    return gcode;
}

// This method accepts &point in print coordinates.
std::string GCode::travel_to(const Point &point, ExtrusionRole role, std::string comment)
{
    /*  Define the travel move as a line between current position and the taget point.
        This is expressed in print coordinates, so it will need to be translated by
        this->origin in order to get G-code coordinates.  */
    Polyline travel { this->last_pos(), point };

    if (this->config().avoid_curled_filament_during_travels) {
        Point scaled_origin = Point(scaled(this->origin()));
        travel              = m_avoid_curled_filaments.find_path(this->last_pos() + scaled_origin, point + scaled_origin);
        travel.translate(-scaled_origin);
    }

    // check whether a straight travel move would need retraction
    bool needs_retraction             = this->needs_retraction(travel, role);
    // check whether wipe could be disabled without causing visible stringing
    bool could_be_wipe_disabled       = false;
    // Save state of use_external_mp_once for the case that will be needed to call twice m_avoid_crossing_perimeters.travel_to.
    const bool used_external_mp_once  = m_avoid_crossing_perimeters.used_external_mp_once();

    // if a retraction would be needed, try to use avoid_crossing_perimeters to plan a
    // multi-hop travel path inside the configuration space
    if (needs_retraction
        && m_config.avoid_crossing_perimeters
        && ! m_avoid_crossing_perimeters.disabled_once()) {
        travel = m_avoid_crossing_perimeters.travel_to(*this, point, &could_be_wipe_disabled);
        // check again whether the new travel path still needs a retraction
        needs_retraction = this->needs_retraction(travel, role);
        //if (needs_retraction && m_layer_index > 1) exit(0);
    }

    // Re-allow avoid_crossing_perimeters for the next travel moves
    m_avoid_crossing_perimeters.reset_once_modifiers();

    // generate G-code for the travel move
    std::string gcode;
    if (needs_retraction) {
        if (m_config.avoid_crossing_perimeters && could_be_wipe_disabled)
            m_wipe.reset_path();

        Point last_post_before_retract = this->last_pos();
        gcode += this->retract();
        // When "Wipe while retracting" is enabled, then extruder moves to another position, and travel from this position can cross perimeters.
        // Because of it, it is necessary to call avoid crossing perimeters again with new starting point after calling retraction()
        // FIXME Lukas H.: Try to predict if this second calling of avoid crossing perimeters will be needed or not. It could save computations.
        if (last_post_before_retract != this->last_pos() && m_config.avoid_crossing_perimeters) {
            // If in the previous call of m_avoid_crossing_perimeters.travel_to was use_external_mp_once set to true restore this value for next call.
            if (used_external_mp_once)
                m_avoid_crossing_perimeters.use_external_mp_once();
            travel = m_avoid_crossing_perimeters.travel_to(*this, point);
            // If state of use_external_mp_once was changed reset it to right value.
            if (used_external_mp_once)
                m_avoid_crossing_perimeters.reset_once_modifiers();
        }
    } else
        // Reset the wipe path when traveling, so one would not wipe along an old path.
        m_wipe.reset_path();

    // use G1 because we rely on paths being straight (G0 may make round paths)
    if (travel.size() >= 2) {
        for (size_t i = 1; i < travel.size(); ++ i)
            gcode += m_writer.travel_to_xy(this->point_to_gcode(travel.points[i]), comment);
        this->set_last_pos(travel.points.back());
    }
    return gcode;
}

bool GCode::needs_retraction(const Polyline &travel, ExtrusionRole role)
{
    if (travel.length() < scale_(EXTRUDER_CONFIG(retract_before_travel))) {
        // skip retraction if the move is shorter than the configured threshold
        return false;
    }

    if (role == erSupportMaterial)
        if (const SupportLayer *support_layer = dynamic_cast<const SupportLayer*>(m_layer);
            support_layer != nullptr && ! support_layer->support_islands_bboxes.empty()) {
            BoundingBox bbox_travel = get_extents(travel);
            Polylines   trimmed;
            bool        trimmed_initialized = false;
            for (const BoundingBox &bbox : support_layer->support_islands_bboxes)
                if (bbox.overlap(bbox_travel)) {
                    const auto &island = support_layer->support_islands[&bbox - support_layer->support_islands_bboxes.data()];
                    trimmed = trimmed_initialized ? diff_pl(trimmed, island) : diff_pl(travel, island);
                    trimmed_initialized = true;
                    if (trimmed.empty())
                        // skip retraction if this is a travel move inside a support material island
                        //FIXME not retracting over a long path may cause oozing, which in turn may result in missing material
                        // at the end of the extrusion path!
                        return false;
                    // Not sure whether updating the boudning box isn't too expensive.
                    //bbox_travel = get_extents(trimmed);
                }
        }

    if (m_config.only_retract_when_crossing_perimeters && m_layer != nullptr &&
        m_config.fill_density.value > 0 && m_layer->any_internal_region_slice_contains(travel))
        // Skip retraction if travel is contained in an internal slice *and*
        // internal infill is enabled (so that stringing is entirely not visible).
        //FIXME any_internal_region_slice_contains() is potentionally very slow, it shall test for the bounding boxes first.
        return false;

    // retract if only_retract_when_crossing_perimeters is disabled or doesn't apply
    return true;
}

std::string GCode::retract(bool toolchange)
{
    std::string gcode;

    if (m_writer.extruder() == nullptr)
        return gcode;

    // wipe (if it's enabled for this extruder and we have a stored wipe path)
    if (EXTRUDER_CONFIG(wipe) && m_wipe.has_path()) {
        gcode += toolchange ? m_writer.retract_for_toolchange(true) : m_writer.retract(true);
        gcode += m_wipe.wipe(*this, toolchange);
    }

    /*  The parent class will decide whether we need to perform an actual retraction
        (the extruder might be already retracted fully or partially). We call these
        methods even if we performed wipe, since this will ensure the entire retraction
        length is honored in case wipe path was too short.  */
    gcode += toolchange ? m_writer.retract_for_toolchange() : m_writer.retract();

    gcode += m_writer.reset_e();
    if (m_writer.extruder()->retract_length() > 0 || m_config.use_firmware_retraction)
        gcode += m_writer.lift();

    return gcode;
}

std::string GCode::set_extruder(unsigned int extruder_id, double print_z)
{
    if (!m_writer.need_toolchange(extruder_id))
        return "";

    // if we are running a single-extruder setup, just set the extruder and return nothing
    if (!m_writer.multiple_extruders) {
        m_placeholder_parser.set("current_extruder", extruder_id);

        std::string gcode;
        // Append the filament start G-code.
        const std::string &start_filament_gcode = m_config.start_filament_gcode.get_at(extruder_id);
        if (! start_filament_gcode.empty()) {
            // Process the start_filament_gcode for the filament.
            DynamicConfig config;
            config.set_key_value("filament_extruder_id", new ConfigOptionInt(int(extruder_id)));
            gcode += this->placeholder_parser_process("start_filament_gcode", start_filament_gcode, extruder_id, &config);
            check_add_eol(gcode);
        }
        gcode += m_writer.toolchange(extruder_id);
        return gcode;
    }

    // prepend retraction on the current extruder
    std::string gcode = this->retract(true);

    // Always reset the extrusion path, even if the tool change retract is set to zero.
    m_wipe.reset_path();

    if (m_writer.extruder() != nullptr) {
        // Process the custom end_filament_gcode. set_extruder() is only called if there is no wipe tower
        // so it should not be injected twice.
        unsigned int        old_extruder_id     = m_writer.extruder()->id();
        const std::string  &end_filament_gcode  = m_config.end_filament_gcode.get_at(old_extruder_id);
        if (! end_filament_gcode.empty()) {
            gcode += placeholder_parser_process("end_filament_gcode", end_filament_gcode, old_extruder_id);
            check_add_eol(gcode);
        }
    }


    // If ooze prevention is enabled, park current extruder in the nearest
    // standby point and set it to the standby temperature.
    if (m_ooze_prevention.enable && m_writer.extruder() != nullptr)
        gcode += m_ooze_prevention.pre_toolchange(*this);

    const std::string& toolchange_gcode = m_config.toolchange_gcode.value;
    std::string toolchange_gcode_parsed;

    // Process the custom toolchange_gcode. If it is empty, insert just a Tn command.
    if (!toolchange_gcode.empty()) {
        DynamicConfig config;
        config.set_key_value("previous_extruder", new ConfigOptionInt((int)(m_writer.extruder() != nullptr ? m_writer.extruder()->id() : -1 )));
        config.set_key_value("next_extruder",     new ConfigOptionInt((int)extruder_id));
        config.set_key_value("layer_num",         new ConfigOptionInt(m_layer_index));
        config.set_key_value("layer_z",           new ConfigOptionFloat(print_z));
        config.set_key_value("toolchange_z",      new ConfigOptionFloat(print_z));
        config.set_key_value("max_layer_z",       new ConfigOptionFloat(m_max_layer_z));
        toolchange_gcode_parsed = placeholder_parser_process("toolchange_gcode", toolchange_gcode, extruder_id, &config);
        gcode += toolchange_gcode_parsed;
        check_add_eol(gcode);
    }

    // We inform the writer about what is happening, but we may not use the resulting gcode.
    std::string toolchange_command = m_writer.toolchange(extruder_id);
    if (! custom_gcode_changes_tool(toolchange_gcode_parsed, m_writer.toolchange_prefix(), extruder_id))
        gcode += toolchange_command;
    else {
        // user provided his own toolchange gcode, no need to do anything
    }

    // Set the temperature if the wipe tower didn't (not needed for non-single extruder MM)
    if (m_config.single_extruder_multi_material && !m_config.wipe_tower) {
        int temp = (m_layer_index <= 0 ? m_config.first_layer_temperature.get_at(extruder_id) :
                                         m_config.temperature.get_at(extruder_id));

        gcode += m_writer.set_temperature(temp, false);
    }

    m_placeholder_parser.set("current_extruder", extruder_id);

    // Append the filament start G-code.
    const std::string &start_filament_gcode = m_config.start_filament_gcode.get_at(extruder_id);
    if (! start_filament_gcode.empty()) {
        // Process the start_filament_gcode for the new filament.
        DynamicConfig config;
        config.set_key_value("filament_extruder_id", new ConfigOptionInt(int(extruder_id)));
        gcode += this->placeholder_parser_process("start_filament_gcode", start_filament_gcode, extruder_id, &config);
        check_add_eol(gcode);
    }
    // Set the new extruder to the operating temperature.
    if (m_ooze_prevention.enable)
        gcode += m_ooze_prevention.post_toolchange(*this);

    return gcode;
}

// convert a model-space scaled point into G-code coordinates
Vec2d GCode::point_to_gcode(const Point &point) const
{
    Vec2d extruder_offset = EXTRUDER_CONFIG(extruder_offset);
    return unscaled<double>(point) + m_origin - extruder_offset;
}

Vec2d GCode::point_to_gcode_quantized(const Point &point) const
{
    Vec2d p = this->point_to_gcode(point);
    return { GCodeFormatter::quantize_xyzf(p.x()), GCodeFormatter::quantize_xyzf(p.y()) };
}

// convert a model-space scaled point into G-code coordinates
Point GCode::gcode_to_point(const Vec2d &point) const
{
    Vec2d extruder_offset = EXTRUDER_CONFIG(extruder_offset);
    return Point(
        scale_(point(0) - m_origin(0) + extruder_offset(0)),
        scale_(point(1) - m_origin(1) + extruder_offset(1)));
}

}   // namespace Slic3r<|MERGE_RESOLUTION|>--- conflicted
+++ resolved
@@ -2160,175 +2160,14 @@
         Skirt::make_skirt_loops_per_extruder_1st_layer(print, layer_tools, m_skirt_done) :
         Skirt::make_skirt_loops_per_extruder_other_layers(print, layer_tools, m_skirt_done);
 
-<<<<<<< HEAD
-=======
-    // Group extrusions by an extruder, then by an object, an island and a region.
-    std::map<unsigned int, std::vector<ObjectByExtruder>> by_extruder;
-    bool is_anything_overridden = const_cast<LayerTools&>(layer_tools).wiping_extrusions().is_anything_overridden();
-    for (const LayerToPrint &layer_to_print : layers) {
-        if (layer_to_print.support_layer != nullptr) {
-            const SupportLayer &support_layer = *layer_to_print.support_layer;
-            const PrintObject  &object = *support_layer.object();
-            if (! support_layer.support_fills.entities.empty()) {
-                ExtrusionRole   role               = support_layer.support_fills.role();
-                bool            has_support        = role == erMixed || role == erSupportMaterial;
-                bool            has_interface      = role == erMixed || role == erSupportMaterialInterface;
-                // Extruder ID of the support base. -1 if "don't care".
-                unsigned int    support_extruder   = object.config().support_material_extruder.value - 1;
-                // Shall the support be printed with the active extruder, preferably with non-soluble, to avoid tool changes?
-                bool            support_dontcare   = object.config().support_material_extruder.value == 0;
-                // Extruder ID of the support interface. -1 if "don't care".
-                unsigned int    interface_extruder = object.config().support_material_interface_extruder.value - 1;
-                // Shall the support interface be printed with the active extruder, preferably with non-soluble, to avoid tool changes?
-                bool            interface_dontcare = object.config().support_material_interface_extruder.value == 0;
-                if (support_dontcare || interface_dontcare) {
-                    // Some support will be printed with "don't care" material, preferably non-soluble.
-                    // Is the current extruder assigned a soluble filament?
-                    unsigned int dontcare_extruder = first_extruder_id;
-                    if (print.config().filament_soluble.get_at(dontcare_extruder)) {
-                        // The last extruder printed on the previous layer extrudes soluble filament.
-                        // Try to find a non-soluble extruder on the same layer.
-                        for (unsigned int extruder_id : layer_tools.extruders)
-                            if (! print.config().filament_soluble.get_at(extruder_id)) {
-                                dontcare_extruder = extruder_id;
-                                break;
-                            }
-                    }
-                    if (support_dontcare)
-                        support_extruder = dontcare_extruder;
-                    if (interface_dontcare)
-                        interface_extruder = dontcare_extruder;
-                }
-                // Both the support and the support interface are printed with the same extruder, therefore
-                // the interface may be interleaved with the support base.
-                bool single_extruder = ! has_support || support_extruder == interface_extruder;
-                // Assign an extruder to the base.
-                ObjectByExtruder &obj = object_by_extruder(by_extruder, has_support ? support_extruder : interface_extruder, &layer_to_print - layers.data(), layers.size());
-                obj.support = &support_layer.support_fills;
-                obj.support_extrusion_role = single_extruder ? erMixed : erSupportMaterial;
-                if (! single_extruder && has_interface) {
-                    ObjectByExtruder &obj_interface = object_by_extruder(by_extruder, interface_extruder, &layer_to_print - layers.data(), layers.size());
-                    obj_interface.support = &support_layer.support_fills;
-                    obj_interface.support_extrusion_role = erSupportMaterialInterface;
-                }
-            }
-        }
-        if (layer_to_print.object_layer != nullptr) {
-            const Layer &layer = *layer_to_print.object_layer;
-            // We now define a strategy for building perimeters and fills. The separation
-            // between regions doesn't matter in terms of printing order, as we follow
-            // another logic instead:
-            // - we group all extrusions by extruder so that we minimize toolchanges
-            // - we start from the last used extruder
-            // - for each extruder, we group extrusions by island
-            // - for each island, we extrude perimeters first, unless user set the infill_first
-            //   option
-            // (Still, we have to keep track of regions because we need to apply their config)
-            size_t n_slices = layer.lslices.size();
-            const std::vector<BoundingBox> &layer_surface_bboxes = layer.lslices_bboxes;
-            // Traverse the slices in an increasing order of bounding box size, so that the islands inside another islands are tested first,
-            // so we can just test a point inside ExPolygon::contour and we may skip testing the holes.
-            std::vector<size_t> slices_test_order;
-            slices_test_order.reserve(n_slices);
-            for (size_t i = 0; i < n_slices; ++ i)
-                slices_test_order.emplace_back(i);
-            std::sort(slices_test_order.begin(), slices_test_order.end(), [&layer_surface_bboxes](size_t i, size_t j) {
-                const Vec2d s1 = layer_surface_bboxes[i].size().cast<double>();
-                const Vec2d s2 = layer_surface_bboxes[j].size().cast<double>();
-                return s1.x() * s1.y() < s2.x() * s2.y();
-            });
-            auto point_inside_surface = [&layer, &layer_surface_bboxes](const size_t i, const Point &point) {
-                const BoundingBox &bbox = layer_surface_bboxes[i];
-                return point(0) >= bbox.min(0) && point(0) < bbox.max(0) &&
-                       point(1) >= bbox.min(1) && point(1) < bbox.max(1) &&
-                       layer.lslices[i].contour.contains(point);
-            };
-
-            for (size_t region_id = 0; region_id < layer.regions().size(); ++ region_id) {
-                const LayerRegion *layerm = layer.regions()[region_id];
-                if (layerm == nullptr)
-                    continue;
-                // PrintObjects own the PrintRegions, thus the pointer to PrintRegion would be unique to a PrintObject, they would not
-                // identify the content of PrintRegion accross the whole print uniquely. Translate to a Print specific PrintRegion.
-                const PrintRegion &region = print.get_print_region(layerm->region().print_region_id());
-
-                // Now we must process perimeters and infills and create islands of extrusions in by_region std::map.
-                // It is also necessary to save which extrusions are part of MM wiping and which are not.
-                // The process is almost the same for perimeters and infills - we will do it in a cycle that repeats twice:
-                std::vector<unsigned int> printing_extruders;
-                for (const ObjectByExtruder::Island::Region::Type entity_type : { ObjectByExtruder::Island::Region::INFILL, ObjectByExtruder::Island::Region::PERIMETERS }) {
-                    for (const ExtrusionEntity *ee : (entity_type == ObjectByExtruder::Island::Region::INFILL) ? layerm->fills.entities : layerm->perimeters.entities) {
-                        // extrusions represents infill or perimeter extrusions of a single island.
-                        assert(dynamic_cast<const ExtrusionEntityCollection*>(ee) != nullptr);
-                        const auto *extrusions = static_cast<const ExtrusionEntityCollection*>(ee);
-                        if (extrusions->entities.empty()) // This shouldn't happen but first_point() would fail.
-                            continue;
-
-                        // This extrusion is part of certain Region, which tells us which extruder should be used for it:
-                        int correct_extruder_id = layer_tools.extruder(*extrusions, region);
-
-                        // Let's recover vector of extruder overrides:
-                        const WipingExtrusions::ExtruderPerCopy *entity_overrides = nullptr;
-                        if (! layer_tools.has_extruder(correct_extruder_id)) {
-                            // this entity is not overridden, but its extruder is not in layer_tools - we'll print it
-                            // by last extruder on this layer (could happen e.g. when a wiping object is taller than others - dontcare extruders are eradicated from layer_tools)
-                            correct_extruder_id = layer_tools.extruders.back();
-                        }
-                        printing_extruders.clear();
-                        if (is_anything_overridden) {
-                            entity_overrides = const_cast<LayerTools&>(layer_tools).wiping_extrusions().get_extruder_overrides(extrusions, correct_extruder_id, layer_to_print.object()->instances().size());
-                            if (entity_overrides == nullptr) {
-                                printing_extruders.emplace_back(correct_extruder_id);
-                            } else {
-                                printing_extruders.reserve(entity_overrides->size());
-                                for (int extruder : *entity_overrides)
-                                    printing_extruders.emplace_back(extruder >= 0 ?
-                                        // at least one copy is overridden to use this extruder
-                                        extruder :
-                                        // at least one copy would normally be printed with this extruder (see get_extruder_overrides function for explanation)
-                                        static_cast<unsigned int>(- extruder - 1));
-                                Slic3r::sort_remove_duplicates(printing_extruders);
-                            }
-                        } else
-                            printing_extruders.emplace_back(correct_extruder_id);
-
-                        // Now we must add this extrusion into the by_extruder map, once for each extruder that will print it:
-                        for (unsigned int extruder : printing_extruders)
-                        {
-                            std::vector<ObjectByExtruder::Island> &islands = object_islands_by_extruder(
-                                by_extruder,
-                                extruder,
-                                &layer_to_print - layers.data(),
-                                layers.size(), n_slices+1);
-                            for (size_t i = 0; i <= n_slices; ++ i) {
-                                bool   last = i == n_slices;
-                                size_t island_idx = last ? n_slices : slices_test_order[i];
-                                if (// extrusions->first_point does not fit inside any slice
-                                    last ||
-                                    // extrusions->first_point fits inside ith slice
-                                    point_inside_surface(island_idx, extrusions->first_point())) {
-                                    if (islands[island_idx].by_region.empty())
-                                        islands[island_idx].by_region.assign(print.num_print_regions(), ObjectByExtruder::Island::Region());
-                                    islands[island_idx].by_region[region.print_region_id()].append(entity_type, extrusions, entity_overrides);
-                                    break;
-                                }
-                            }
-                        }
-                    }
-                }
-            } // for regions
-        }
-    } // for objects
-
     if (this->config().avoid_curled_filament_during_travels) {
         m_avoid_curled_filaments.clear();
-        for (const LayerToPrint &layer_to_print : layers) {
+        for (const ObjectLayerToPrint &layer_to_print : layers) {
             m_avoid_curled_filaments.add_obstacles(layer_to_print.object_layer, Point(scaled(this->origin())));
             m_avoid_curled_filaments.add_obstacles(layer_to_print.support_layer, Point(scaled(this->origin())));
         }
     }
 
->>>>>>> 294839eb
     // Extrude the skirt, brim, support, perimeters, infill ordered by the extruders.
     for (unsigned int extruder_id : layer_tools.extruders)
     {
@@ -2389,56 +2228,6 @@
                     is_anything_overridden, true /* print_wipe_extrusions */);
             if (gcode_size_old < gcode.size())
                 gcode+="; PURGING FINISHED\n";
-<<<<<<< HEAD
-=======
-                
-            for (InstanceToPrint &instance_to_print : instances_to_print) {
-                const LayerToPrint &layer_to_print = layers[instance_to_print.layer_id];
-                // To control print speed of the 1st object layer printed over raft interface.
-                bool object_layer_over_raft = layer_to_print.object_layer && layer_to_print.object_layer->id() > 0 && 
-                    instance_to_print.print_object.slicing_parameters().raft_layers() == layer_to_print.object_layer->id();
-                m_config.apply(instance_to_print.print_object.config(), true);
-                m_layer = layer_to_print.layer();
-                m_object_layer_over_raft = object_layer_over_raft;
-                if (m_config.avoid_crossing_perimeters)
-                    m_avoid_crossing_perimeters.init_layer(*m_layer);
-                if (this->config().gcode_label_objects)
-                    gcode += std::string("; printing object ") + instance_to_print.print_object.model_object()->name + " id:" + std::to_string(instance_to_print.layer_id) + " copy " + std::to_string(instance_to_print.instance_id) + "\n";
-                // When starting a new object, use the external motion planner for the first travel move.
-                const Point &offset = instance_to_print.print_object.instances()[instance_to_print.instance_id].shift;
-                std::pair<const PrintObject*, Point> this_object_copy(&instance_to_print.print_object, offset);
-                if (m_last_obj_copy != this_object_copy)
-                    m_avoid_crossing_perimeters.use_external_mp_once();
-                m_last_obj_copy = this_object_copy;
-                this->set_origin(unscale(offset));
-                if (instance_to_print.object_by_extruder.support != nullptr && !print_wipe_extrusions) {
-                    m_layer = layer_to_print.support_layer;
-                    m_object_layer_over_raft = false;
-                    gcode += this->extrude_support(
-                        // support_extrusion_role is erSupportMaterial, erSupportMaterialInterface or erMixed for all extrusion paths.
-                        instance_to_print.object_by_extruder.support->chained_path_from(m_last_pos, instance_to_print.object_by_extruder.support_extrusion_role));
-                    m_layer = layer_to_print.layer();
-                    m_object_layer_over_raft = object_layer_over_raft;
-                }
-                //FIXME order islands?
-                // Sequential tool path ordering of multiple parts within the same object, aka. perimeter tracking (#5511)
-                for (ObjectByExtruder::Island &island : instance_to_print.object_by_extruder.islands) {
-                    const auto& by_region_specific = is_anything_overridden ? island.by_region_per_copy(by_region_per_copy_cache, static_cast<unsigned int>(instance_to_print.instance_id), extruder_id, print_wipe_extrusions != 0) : island.by_region;
-                    //FIXME the following code prints regions in the order they are defined, the path is not optimized in any way.
-                    if (print.config().infill_first) {
-                        gcode += this->extrude_infill(print, by_region_specific, false);
-                        gcode += this->extrude_perimeters(print, by_region_specific);
-                    } else {
-                        gcode += this->extrude_perimeters(print, by_region_specific);
-                        gcode += this->extrude_infill(print,by_region_specific, false);
-                    }
-                    // ironing
-                    gcode += this->extrude_infill(print,by_region_specific, true);
-                }
-                if (this->config().gcode_label_objects)
-                    gcode += std::string("; stop printing object ") + instance_to_print.print_object.model_object()->name + " id:" + std::to_string(instance_to_print.layer_id) + " copy " + std::to_string(instance_to_print.instance_id) + "\n";
-            }
->>>>>>> 294839eb
         }
         // Extrude normal extrusions.
         for (const InstanceToPrint &instance : instances_to_print)
