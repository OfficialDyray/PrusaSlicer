--- conflicted
+++ resolved
@@ -1321,13 +1321,8 @@
         }
         // remove the entire bridges and only support the unsupported edges
         //FIXME the brided regions are already collected as layerm.bridged. Use it?
-<<<<<<< HEAD
         for (const Surface &surface : layerm.fill_surfaces())
-            if (surface.surface_type == stBottomBridge && surface.bridge_angle != -1)
-=======
-        for (const Surface &surface : layerm.fill_surfaces.surfaces)
             if (surface.surface_type == stBottomBridge && surface.bridge_angle < 0.0)
->>>>>>> 294839eb
                 polygons_append(bridges, surface.expolygon);
         //FIXME add the gap filled areas. Extrude the gaps with a bridge flow?
         // Remove the unsupported ends of the bridges from the bridged areas.
