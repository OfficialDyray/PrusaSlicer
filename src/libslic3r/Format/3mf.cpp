--- conflicted
+++ resolved
@@ -161,14 +161,9 @@
 static constexpr const char *LINE_HEIGHT_ATTR = "line_height";
 static constexpr const char *BOLDNESS_ATTR    = "boldness";
 static constexpr const char *SKEW_ATTR        = "skew";
-<<<<<<< HEAD
-=======
-static constexpr const char *DISTANCE_ATTR    = "distance";
-static constexpr const char *ANGLE_ATTR       = "angle";
 static constexpr const char *PER_GLYPH_ATTR   = "per_glyph";
 static constexpr const char *HORIZONTAL_ALIGN_ATTR  = "horizontal";
 static constexpr const char *VERTICAL_ALIGN_ATTR    = "vertical";
->>>>>>> ed494874
 static constexpr const char *COLLECTION_NUMBER_ATTR = "collection";
 
 static constexpr const char *FONT_FAMILY_ATTR    = "family";
@@ -3573,17 +3568,10 @@
         stream << BOLDNESS_ATTR << "=\"" << *fp.boldness << "\" ";
     if (fp.skew.has_value())
         stream << SKEW_ATTR << "=\"" << *fp.skew << "\" ";
-<<<<<<< HEAD
-=======
-    if (fp.distance.has_value())
-        stream << DISTANCE_ATTR << "=\"" << *fp.distance << "\" ";
-    if (fp.angle.has_value())
-        stream << ANGLE_ATTR << "=\"" << *fp.angle << "\" ";
     if (fp.per_glyph)
         stream << PER_GLYPH_ATTR << "=\"" << 1 << "\" ";
     stream << HORIZONTAL_ALIGN_ATTR << "=\"" << static_cast<int>(fp.align.first) << "\" ";
     stream << VERTICAL_ALIGN_ATTR << "=\"" << static_cast<int>(fp.align.second) << "\" ";    
->>>>>>> ed494874
     if (fp.collection_number.has_value())
         stream << COLLECTION_NUMBER_ATTR << "=\"" << *fp.collection_number << "\" ";
     // font descriptor
@@ -3612,17 +3600,8 @@
     float skew = get_attribute_value_float(attributes, num_attributes, SKEW_ATTR);
     if (std::fabs(skew) > std::numeric_limits<float>::epsilon())
         fp.skew = skew;
-<<<<<<< HEAD
-    
-=======
-    float distance = get_attribute_value_float(attributes, num_attributes, DISTANCE_ATTR);
-    if (std::fabs(distance) > std::numeric_limits<float>::epsilon())
-        fp.distance = distance;
     int use_surface = get_attribute_value_int(attributes, num_attributes, USE_SURFACE_ATTR);
     if (use_surface == 1) fp.use_surface = true;
-    float angle = get_attribute_value_float(attributes, num_attributes, ANGLE_ATTR);
-    if (std::fabs(angle) > std::numeric_limits<float>::epsilon())
-        fp.angle = angle;
     int per_glyph = get_attribute_value_int(attributes, num_attributes, PER_GLYPH_ATTR);
     if (per_glyph == 1) fp.per_glyph = true;
 
@@ -3632,7 +3611,6 @@
         static_cast<FontProp::HorizontalAlign>(horizontal),
         static_cast<FontProp::VerticalAlign>(vertical));
 
->>>>>>> ed494874
     int collection_number = get_attribute_value_int(attributes, num_attributes, COLLECTION_NUMBER_ATTR);
     if (collection_number > 0) fp.collection_number = static_cast<unsigned int>(collection_number);
 
