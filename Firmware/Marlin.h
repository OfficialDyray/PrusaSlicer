--- conflicted
+++ resolved
@@ -1,347 +1,343 @@
-// Tonokip RepRap firmware rewrite based off of Hydra-mmm firmware.
-// License: GPL
-
-#ifndef MARLIN_H
-#define MARLIN_H
-
-#define  FORCE_INLINE __attribute__((always_inline)) inline
-
-#include <math.h>
-#include <stdio.h>
-#include <stdlib.h>
-#include <string.h>
-#include <inttypes.h>
-
-#include <util/delay.h>
-#include <avr/pgmspace.h>
-#include <avr/eeprom.h>
-#include <avr/interrupt.h>
-
-
-#include "fastio.h"
-#include "Configuration.h"
-#include "pins.h"
-
-#ifndef AT90USB
-#define  HardwareSerial_h // trick to disable the standard HWserial
-#endif
-
-#if (ARDUINO >= 100)
-# include "Arduino.h"
-#else
-# include "WProgram.h"
-#endif
-
-// Arduino < 1.0.0 does not define this, so we need to do it ourselves
-#ifndef analogInputToDigitalPin
-# define analogInputToDigitalPin(p) ((p) + A0)
-#endif
-
-#ifdef AT90USB
-#include "HardwareSerial.h"
-#endif
-
-#include "MarlinSerial.h"
-
-#ifndef cbi
-#define cbi(sfr, bit) (_SFR_BYTE(sfr) &= ~_BV(bit))
-#endif
-#ifndef sbi
-#define sbi(sfr, bit) (_SFR_BYTE(sfr) |= _BV(bit))
-#endif
-
-#include "WString.h"
-
-#ifdef AT90USB
-   #ifdef BTENABLED
-         #define MYSERIAL bt
-   #else
-         #define MYSERIAL Serial
-   #endif // BTENABLED
-#else
-  #define MYSERIAL MSerial
-#endif
-
-#define SERIAL_PROTOCOL(x) (MYSERIAL.print(x))
-#define SERIAL_PROTOCOL_F(x,y) (MYSERIAL.print(x,y))
-#define SERIAL_PROTOCOLPGM(x) (serialprintPGM(PSTR(x)))
-#define SERIAL_PROTOCOLRPGM(x) (serialprintPGM((x)))
-#define SERIAL_PROTOCOLLN(x) (MYSERIAL.print(x),MYSERIAL.write('\n'))
-#define SERIAL_PROTOCOLLNPGM(x) (serialprintPGM(PSTR(x)),MYSERIAL.write('\n'))
-#define SERIAL_PROTOCOLLNRPGM(x) (serialprintPGM((x)),MYSERIAL.write('\n'))
-
-
-extern const char errormagic[] PROGMEM;
-extern const char echomagic[] PROGMEM;
-
-#define SERIAL_ERROR_START (serialprintPGM(errormagic))
-#define SERIAL_ERROR(x) SERIAL_PROTOCOL(x)
-#define SERIAL_ERRORPGM(x) SERIAL_PROTOCOLPGM(x)
-#define SERIAL_ERRORRPGM(x) SERIAL_PROTOCOLRPGM(x)
-#define SERIAL_ERRORLN(x) SERIAL_PROTOCOLLN(x)
-#define SERIAL_ERRORLNPGM(x) SERIAL_PROTOCOLLNPGM(x)
-#define SERIAL_ERRORLNRPGM(x) SERIAL_PROTOCOLLNRPGM(x)
-
-#define SERIAL_ECHO_START (serialprintPGM(echomagic))
-#define SERIAL_ECHO(x) SERIAL_PROTOCOL(x)
-#define SERIAL_ECHOPGM(x) SERIAL_PROTOCOLPGM(x)
-#define SERIAL_ECHORPGM(x) SERIAL_PROTOCOLRPGM(x)
-#define SERIAL_ECHOLN(x) SERIAL_PROTOCOLLN(x)
-#define SERIAL_ECHOLNPGM(x) SERIAL_PROTOCOLLNPGM(x)
-#define SERIAL_ECHOLNRPGM(x) SERIAL_PROTOCOLLNRPGM(x)
-
-#define SERIAL_ECHOPAIR(name,value) (serial_echopair_P(PSTR(name),(value)))
-
-void serial_echopair_P(const char *s_P, float v);
-void serial_echopair_P(const char *s_P, double v);
-void serial_echopair_P(const char *s_P, unsigned long v);
-
-
-//Things to write to serial from Program memory. Saves 400 to 2k of RAM.
-FORCE_INLINE void serialprintPGM(const char *str)
-{
-  char ch=pgm_read_byte(str);
-  while(ch)
-  {
-    MYSERIAL.write(ch);
-    ch=pgm_read_byte(++str);
-  }
-}
-
-bool is_buffer_empty();
-void get_command();
-void process_commands();
-void ramming();
-
-void manage_inactivity(bool ignore_stepper_queue=false);
-
-#if defined(X_ENABLE_PIN) && X_ENABLE_PIN > -1
-  #define  enable_x() WRITE(X_ENABLE_PIN, X_ENABLE_ON)
-  #define disable_x() { WRITE(X_ENABLE_PIN,!X_ENABLE_ON); axis_known_position[X_AXIS] = false; }
-#else
-  #define enable_x() ;
-  #define disable_x() ;
-#endif
-
-#if defined(Y_ENABLE_PIN) && Y_ENABLE_PIN > -1
-  #ifdef Y_DUAL_STEPPER_DRIVERS
-    #define  enable_y() { WRITE(Y_ENABLE_PIN, Y_ENABLE_ON); WRITE(Y2_ENABLE_PIN,  Y_ENABLE_ON); }
-    #define disable_y() { WRITE(Y_ENABLE_PIN,!Y_ENABLE_ON); WRITE(Y2_ENABLE_PIN, !Y_ENABLE_ON); axis_known_position[Y_AXIS] = false; }
-  #else
-    #define  enable_y() WRITE(Y_ENABLE_PIN, Y_ENABLE_ON)
-    #define disable_y() { WRITE(Y_ENABLE_PIN,!Y_ENABLE_ON); axis_known_position[Y_AXIS] = false; }
-  #endif
-#else
-  #define enable_y() ;
-  #define disable_y() ;
-#endif
-
-#if defined(Z_ENABLE_PIN) && Z_ENABLE_PIN > -1 
-	#if defined(Z_AXIS_ALWAYS_ON)
-		  #ifdef Z_DUAL_STEPPER_DRIVERS
-			#define  enable_z() { WRITE(Z_ENABLE_PIN, Z_ENABLE_ON); WRITE(Z2_ENABLE_PIN, Z_ENABLE_ON); }
-			#define disable_z() { WRITE(Z_ENABLE_PIN,!Z_ENABLE_ON); WRITE(Z2_ENABLE_PIN,!Z_ENABLE_ON); axis_known_position[Z_AXIS] = false; }
-		  #else
-			#define  enable_z() WRITE(Z_ENABLE_PIN, Z_ENABLE_ON)
-			#define  disable_z() ;
-		  #endif
-	#else
-		#ifdef Z_DUAL_STEPPER_DRIVERS
-			#define  enable_z() { WRITE(Z_ENABLE_PIN, Z_ENABLE_ON); WRITE(Z2_ENABLE_PIN, Z_ENABLE_ON); }
-			#define disable_z() { WRITE(Z_ENABLE_PIN,!Z_ENABLE_ON); WRITE(Z2_ENABLE_PIN,!Z_ENABLE_ON); axis_known_position[Z_AXIS] = false; }
-		#else
-			#define  enable_z() WRITE(Z_ENABLE_PIN, Z_ENABLE_ON)
-			#define disable_z() { WRITE(Z_ENABLE_PIN,!Z_ENABLE_ON); axis_known_position[Z_AXIS] = false; }
-		#endif
-	#endif
-#else
-  #define enable_z() ;
-  #define disable_z() ;
-#endif
-
-
-
-
-//#if defined(Z_ENABLE_PIN) && Z_ENABLE_PIN > -1
-//#ifdef Z_DUAL_STEPPER_DRIVERS
-//#define  enable_z() { WRITE(Z_ENABLE_PIN, Z_ENABLE_ON); WRITE(Z2_ENABLE_PIN, Z_ENABLE_ON); }
-//#define disable_z() { WRITE(Z_ENABLE_PIN,!Z_ENABLE_ON); WRITE(Z2_ENABLE_PIN,!Z_ENABLE_ON); axis_known_position[Z_AXIS] = false; }
-//#else
-//#define  enable_z() WRITE(Z_ENABLE_PIN, Z_ENABLE_ON)
-//#define disable_z() { WRITE(Z_ENABLE_PIN,!Z_ENABLE_ON); axis_known_position[Z_AXIS] = false; }
-//#endif
-//#else
-//#define enable_z() ;
-//#define disable_z() ;
-//#endif
-
-
-#if defined(E0_ENABLE_PIN) && (E0_ENABLE_PIN > -1)
-  #define enable_e0() WRITE(E0_ENABLE_PIN, E_ENABLE_ON)
-  #define disable_e0() WRITE(E0_ENABLE_PIN,!E_ENABLE_ON)
-#else
-  #define enable_e0()  /* nothing */
-  #define disable_e0() /* nothing */
-#endif
-
-#if (EXTRUDERS > 1) && defined(E1_ENABLE_PIN) && (E1_ENABLE_PIN > -1)
-  #define enable_e1() WRITE(E1_ENABLE_PIN, E_ENABLE_ON)
-  #define disable_e1() WRITE(E1_ENABLE_PIN,!E_ENABLE_ON)
-#else
-  #define enable_e1()  /* nothing */
-  #define disable_e1() /* nothing */
-#endif
-
-#if (EXTRUDERS > 2) && defined(E2_ENABLE_PIN) && (E2_ENABLE_PIN > -1)
-  #define enable_e2() WRITE(E2_ENABLE_PIN, E_ENABLE_ON)
-  #define disable_e2() WRITE(E2_ENABLE_PIN,!E_ENABLE_ON)
-#else
-  #define enable_e2()  /* nothing */
-  #define disable_e2() /* nothing */
-#endif
-
-
-enum AxisEnum {X_AXIS=0, Y_AXIS=1, Z_AXIS=2, E_AXIS=3, X_HEAD=4, Y_HEAD=5};
-
-
-void FlushSerialRequestResend();
-void ClearToSend();
-
-void get_coordinates();
-void prepare_move();
-void kill(const char *full_screen_message = NULL);
-void Stop();
-
-bool IsStopped();
-
-//put an ASCII command at the end of the current buffer.
-void enquecommand(const char *cmd, bool from_progmem = false);
-//put an ASCII command at the end of the current buffer, read from flash
-#define enquecommand_P(cmd) enquecommand(cmd, true)
-void enquecommand_front(const char *cmd, bool from_progmem = false);
-//put an ASCII command at the end of the current buffer, read from flash
-#define enquecommand_P(cmd) enquecommand(cmd, true)
-#define enquecommand_front_P(cmd) enquecommand_front(cmd, true)
-void repeatcommand_front();
-// Remove all lines from the command queue.
-void cmdqueue_reset();
-
-void prepare_arc_move(char isclockwise);
-void clamp_to_software_endstops(float target[3]);
-
-void refresh_cmd_timeout(void);
-
-#ifdef FAST_PWM_FAN
-void setPwmFrequency(uint8_t pin, int val);
-#endif
-
-#ifndef CRITICAL_SECTION_START
-  #define CRITICAL_SECTION_START  unsigned char _sreg = SREG; cli();
-  #define CRITICAL_SECTION_END    SREG = _sreg;
-#endif //CRITICAL_SECTION_START
-
-extern float homing_feedrate[];
-extern bool axis_relative_modes[];
-extern int feedmultiply;
-extern int extrudemultiply; // Sets extrude multiply factor (in percent) for all extruders
-extern bool volumetric_enabled;
-extern int extruder_multiply[EXTRUDERS]; // sets extrude multiply factor (in percent) for each extruder individually
-extern float filament_size[EXTRUDERS]; // cross-sectional area of filament (in millimeters), typically around 1.75 or 2.85, 0 disables the volumetric calculations for the extruder.
-extern float volumetric_multiplier[EXTRUDERS]; // reciprocal of cross-sectional area of filament (in square millimeters), stored this way to reduce computational burden in planner
-extern float current_position[NUM_AXIS] ;
-extern float destination[NUM_AXIS] ;
-extern float add_homing[3];
-extern float min_pos[3];
-extern float max_pos[3];
-extern bool axis_known_position[3];
-extern float zprobe_zoffset;
-extern int fanSpeed;
-extern void homeaxis(int axis);
-
-
-#ifdef FAN_SOFT_PWM
-extern unsigned char fanSpeedSoftPwm;
-#endif
-
-#ifdef FILAMENT_SENSOR
-  extern float filament_width_nominal;  //holds the theoretical filament diameter ie., 3.00 or 1.75
-  extern bool filament_sensor;  //indicates that filament sensor readings should control extrusion
-  extern float filament_width_meas; //holds the filament diameter as accurately measured
-  extern signed char measurement_delay[];  //ring buffer to delay measurement
-  extern int delay_index1, delay_index2;  //index into ring buffer
-  extern float delay_dist; //delay distance counter
-  extern int meas_delay_cm; //delay distance
-#endif
-
-#ifdef FWRETRACT
-extern bool autoretract_enabled;
-extern bool retracted[EXTRUDERS];
-extern float retract_length, retract_length_swap, retract_feedrate, retract_zlift;
-extern float retract_recover_length, retract_recover_length_swap, retract_recover_feedrate;
-#endif
-
-extern unsigned long starttime;
-extern unsigned long stoptime;
-extern bool is_usb_printing;
-extern bool homing_flag;
-extern bool temp_cal_active;
-extern bool loading_flag;
-extern unsigned int usb_printing_counter;
-
-extern unsigned long kicktime;
-
-extern unsigned long total_filament_used;
-void save_statistics(unsigned long _total_filament_used, unsigned long _total_print_time);
-extern unsigned int heating_status;
-extern unsigned int status_number;
-extern unsigned int heating_status_counter;
-extern bool custom_message;
-extern unsigned int custom_message_type;
-extern unsigned int custom_message_state;
-extern unsigned long PingTime;
-
-
-// Handling multiple extruders pins
-extern uint8_t active_extruder;
-
-#ifdef DIGIPOT_I2C
-extern void digipot_i2c_set_current( int channel, float current );
-extern void digipot_i2c_init();
-#endif
-
-#endif
-
-//Long pause
-extern int saved_feedmultiply;
-extern float HotendTempBckp;
-extern int fanSpeedBckp;
-extern float pause_lastpos[4];
-extern unsigned long pause_time;
-
-extern bool mesh_bed_leveling_flag;
-
-extern void calculate_volumetric_multipliers();
-
-// Similar to the default Arduino delay function, 
-// but it keeps the background tasks running.
-extern void delay_keep_alive(unsigned int ms);
-
-extern void check_babystep();
-
-extern void long_pause();
-
-#ifdef DIS
-
-void d_setup();
-float d_ReadData();
-void bed_analysis(float x_dimension, float y_dimension, int x_points_num, int y_points_num, float shift_x, float shift_y);
-
-#endif
-<<<<<<< HEAD
-
-void wait_for_heater(long codenum);
-=======
-float temp_comp_interpolation(float temperature);
-void temp_compensation_apply();
-void temp_compensation_start();
->>>>>>> fab71ff7
+// Tonokip RepRap firmware rewrite based off of Hydra-mmm firmware.
+// License: GPL
+
+#ifndef MARLIN_H
+#define MARLIN_H
+
+#define  FORCE_INLINE __attribute__((always_inline)) inline
+
+#include <math.h>
+#include <stdio.h>
+#include <stdlib.h>
+#include <string.h>
+#include <inttypes.h>
+
+#include <util/delay.h>
+#include <avr/pgmspace.h>
+#include <avr/eeprom.h>
+#include <avr/interrupt.h>
+
+
+#include "fastio.h"
+#include "Configuration.h"
+#include "pins.h"
+
+#ifndef AT90USB
+#define  HardwareSerial_h // trick to disable the standard HWserial
+#endif
+
+#if (ARDUINO >= 100)
+# include "Arduino.h"
+#else
+# include "WProgram.h"
+#endif
+
+// Arduino < 1.0.0 does not define this, so we need to do it ourselves
+#ifndef analogInputToDigitalPin
+# define analogInputToDigitalPin(p) ((p) + A0)
+#endif
+
+#ifdef AT90USB
+#include "HardwareSerial.h"
+#endif
+
+#include "MarlinSerial.h"
+
+#ifndef cbi
+#define cbi(sfr, bit) (_SFR_BYTE(sfr) &= ~_BV(bit))
+#endif
+#ifndef sbi
+#define sbi(sfr, bit) (_SFR_BYTE(sfr) |= _BV(bit))
+#endif
+
+#include "WString.h"
+
+#ifdef AT90USB
+   #ifdef BTENABLED
+         #define MYSERIAL bt
+   #else
+         #define MYSERIAL Serial
+   #endif // BTENABLED
+#else
+  #define MYSERIAL MSerial
+#endif
+
+#define SERIAL_PROTOCOL(x) (MYSERIAL.print(x))
+#define SERIAL_PROTOCOL_F(x,y) (MYSERIAL.print(x,y))
+#define SERIAL_PROTOCOLPGM(x) (serialprintPGM(PSTR(x)))
+#define SERIAL_PROTOCOLRPGM(x) (serialprintPGM((x)))
+#define SERIAL_PROTOCOLLN(x) (MYSERIAL.print(x),MYSERIAL.write('\n'))
+#define SERIAL_PROTOCOLLNPGM(x) (serialprintPGM(PSTR(x)),MYSERIAL.write('\n'))
+#define SERIAL_PROTOCOLLNRPGM(x) (serialprintPGM((x)),MYSERIAL.write('\n'))
+
+
+extern const char errormagic[] PROGMEM;
+extern const char echomagic[] PROGMEM;
+
+#define SERIAL_ERROR_START (serialprintPGM(errormagic))
+#define SERIAL_ERROR(x) SERIAL_PROTOCOL(x)
+#define SERIAL_ERRORPGM(x) SERIAL_PROTOCOLPGM(x)
+#define SERIAL_ERRORRPGM(x) SERIAL_PROTOCOLRPGM(x)
+#define SERIAL_ERRORLN(x) SERIAL_PROTOCOLLN(x)
+#define SERIAL_ERRORLNPGM(x) SERIAL_PROTOCOLLNPGM(x)
+#define SERIAL_ERRORLNRPGM(x) SERIAL_PROTOCOLLNRPGM(x)
+
+#define SERIAL_ECHO_START (serialprintPGM(echomagic))
+#define SERIAL_ECHO(x) SERIAL_PROTOCOL(x)
+#define SERIAL_ECHOPGM(x) SERIAL_PROTOCOLPGM(x)
+#define SERIAL_ECHORPGM(x) SERIAL_PROTOCOLRPGM(x)
+#define SERIAL_ECHOLN(x) SERIAL_PROTOCOLLN(x)
+#define SERIAL_ECHOLNPGM(x) SERIAL_PROTOCOLLNPGM(x)
+#define SERIAL_ECHOLNRPGM(x) SERIAL_PROTOCOLLNRPGM(x)
+
+#define SERIAL_ECHOPAIR(name,value) (serial_echopair_P(PSTR(name),(value)))
+
+void serial_echopair_P(const char *s_P, float v);
+void serial_echopair_P(const char *s_P, double v);
+void serial_echopair_P(const char *s_P, unsigned long v);
+
+
+//Things to write to serial from Program memory. Saves 400 to 2k of RAM.
+FORCE_INLINE void serialprintPGM(const char *str)
+{
+  char ch=pgm_read_byte(str);
+  while(ch)
+  {
+    MYSERIAL.write(ch);
+    ch=pgm_read_byte(++str);
+  }
+}
+
+bool is_buffer_empty();
+void get_command();
+void process_commands();
+void ramming();
+
+void manage_inactivity(bool ignore_stepper_queue=false);
+
+#if defined(X_ENABLE_PIN) && X_ENABLE_PIN > -1
+  #define  enable_x() WRITE(X_ENABLE_PIN, X_ENABLE_ON)
+  #define disable_x() { WRITE(X_ENABLE_PIN,!X_ENABLE_ON); axis_known_position[X_AXIS] = false; }
+#else
+  #define enable_x() ;
+  #define disable_x() ;
+#endif
+
+#if defined(Y_ENABLE_PIN) && Y_ENABLE_PIN > -1
+  #ifdef Y_DUAL_STEPPER_DRIVERS
+    #define  enable_y() { WRITE(Y_ENABLE_PIN, Y_ENABLE_ON); WRITE(Y2_ENABLE_PIN,  Y_ENABLE_ON); }
+    #define disable_y() { WRITE(Y_ENABLE_PIN,!Y_ENABLE_ON); WRITE(Y2_ENABLE_PIN, !Y_ENABLE_ON); axis_known_position[Y_AXIS] = false; }
+  #else
+    #define  enable_y() WRITE(Y_ENABLE_PIN, Y_ENABLE_ON)
+    #define disable_y() { WRITE(Y_ENABLE_PIN,!Y_ENABLE_ON); axis_known_position[Y_AXIS] = false; }
+  #endif
+#else
+  #define enable_y() ;
+  #define disable_y() ;
+#endif
+
+#if defined(Z_ENABLE_PIN) && Z_ENABLE_PIN > -1 
+	#if defined(Z_AXIS_ALWAYS_ON)
+		  #ifdef Z_DUAL_STEPPER_DRIVERS
+			#define  enable_z() { WRITE(Z_ENABLE_PIN, Z_ENABLE_ON); WRITE(Z2_ENABLE_PIN, Z_ENABLE_ON); }
+			#define disable_z() { WRITE(Z_ENABLE_PIN,!Z_ENABLE_ON); WRITE(Z2_ENABLE_PIN,!Z_ENABLE_ON); axis_known_position[Z_AXIS] = false; }
+		  #else
+			#define  enable_z() WRITE(Z_ENABLE_PIN, Z_ENABLE_ON)
+			#define  disable_z() ;
+		  #endif
+	#else
+		#ifdef Z_DUAL_STEPPER_DRIVERS
+			#define  enable_z() { WRITE(Z_ENABLE_PIN, Z_ENABLE_ON); WRITE(Z2_ENABLE_PIN, Z_ENABLE_ON); }
+			#define disable_z() { WRITE(Z_ENABLE_PIN,!Z_ENABLE_ON); WRITE(Z2_ENABLE_PIN,!Z_ENABLE_ON); axis_known_position[Z_AXIS] = false; }
+		#else
+			#define  enable_z() WRITE(Z_ENABLE_PIN, Z_ENABLE_ON)
+			#define disable_z() { WRITE(Z_ENABLE_PIN,!Z_ENABLE_ON); axis_known_position[Z_AXIS] = false; }
+		#endif
+	#endif
+#else
+  #define enable_z() ;
+  #define disable_z() ;
+#endif
+
+
+
+
+//#if defined(Z_ENABLE_PIN) && Z_ENABLE_PIN > -1
+//#ifdef Z_DUAL_STEPPER_DRIVERS
+//#define  enable_z() { WRITE(Z_ENABLE_PIN, Z_ENABLE_ON); WRITE(Z2_ENABLE_PIN, Z_ENABLE_ON); }
+//#define disable_z() { WRITE(Z_ENABLE_PIN,!Z_ENABLE_ON); WRITE(Z2_ENABLE_PIN,!Z_ENABLE_ON); axis_known_position[Z_AXIS] = false; }
+//#else
+//#define  enable_z() WRITE(Z_ENABLE_PIN, Z_ENABLE_ON)
+//#define disable_z() { WRITE(Z_ENABLE_PIN,!Z_ENABLE_ON); axis_known_position[Z_AXIS] = false; }
+//#endif
+//#else
+//#define enable_z() ;
+//#define disable_z() ;
+//#endif
+
+
+#if defined(E0_ENABLE_PIN) && (E0_ENABLE_PIN > -1)
+  #define enable_e0() WRITE(E0_ENABLE_PIN, E_ENABLE_ON)
+  #define disable_e0() WRITE(E0_ENABLE_PIN,!E_ENABLE_ON)
+#else
+  #define enable_e0()  /* nothing */
+  #define disable_e0() /* nothing */
+#endif
+
+#if (EXTRUDERS > 1) && defined(E1_ENABLE_PIN) && (E1_ENABLE_PIN > -1)
+  #define enable_e1() WRITE(E1_ENABLE_PIN, E_ENABLE_ON)
+  #define disable_e1() WRITE(E1_ENABLE_PIN,!E_ENABLE_ON)
+#else
+  #define enable_e1()  /* nothing */
+  #define disable_e1() /* nothing */
+#endif
+
+#if (EXTRUDERS > 2) && defined(E2_ENABLE_PIN) && (E2_ENABLE_PIN > -1)
+  #define enable_e2() WRITE(E2_ENABLE_PIN, E_ENABLE_ON)
+  #define disable_e2() WRITE(E2_ENABLE_PIN,!E_ENABLE_ON)
+#else
+  #define enable_e2()  /* nothing */
+  #define disable_e2() /* nothing */
+#endif
+
+
+enum AxisEnum {X_AXIS=0, Y_AXIS=1, Z_AXIS=2, E_AXIS=3, X_HEAD=4, Y_HEAD=5};
+
+
+void FlushSerialRequestResend();
+void ClearToSend();
+
+void get_coordinates();
+void prepare_move();
+void kill(const char *full_screen_message = NULL);
+void Stop();
+
+bool IsStopped();
+
+//put an ASCII command at the end of the current buffer.
+void enquecommand(const char *cmd, bool from_progmem = false);
+//put an ASCII command at the end of the current buffer, read from flash
+#define enquecommand_P(cmd) enquecommand(cmd, true)
+void enquecommand_front(const char *cmd, bool from_progmem = false);
+//put an ASCII command at the end of the current buffer, read from flash
+#define enquecommand_P(cmd) enquecommand(cmd, true)
+#define enquecommand_front_P(cmd) enquecommand_front(cmd, true)
+void repeatcommand_front();
+// Remove all lines from the command queue.
+void cmdqueue_reset();
+
+void prepare_arc_move(char isclockwise);
+void clamp_to_software_endstops(float target[3]);
+
+void refresh_cmd_timeout(void);
+
+#ifdef FAST_PWM_FAN
+void setPwmFrequency(uint8_t pin, int val);
+#endif
+
+#ifndef CRITICAL_SECTION_START
+  #define CRITICAL_SECTION_START  unsigned char _sreg = SREG; cli();
+  #define CRITICAL_SECTION_END    SREG = _sreg;
+#endif //CRITICAL_SECTION_START
+
+extern float homing_feedrate[];
+extern bool axis_relative_modes[];
+extern int feedmultiply;
+extern int extrudemultiply; // Sets extrude multiply factor (in percent) for all extruders
+extern bool volumetric_enabled;
+extern int extruder_multiply[EXTRUDERS]; // sets extrude multiply factor (in percent) for each extruder individually
+extern float filament_size[EXTRUDERS]; // cross-sectional area of filament (in millimeters), typically around 1.75 or 2.85, 0 disables the volumetric calculations for the extruder.
+extern float volumetric_multiplier[EXTRUDERS]; // reciprocal of cross-sectional area of filament (in square millimeters), stored this way to reduce computational burden in planner
+extern float current_position[NUM_AXIS] ;
+extern float destination[NUM_AXIS] ;
+extern float add_homing[3];
+extern float min_pos[3];
+extern float max_pos[3];
+extern bool axis_known_position[3];
+extern float zprobe_zoffset;
+extern int fanSpeed;
+extern void homeaxis(int axis);
+
+
+#ifdef FAN_SOFT_PWM
+extern unsigned char fanSpeedSoftPwm;
+#endif
+
+#ifdef FILAMENT_SENSOR
+  extern float filament_width_nominal;  //holds the theoretical filament diameter ie., 3.00 or 1.75
+  extern bool filament_sensor;  //indicates that filament sensor readings should control extrusion
+  extern float filament_width_meas; //holds the filament diameter as accurately measured
+  extern signed char measurement_delay[];  //ring buffer to delay measurement
+  extern int delay_index1, delay_index2;  //index into ring buffer
+  extern float delay_dist; //delay distance counter
+  extern int meas_delay_cm; //delay distance
+#endif
+
+#ifdef FWRETRACT
+extern bool autoretract_enabled;
+extern bool retracted[EXTRUDERS];
+extern float retract_length, retract_length_swap, retract_feedrate, retract_zlift;
+extern float retract_recover_length, retract_recover_length_swap, retract_recover_feedrate;
+#endif
+
+extern unsigned long starttime;
+extern unsigned long stoptime;
+extern bool is_usb_printing;
+extern bool homing_flag;
+extern bool temp_cal_active;
+extern bool loading_flag;
+extern unsigned int usb_printing_counter;
+
+extern unsigned long kicktime;
+
+extern unsigned long total_filament_used;
+void save_statistics(unsigned long _total_filament_used, unsigned long _total_print_time);
+extern unsigned int heating_status;
+extern unsigned int status_number;
+extern unsigned int heating_status_counter;
+extern bool custom_message;
+extern unsigned int custom_message_type;
+extern unsigned int custom_message_state;
+extern unsigned long PingTime;
+
+
+// Handling multiple extruders pins
+extern uint8_t active_extruder;
+
+#ifdef DIGIPOT_I2C
+extern void digipot_i2c_set_current( int channel, float current );
+extern void digipot_i2c_init();
+#endif
+
+#endif
+
+//Long pause
+extern int saved_feedmultiply;
+extern float HotendTempBckp;
+extern int fanSpeedBckp;
+extern float pause_lastpos[4];
+extern unsigned long pause_time;
+
+extern bool mesh_bed_leveling_flag;
+
+extern void calculate_volumetric_multipliers();
+
+// Similar to the default Arduino delay function, 
+// but it keeps the background tasks running.
+extern void delay_keep_alive(unsigned int ms);
+
+extern void check_babystep();
+
+extern void long_pause();
+
+#ifdef DIS
+
+void d_setup();
+float d_ReadData();
+void bed_analysis(float x_dimension, float y_dimension, int x_points_num, int y_points_num, float shift_x, float shift_y);
+
+#endif
+float temp_comp_interpolation(float temperature);
+void temp_compensation_apply();
+void temp_compensation_start();
+void wait_for_heater(long codenum);