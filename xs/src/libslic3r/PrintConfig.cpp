--- conflicted
+++ resolved
@@ -333,11 +333,7 @@
     def->default_value = new ConfigOptionEnum<InfillPattern>(ipRectilinear);
 
     def = this->add("bottom_fill_pattern", coEnum);
-<<<<<<< HEAD
     def->label = L("Bottom Pattern");
-=======
-    def->label = L("Bottom fill pattern");
->>>>>>> 4b76c7d7
     def->category = L("Infill");
     def->tooltip = L("Fill pattern for bottom infill. This only affects the bottom external visible layer, and not its adjacent solid shells.");
     def->cli = "bottom-fill-pattern|solid-fill-pattern=s";
