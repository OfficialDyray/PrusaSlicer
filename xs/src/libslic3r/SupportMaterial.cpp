#include "ClipperUtils.hpp"
#include "ExtrusionEntityCollection.hpp"
#include "PerimeterGenerator.hpp"
#include "Layer.hpp"
#include "Print.hpp"
#include "SupportMaterial.hpp"
#include "Fill/FillBase.hpp"
#include "EdgeGrid.hpp"
#include "Geometry.hpp"

#include <cmath>
#include <memory>
#include <boost/log/trivial.hpp>

#include <tbb/parallel_for.h>
#include <tbb/atomic.h>
#include <tbb/spin_mutex.h>
#include <tbb/task_group.h>

// #define SLIC3R_DEBUG

// Make assert active if SLIC3R_DEBUG
#ifdef SLIC3R_DEBUG
    #define DEBUG
    #define _DEBUG
    #undef NDEBUG
    #include "SVG.hpp"
#endif

// #undef NDEBUG
#include <cassert>

namespace Slic3r {

// Increment used to reach MARGIN in steps to avoid trespassing thin objects
#define NUM_MARGIN_STEPS 3

// Dimensions of a tree-like structure to save material
#define PILLAR_SIZE (2.5)
#define PILLAR_SPACING 10

//#define SUPPORT_SURFACES_OFFSET_PARAMETERS ClipperLib::jtMiter, 3.
//#define SUPPORT_SURFACES_OFFSET_PARAMETERS ClipperLib::jtMiter, 1.5
#define SUPPORT_SURFACES_OFFSET_PARAMETERS ClipperLib::jtSquare, 0.

#ifdef SLIC3R_DEBUG
const char* support_surface_type_to_color_name(const PrintObjectSupportMaterial::SupporLayerType surface_type)
{
    switch (surface_type) {
        case PrintObjectSupportMaterial::sltTopContact:     return "rgb(255,0,0)"; // "red";
        case PrintObjectSupportMaterial::sltTopInterface:   return "rgb(0,255,0)"; // "green";
        case PrintObjectSupportMaterial::sltBase:           return "rgb(0,0,255)"; // "blue";
        case PrintObjectSupportMaterial::sltBottomInterface:return "rgb(255,255,128)"; // yellow 
        case PrintObjectSupportMaterial::sltBottomContact:  return "rgb(255,0,255)"; // magenta
        case PrintObjectSupportMaterial::sltRaftInterface:  return "rgb(0,255,255)";
        case PrintObjectSupportMaterial::sltRaftBase:       return "rgb(128,128,128)";
        case PrintObjectSupportMaterial::sltUnknown:        return "rgb(128,0,0)"; // maroon
        default:                                            return "rgb(64,64,64)";
    };
}

Point export_support_surface_type_legend_to_svg_box_size()
{
    return Point(scale_(1.+10.*8.), scale_(3.)); 
}

void export_support_surface_type_legend_to_svg(SVG &svg, const Point &pos)
{
    // 1st row
    coord_t pos_x0 = pos(0) + scale_(1.);
    coord_t pos_x = pos_x0;
    coord_t pos_y = pos(1) + scale_(1.5);
    coord_t step_x = scale_(10.);
    svg.draw_legend(Point(pos_x, pos_y), "top contact"    , support_surface_type_to_color_name(PrintObjectSupportMaterial::sltTopContact));
    pos_x += step_x;
    svg.draw_legend(Point(pos_x, pos_y), "top iface"      , support_surface_type_to_color_name(PrintObjectSupportMaterial::sltTopInterface));
    pos_x += step_x;
    svg.draw_legend(Point(pos_x, pos_y), "base"           , support_surface_type_to_color_name(PrintObjectSupportMaterial::sltBase));
    pos_x += step_x;
    svg.draw_legend(Point(pos_x, pos_y), "bottom iface"   , support_surface_type_to_color_name(PrintObjectSupportMaterial::sltBottomInterface));
    pos_x += step_x;
    svg.draw_legend(Point(pos_x, pos_y), "bottom contact" , support_surface_type_to_color_name(PrintObjectSupportMaterial::sltBottomContact));
    // 2nd row
    pos_x = pos_x0;
    pos_y = pos(1)+scale_(2.8);
    svg.draw_legend(Point(pos_x, pos_y), "raft interface" , support_surface_type_to_color_name(PrintObjectSupportMaterial::sltRaftInterface));
    pos_x += step_x;
    svg.draw_legend(Point(pos_x, pos_y), "raft base"      , support_surface_type_to_color_name(PrintObjectSupportMaterial::sltRaftBase));
    pos_x += step_x;
    svg.draw_legend(Point(pos_x, pos_y), "unknown"        , support_surface_type_to_color_name(PrintObjectSupportMaterial::sltUnknown));
    pos_x += step_x;
    svg.draw_legend(Point(pos_x, pos_y), "intermediate"   , support_surface_type_to_color_name(PrintObjectSupportMaterial::sltIntermediate));
}

void export_print_z_polygons_to_svg(const char *path, PrintObjectSupportMaterial::MyLayer ** const layers, size_t n_layers)
{
    BoundingBox bbox;
    for (int i = 0; i < n_layers; ++ i)
        bbox.merge(get_extents(layers[i]->polygons));
    Point legend_size = export_support_surface_type_legend_to_svg_box_size();
    Point legend_pos(bbox.min(0), bbox.max(1));
    bbox.merge(Point(std::max(bbox.min(0) + legend_size(0), bbox.max(0)), bbox.max(1) + legend_size(1)));
    SVG svg(path, bbox);
    const float transparency = 0.5f;
    for (int i = 0; i < n_layers; ++ i)
        svg.draw(union_ex(layers[i]->polygons), support_surface_type_to_color_name(layers[i]->layer_type), transparency);
    for (int i = 0; i < n_layers; ++ i)
        svg.draw(to_polylines(layers[i]->polygons), support_surface_type_to_color_name(layers[i]->layer_type));
    export_support_surface_type_legend_to_svg(svg, legend_pos);
    svg.Close();
}

void export_print_z_polygons_and_extrusions_to_svg(
    const char                                      *path, 
    PrintObjectSupportMaterial::MyLayer ** const     layers, 
    size_t                                           n_layers,
    SupportLayer                                    &support_layer)
{
    BoundingBox bbox;
    for (int i = 0; i < n_layers; ++ i)
        bbox.merge(get_extents(layers[i]->polygons));
    Point legend_size = export_support_surface_type_legend_to_svg_box_size();
    Point legend_pos(bbox.min(0), bbox.max(1));
    bbox.merge(Point(std::max(bbox.min(0) + legend_size(0), bbox.max(0)), bbox.max(1) + legend_size(1)));
    SVG svg(path, bbox);
    const float transparency = 0.5f;
    for (int i = 0; i < n_layers; ++ i)
        svg.draw(union_ex(layers[i]->polygons), support_surface_type_to_color_name(layers[i]->layer_type), transparency);
    for (int i = 0; i < n_layers; ++ i)
        svg.draw(to_polylines(layers[i]->polygons), support_surface_type_to_color_name(layers[i]->layer_type));

    Polygons polygons_support, polygons_interface;
    support_layer.support_fills.polygons_covered_by_width(polygons_support, SCALED_EPSILON);
//    support_layer.support_interface_fills.polygons_covered_by_width(polygons_interface, SCALED_EPSILON);
    svg.draw(union_ex(polygons_support), "brown");
    svg.draw(union_ex(polygons_interface), "black");

    export_support_surface_type_legend_to_svg(svg, legend_pos);
    svg.Close();
}
#endif /* SLIC3R_DEBUG */

PrintObjectSupportMaterial::PrintObjectSupportMaterial(const PrintObject *object, const SlicingParameters &slicing_params) :
    m_object                (object),
    m_print_config          (&object->print()->config()),
    m_object_config         (&object->config()),
    m_slicing_params        (slicing_params),
    m_first_layer_flow      (support_material_1st_layer_flow(object, float(slicing_params.first_print_layer_height))),
    m_support_material_flow (support_material_flow(object, float(slicing_params.layer_height))),
    m_support_material_interface_flow(support_material_interface_flow(object, float(slicing_params.layer_height))), 
    m_support_layer_height_min(0.01)
{
    // Calculate a minimum support layer height as a minimum over all extruders, but not smaller than 10um.
    m_support_layer_height_min = 1000000.;
    for (auto lh : m_print_config->min_layer_height.values)
        m_support_layer_height_min = std::min(m_support_layer_height_min, std::max(0.01, lh));

    if (m_object_config->support_material_interface_layers.value == 0) {
        // No interface layers allowed, print everything with the base support pattern.
        m_support_material_interface_flow = m_support_material_flow;
    }

    // Evaluate the XY gap between the object outer perimeters and the support structures.
    coordf_t external_perimeter_width = 0.;
    for (size_t region_id = 0; region_id < object->region_volumes.size(); ++ region_id) {
        if (! object->region_volumes[region_id].empty()) {
            const PrintRegionConfig &config = object->print()->get_region(region_id)->config();
            coordf_t width = config.external_perimeter_extrusion_width.get_abs_value(slicing_params.layer_height);
            if (width <= 0.)
                width = m_print_config->nozzle_diameter.get_at(config.perimeter_extruder-1);
            external_perimeter_width = std::max(external_perimeter_width, width);
        }
    }
    m_gap_xy = m_object_config->support_material_xy_spacing.get_abs_value(external_perimeter_width);

    m_can_merge_support_regions = m_object_config->support_material_extruder.value == m_object_config->support_material_interface_extruder.value;
    if (! m_can_merge_support_regions && (m_object_config->support_material_extruder.value == 0 || m_object_config->support_material_interface_extruder.value == 0)) {
        // One of the support extruders is of "don't care" type.
        auto object_extruders = m_object->print()->object_extruders();
        if (object_extruders.size() == 1 &&
            *object_extruders.begin() == std::max<unsigned int>(m_object_config->support_material_extruder.value, m_object_config->support_material_interface_extruder.value))
            // Object is printed with the same extruder as the support.
            m_can_merge_support_regions = true;
    }
}

// Using the std::deque as an allocator.
inline PrintObjectSupportMaterial::MyLayer& layer_allocate(
    std::deque<PrintObjectSupportMaterial::MyLayer> &layer_storage, 
    PrintObjectSupportMaterial::SupporLayerType      layer_type)
{ 
    layer_storage.push_back(PrintObjectSupportMaterial::MyLayer());
    layer_storage.back().layer_type = layer_type;
    return layer_storage.back();
}

inline PrintObjectSupportMaterial::MyLayer& layer_allocate(
    std::deque<PrintObjectSupportMaterial::MyLayer> &layer_storage,
    tbb::spin_mutex                                 &layer_storage_mutex,
    PrintObjectSupportMaterial::SupporLayerType      layer_type)
{ 
    layer_storage_mutex.lock();
    layer_storage.push_back(PrintObjectSupportMaterial::MyLayer());
    PrintObjectSupportMaterial::MyLayer *layer_new = &layer_storage.back();
    layer_storage_mutex.unlock();
    layer_new->layer_type = layer_type;
    return *layer_new;
}

inline void layers_append(PrintObjectSupportMaterial::MyLayersPtr &dst, const PrintObjectSupportMaterial::MyLayersPtr &src)
{
    dst.insert(dst.end(), src.begin(), src.end());
}

// Compare layers lexicographically.
struct MyLayersPtrCompare
{
    bool operator()(const PrintObjectSupportMaterial::MyLayer* layer1, const PrintObjectSupportMaterial::MyLayer* layer2) const {
        return *layer1 < *layer2;
    }
};

void PrintObjectSupportMaterial::generate(PrintObject &object)
{
    BOOST_LOG_TRIVIAL(info) << "Support generator - Start";

    coordf_t max_object_layer_height = 0.;
    for (size_t i = 0; i < object.layer_count(); ++ i)
        max_object_layer_height = std::max(max_object_layer_height, object.layers()[i]->height);

    // Layer instances will be allocated by std::deque and they will be kept until the end of this function call.
    // The layers will be referenced by various LayersPtr (of type std::vector<Layer*>)
    MyLayerStorage layer_storage;

    BOOST_LOG_TRIVIAL(info) << "Support generator - Creating top contacts";

    // Determine the top contact surfaces of the support, defined as:
    // contact = overhangs - clearance + margin
    // This method is responsible for identifying what contact surfaces
    // should the support material expose to the object in order to guarantee
    // that it will be effective, regardless of how it's built below.
    // If raft is to be generated, the 1st top_contact layer will contain the 1st object layer silhouette without holes.
    MyLayersPtr top_contacts = this->top_contact_layers(object, layer_storage);
    if (top_contacts.empty())
        // Nothing is supported, no supports are generated.
        return;

#ifdef SLIC3R_DEBUG
    static int iRun = 0;
    iRun ++;
    for (const MyLayer *layer : top_contacts)
        Slic3r::SVG::export_expolygons(
            debug_out_path("support-top-contacts-%d-%lf.svg", iRun, layer->print_z), 
            union_ex(layer->polygons, false));
#endif /* SLIC3R_DEBUG */

    BOOST_LOG_TRIVIAL(info) << "Support generator - Creating bottom contacts";

    // Determine the bottom contact surfaces of the supports over the top surfaces of the object.
    // Depending on whether the support is soluble or not, the contact layer thickness is decided.
    // layer_support_areas contains the per object layer support areas. These per object layer support areas
    // may get merged and trimmed by this->generate_base_layers() if the support layers are not synchronized with object layers.
    std::vector<Polygons> layer_support_areas;
    MyLayersPtr bottom_contacts = this->bottom_contact_layers_and_layer_support_areas(
        object, top_contacts, layer_storage,
        layer_support_areas);

#ifdef SLIC3R_DEBUG
    for (size_t layer_id = 0; layer_id < object.layers().size(); ++ layer_id)
        Slic3r::SVG::export_expolygons(
            debug_out_path("support-areas-%d-%lf.svg", iRun, object.layers()[layer_id]->print_z), 
            union_ex(layer_support_areas[layer_id], false));
#endif /* SLIC3R_DEBUG */

    BOOST_LOG_TRIVIAL(info) << "Support generator - Creating intermediate layers - indices";

    // Allocate empty layers between the top / bottom support contact layers
    // as placeholders for the base and intermediate support layers.
    // The layers may or may not be synchronized with the object layers, depending on the configuration.
    // For example, a single nozzle multi material printing will need to generate a waste tower, which in turn
    // wastes less material, if there are as little tool changes as possible.
    MyLayersPtr intermediate_layers = this->raft_and_intermediate_support_layers(
        object, bottom_contacts, top_contacts, layer_storage);

//    this->trim_support_layers_by_object(object, top_contacts, m_slicing_params.soluble_interface ? 0. : m_support_layer_height_min, 0., m_gap_xy);
    this->trim_support_layers_by_object(object, top_contacts, 
        m_slicing_params.soluble_interface ? 0. : m_object_config->support_material_contact_distance.value, 
        m_slicing_params.soluble_interface ? 0. : m_object_config->support_material_contact_distance.value, m_gap_xy);

#ifdef SLIC3R_DEBUG
    for (const MyLayer *layer : top_contacts)
        Slic3r::SVG::export_expolygons(
            debug_out_path("support-top-contacts-trimmed-by-object-%d-%lf.svg", iRun, layer->print_z), 
            union_ex(layer->polygons, false));
#endif

    BOOST_LOG_TRIVIAL(info) << "Support generator - Creating base layers";

    // Fill in intermediate layers between the top / bottom support contact layers, trimm them by the object.
    this->generate_base_layers(object, bottom_contacts, top_contacts, intermediate_layers, layer_support_areas);

#ifdef SLIC3R_DEBUG
    for (MyLayersPtr::const_iterator it = intermediate_layers.begin(); it != intermediate_layers.end(); ++ it)
        Slic3r::SVG::export_expolygons(
            debug_out_path("support-base-layers-%d-%lf.svg", iRun, (*it)->print_z), 
            union_ex((*it)->polygons, false));
#endif /* SLIC3R_DEBUG */

    BOOST_LOG_TRIVIAL(info) << "Support generator - Trimming top contacts by bottom contacts";

    // Because the top and bottom contacts are thick slabs, they may overlap causing over extrusion 
    // and unwanted strong bonds to the object.
    // Rather trim the top contacts by their overlapping bottom contacts to leave a gap instead of over extruding
    // top contacts over the bottom contacts.
    this->trim_top_contacts_by_bottom_contacts(object, bottom_contacts, top_contacts);


    BOOST_LOG_TRIVIAL(info) << "Support generator - Creating interfaces";

    // Propagate top / bottom contact layers to generate interface layers.
    MyLayersPtr interface_layers = this->generate_interface_layers(
        bottom_contacts, top_contacts, intermediate_layers, layer_storage);

    BOOST_LOG_TRIVIAL(info) << "Support generator - Creating raft";

    // If raft is to be generated, the 1st top_contact layer will contain the 1st object layer silhouette with holes filled.
    // There is also a 1st intermediate layer containing bases of support columns.
    // Inflate the bases of the support columns and create the raft base under the object.
    MyLayersPtr raft_layers = this->generate_raft_base(top_contacts, interface_layers, intermediate_layers, layer_storage);

#ifdef SLIC3R_DEBUG
    for (MyLayersPtr::const_iterator it = interface_layers.begin(); it != interface_layers.end(); ++ it)
        Slic3r::SVG::export_expolygons(
            debug_out_path("support-interface-layers-%d-%lf.svg", iRun, (*it)->print_z), 
            union_ex((*it)->polygons, false));
#endif /* SLIC3R_DEBUG */

/*
    // Clip with the pillars.
    if (! shape.empty()) {
        this->clip_with_shape(interface, shape);
        this->clip_with_shape(base, shape);
    }
*/

    BOOST_LOG_TRIVIAL(info) << "Support generator - Creating layers";

// For debugging purposes, one may want to show only some of the support extrusions.
//    raft_layers.clear();
//    bottom_contacts.clear();
//    top_contacts.clear();
//    intermediate_layers.clear();
//    interface_layers.clear();

    // Install support layers into the object.
    // A support layer installed on a PrintObject has a unique print_z.
    MyLayersPtr layers_sorted;
    layers_sorted.reserve(raft_layers.size() + bottom_contacts.size() + top_contacts.size() + intermediate_layers.size() + interface_layers.size());
    layers_append(layers_sorted, raft_layers);
    layers_append(layers_sorted, bottom_contacts);
    layers_append(layers_sorted, top_contacts);
    layers_append(layers_sorted, intermediate_layers);
    layers_append(layers_sorted, interface_layers);
    // Sort the layers lexicographically by a raising print_z and a decreasing height.
    std::sort(layers_sorted.begin(), layers_sorted.end(), MyLayersPtrCompare());
    int layer_id = 0;
    assert(object.support_layers().empty());
    for (int i = 0; i < int(layers_sorted.size());) {
        // Find the last layer with roughly the same print_z, find the minimum layer height of all.
        // Due to the floating point inaccuracies, the print_z may not be the same even if in theory they should.
        int j = i + 1;
        coordf_t zmax = layers_sorted[i]->print_z + EPSILON;
        for (; j < layers_sorted.size() && layers_sorted[j]->print_z <= zmax; ++j) ;
        // Assign an average print_z to the set of layers with nearly equal print_z.
        coordf_t zavg = 0.5 * (layers_sorted[i]->print_z + layers_sorted[j - 1]->print_z);
        coordf_t height_min = layers_sorted[i]->height;
        bool     empty = true;
        for (int u = i; u < j; ++u) {
            MyLayer &layer = *layers_sorted[u];
            if (! layer.polygons.empty())
                empty = false;
            layer.print_z = zavg;
            height_min = std::min(height_min, layer.height);
        }
        if (! empty) {
            // Here the upper_layer and lower_layer pointers are left to null at the support layers, 
            // as they are never used. These pointers are candidates for removal.
            object.add_support_layer(layer_id ++, height_min, zavg);
        }
        i = j;
    }

    BOOST_LOG_TRIVIAL(info) << "Support generator - Generating tool paths";

    // Generate the actual toolpaths and save them into each layer.
    this->generate_toolpaths(object, raft_layers, bottom_contacts, top_contacts, intermediate_layers, interface_layers);

#ifdef SLIC3R_DEBUG
    {
        size_t layer_id = 0;
        for (int i = 0; i < int(layers_sorted.size());) {
            // Find the last layer with roughly the same print_z, find the minimum layer height of all.
            // Due to the floating point inaccuracies, the print_z may not be the same even if in theory they should.
            int j = i + 1;
            coordf_t zmax = layers_sorted[i]->print_z + EPSILON;
            bool empty = true;
            for (; j < layers_sorted.size() && layers_sorted[j]->print_z <= zmax; ++j)
                if (! layers_sorted[j]->polygons.empty())
                    empty = false;
            if (! empty) {
                export_print_z_polygons_to_svg(
                    debug_out_path("support-%d-%lf.svg", iRun, layers_sorted[i]->print_z).c_str(),
                    layers_sorted.data() + i, j - i);
                export_print_z_polygons_and_extrusions_to_svg(
                    debug_out_path("support-w-fills-%d-%lf.svg", iRun, layers_sorted[i]->print_z).c_str(),
                    layers_sorted.data() + i, j - i,
                    *object.support_layers[layer_id]);
                ++layer_id;
            }
            i = j;
        }
    }
#endif /* SLIC3R_DEBUG */

    BOOST_LOG_TRIVIAL(info) << "Support generator - End";
}

// Collect all polygons of all regions in a layer with a given surface type.
Polygons collect_region_slices_by_type(const Layer &layer, SurfaceType surface_type)
{
    // 1) Count the new polygons first.
    size_t n_polygons_new = 0;
<<<<<<< HEAD
    for (const LayerRegion *region : layer.regions)
=======
    for (const LayerRegion *region : layer.regions())
>>>>>>> a079f2a3
        for (const Surface &surface : region->slices.surfaces)
            if (surface.surface_type == surface_type)
                n_polygons_new += surface.expolygon.holes.size() + 1;
    // 2) Collect the new polygons.
    Polygons out;
    out.reserve(n_polygons_new);
<<<<<<< HEAD
    for (const LayerRegion *region : layer.regions)
=======
    for (const LayerRegion *region : layer.regions())
>>>>>>> a079f2a3
        for (const Surface &surface : region->slices.surfaces)
            if (surface.surface_type == surface_type)
                polygons_append(out, surface.expolygon);
    return out;
}

// Collect outer contours of all slices of this layer.
// This is useful for calculating the support base with holes filled.
Polygons collect_slices_outer(const Layer &layer)
{
    Polygons out;
    out.reserve(out.size() + layer.slices.expolygons.size());
    for (const ExPolygon &expoly : layer.slices.expolygons)
        out.emplace_back(expoly.contour);
    return out;
}

class SupportGridPattern
{
public:
    SupportGridPattern(
        // Support islands, to be stretched into a grid. Already trimmed with min(lower_layer_offset, m_gap_xy)
        const Polygons &support_polygons, 
        // Trimming polygons, to trim the stretched support islands. support_polygons were already trimmed with trimming_polygons.
        const Polygons &trimming_polygons,
        // Grid spacing, given by "support_material_spacing" + m_support_material_flow.spacing()
        coordf_t        support_spacing, 
        coordf_t        support_angle) :
        m_support_polygons(&support_polygons), m_trimming_polygons(&trimming_polygons),
        m_support_spacing(support_spacing), m_support_angle(support_angle)
    {
        if (m_support_angle != 0.) {
            // Create a copy of the rotated contours.
            m_support_polygons_rotated  = support_polygons;
            m_trimming_polygons_rotated = trimming_polygons;
            m_support_polygons  = &m_support_polygons_rotated;
            m_trimming_polygons = &m_trimming_polygons_rotated;
            polygons_rotate(m_support_polygons_rotated, - support_angle);
            polygons_rotate(m_trimming_polygons_rotated, - support_angle);
        }
        // Create an EdgeGrid, initialize it with projection, initialize signed distance field.
        coord_t grid_resolution = coord_t(scale_(m_support_spacing));
        BoundingBox bbox = get_extents(*m_support_polygons);
        bbox.offset(20);
        bbox.align_to_grid(grid_resolution);
        m_grid.set_bbox(bbox);
        m_grid.create(*m_support_polygons, grid_resolution);
        m_grid.calculate_sdf();
        // Sample a single point per input support polygon, keep it as a reference to maintain corresponding
        // polygons if ever these polygons get split into parts by the trimming polygons.
        m_island_samples = island_samples(*m_support_polygons);
    }

    // Extract polygons from the grid, offsetted by offset_in_grid,
    // and trim the extracted polygons by trimming_polygons.
    // Trimming by the trimming_polygons may split the extracted polygons into pieces.
    // Remove all the pieces, which do not contain any of the island_samples.
    Polygons extract_support(const coord_t offset_in_grid, bool fill_holes)
    {
        // Generate islands, so each island may be tested for overlap with m_island_samples.
        assert(std::abs(2 * offset_in_grid) < m_grid.resolution());
        ExPolygons islands = diff_ex(
            m_grid.contours_simplified(offset_in_grid, fill_holes),
            *m_trimming_polygons, false);

        // Extract polygons, which contain some of the m_island_samples.
        Polygons out;
        for (ExPolygon &island : islands) {
            BoundingBox bbox = get_extents(island.contour);
            // Samples are sorted lexicographically.
            auto it_lower = std::lower_bound(m_island_samples.begin(), m_island_samples.end(), Point(bbox.min - Point(1, 1)));
            auto it_upper = std::upper_bound(m_island_samples.begin(), m_island_samples.end(), Point(bbox.max + Point(1, 1)));
            std::vector<std::pair<Point,bool>> samples_inside;
            for (auto it = it_lower; it != it_upper; ++ it)
                if (bbox.contains(*it))
                    samples_inside.push_back(std::make_pair(*it, false));
            if (! samples_inside.empty()) {
                // For all samples_inside count the boundary crossing.
                for (size_t i_contour = 0; i_contour <= island.holes.size(); ++ i_contour) {
                    Polygon &contour = (i_contour == 0) ? island.contour : island.holes[i_contour - 1];
                    Points::const_iterator i = contour.points.begin();
                    Points::const_iterator j = contour.points.end() - 1;
                    for (; i != contour.points.end(); j = i ++) {
                        //FIXME this test is not numerically robust. Particularly, it does not handle horizontal segments at y == point(1) well.
                        // Does the ray with y == point(1) intersect this line segment?
                        for (auto &sample_inside : samples_inside) {
                            if (((*i)(1) > sample_inside.first(1)) != ((*j)(1) > sample_inside.first(1))) {
                                double x1 = (double)sample_inside.first(0);
                                double x2 = (double)(*i)(0) + (double)((*j)(0) - (*i)(0)) * (double)(sample_inside.first(1) - (*i)(1)) / (double)((*j)(1) - (*i)(1));
                                if (x1 < x2)
                                    sample_inside.second = !sample_inside.second;
                            }
                        }
                    }
                }
                // If any of the sample is inside this island, add this island to the output.
                for (auto &sample_inside : samples_inside)
                    if (sample_inside.second) {
                        polygons_append(out, std::move(island));
                        island.clear();
                        break;
                    }
            }
        }

    #ifdef SLIC3R_DEBUG
        static int iRun = 0;
        ++iRun;
        BoundingBox bbox = get_extents(*m_trimming_polygons);
        if (! islands.empty())
            bbox.merge(get_extents(islands));
        if (!out.empty())
            bbox.merge(get_extents(out));
        SVG svg(debug_out_path("extract_support_from_grid_trimmed-%d.svg", iRun).c_str(), bbox);
        svg.draw(islands, "red", 0.5f);
        svg.draw(union_ex(out), "green", 0.5f);
        svg.draw(union_ex(*m_support_polygons), "blue", 0.5f);
        svg.draw_outline(islands, "red", "red", scale_(0.05));
        svg.draw_outline(union_ex(out), "green", "green", scale_(0.05));
        svg.draw_outline(union_ex(*m_support_polygons), "blue", "blue", scale_(0.05));
        for (const Point &pt : m_island_samples)
            svg.draw(pt, "black", coord_t(scale_(0.15)));
        svg.Close();
    #endif /* SLIC3R_DEBUG */

        if (m_support_angle != 0.)
            polygons_rotate(out, m_support_angle);
        return out;
    }

private:
    SupportGridPattern& operator=(const SupportGridPattern &rhs);

#if 0
    // Get some internal point of an expolygon, to be used as a representative
    // sample to test, whether this island is inside another island.
    //FIXME this was quick, but not sufficiently robust.
    static Point island_sample(const ExPolygon &expoly)
    {
        // Find the lowest point lexicographically.
        const Point *pt_min = &expoly.contour.points.front();
        for (size_t i = 1; i < expoly.contour.points.size(); ++ i)
            if (expoly.contour.points[i] < *pt_min)
                pt_min = &expoly.contour.points[i];

        // Lowest corner will always be convex, in worst case denegenerate with zero angle.
        const Point &p1 = (pt_min == &expoly.contour.points.front()) ? expoly.contour.points.back() : *(pt_min - 1);
        const Point &p2 = *pt_min;
        const Point &p3 = (pt_min == &expoly.contour.points.back()) ? expoly.contour.points.front() : *(pt_min + 1);

        Vector v  = (p3 - p2) + (p1 - p2);
        double l2 = double(v(0))*double(v(0))+double(v(1))*double(v(1));
        if (l2 == 0.)
            return p2;
        double coef = 20. / sqrt(l2);
        return Point(p2(0) + coef * v(0), p2(1) + coef * v(1));
    }
#endif

    // Sample one internal point per expolygon.
    // FIXME this is quite an overkill to calculate a complete offset just to get a single point, but at least it is robust.
    static Points island_samples(const ExPolygons &expolygons)
    {
        Points pts;
        pts.reserve(expolygons.size());
        for (const ExPolygon &expoly : expolygons)
            if (expoly.contour.points.size() > 2) {
                #if 0
                    pts.push_back(island_sample(expoly));
                #else 
                    Polygons polygons = offset(expoly, - 20.f);
                    for (const Polygon &poly : polygons)
                        if (! poly.points.empty()) {
                            pts.push_back(poly.points.front());
                            break;
                        }
                #endif
            }
        // Sort the points lexicographically, so a binary search could be used to locate points inside a bounding box.
        std::sort(pts.begin(), pts.end());
        return pts;
    } 

    static Points island_samples(const Polygons &polygons)
    {
        return island_samples(union_ex(polygons));
    }

    const Polygons         *m_support_polygons;
    const Polygons         *m_trimming_polygons;
    Polygons                m_support_polygons_rotated;
    Polygons                m_trimming_polygons_rotated;
    // Angle in radians, by which the whole support is rotated.
    coordf_t                m_support_angle;
    // X spacing of the support lines parallel with the Y axis.
    coordf_t                m_support_spacing;

    Slic3r::EdgeGrid::Grid  m_grid;
    // Internal sample points of supporting expolygons. These internal points are used to pick regions corresponding
    // to the initial supporting regions, after these regions werre grown and possibly split to many by the trimming polygons.
    Points                  m_island_samples;
};

namespace SupportMaterialInternal {
    static inline bool has_bridging_perimeters(const ExtrusionLoop &loop)
    {
        for (const ExtrusionPath &ep : loop.paths)
            if (ep.role() == erOverhangPerimeter && ! ep.polyline.empty())
                return ep.size() >= (ep.is_closed() ? 3 : 2);
            return false;
    }
    static bool has_bridging_perimeters(const ExtrusionEntityCollection &perimeters)
    {
        for (const ExtrusionEntity *ee : perimeters.entities) {
            if (ee->is_collection()) {
                for (const ExtrusionEntity *ee2 : static_cast<const ExtrusionEntityCollection*>(ee)->entities) {
                    assert(! ee2->is_collection());
                    if (ee2->is_loop())
                        if (has_bridging_perimeters(*static_cast<const ExtrusionLoop*>(ee2)))
                            return true;
                }
            } else if (ee->is_loop() && has_bridging_perimeters(*static_cast<const ExtrusionLoop*>(ee)))
                return true;
        }
        return false;
    }
    static bool has_bridging_fills(const ExtrusionEntityCollection &fills)
    {
        for (const ExtrusionEntity *ee : fills.entities) {
            assert(ee->is_collection());
            for (const ExtrusionEntity *ee2 : static_cast<const ExtrusionEntityCollection*>(ee)->entities) {
                assert(! ee2->is_collection());
                assert(! ee2->is_loop());
                if (ee2->role() == erBridgeInfill)
                    return true;
            }
        }
        return false;
    }
    static bool has_bridging_extrusions(const Layer &layer) 
    {
<<<<<<< HEAD
        for (const LayerRegion *region : layer.regions) {
=======
        for (const LayerRegion *region : layer.regions()) {
>>>>>>> a079f2a3
            if (SupportMaterialInternal::has_bridging_perimeters(region->perimeters))
                return true;
            if (region->fill_surfaces.has(stBottomBridge) && has_bridging_fills(region->fills))
                return true;
        }
        return false;
    }

    static inline void collect_bridging_perimeter_areas(const ExtrusionLoop &loop, const float expansion_scaled, Polygons &out)
    {
        assert(expansion_scaled >= 0.f);
        for (const ExtrusionPath &ep : loop.paths)
            if (ep.role() == erOverhangPerimeter && ! ep.polyline.empty()) {
                float exp = 0.5f * scale_(ep.width) + expansion_scaled;
                if (ep.is_closed()) {
                    if (ep.size() >= 3) {
                        // This is a complete loop.
                        // Add the outer contour first.
                        Polygon poly;
                        poly.points = ep.polyline.points;
                        poly.points.pop_back();
                        if (poly.area() < 0)
                            poly.reverse();
                        polygons_append(out, offset(poly, exp, SUPPORT_SURFACES_OFFSET_PARAMETERS));
                        Polygons holes = offset(poly, - exp, SUPPORT_SURFACES_OFFSET_PARAMETERS);
                        polygons_reverse(holes);
                        polygons_append(out, holes);
                    }
                } else if (ep.size() >= 2) {
                    // Offset the polyline.
                    polygons_append(out, offset(ep.polyline, exp, SUPPORT_SURFACES_OFFSET_PARAMETERS));
                }
            }
    }
    static void collect_bridging_perimeter_areas(const ExtrusionEntityCollection &perimeters, const float expansion_scaled, Polygons &out)
    {
        for (const ExtrusionEntity *ee : perimeters.entities) {
            if (ee->is_collection()) {
                for (const ExtrusionEntity *ee2 : static_cast<const ExtrusionEntityCollection*>(ee)->entities) {
                    assert(! ee2->is_collection());
                    if (ee2->is_loop())
                        collect_bridging_perimeter_areas(*static_cast<const ExtrusionLoop*>(ee2), expansion_scaled, out);
                }
            } else if (ee->is_loop())
                collect_bridging_perimeter_areas(*static_cast<const ExtrusionLoop*>(ee), expansion_scaled, out);
        }
    }

    static void remove_bridges_from_contacts(
        const PrintConfig   &print_config, 
        const Layer         &lower_layer,
        const Polygons      &lower_layer_polygons,
        LayerRegion         *layerm,
        float                fw, 
        Polygons            &contact_polygons)
    {
        // compute the area of bridging perimeters
        Polygons bridges;
        {
            // Surface supporting this layer, expanded by 0.5 * nozzle_diameter, as we consider this kind of overhang to be sufficiently supported.
            Polygons lower_grown_slices = offset(lower_layer_polygons, 
                //FIXME to mimic the decision in the perimeter generator, we should use half the external perimeter width.
<<<<<<< HEAD
                0.5f * float(scale_(print_config.nozzle_diameter.get_at(layerm->region()->config.perimeter_extruder-1))),
=======
                0.5f * float(scale_(print_config.nozzle_diameter.get_at(layerm->region()->config().perimeter_extruder-1))),
>>>>>>> a079f2a3
                SUPPORT_SURFACES_OFFSET_PARAMETERS);
            // Collect perimeters of this layer.
            //FIXME split_at_first_point() could split a bridge mid-way
        #if 0
            Polylines overhang_perimeters = layerm->perimeters.as_polylines();
            // workaround for Clipper bug, see Slic3r::Polygon::clip_as_polyline()
            for (Polyline &polyline : overhang_perimeters)
                polyline.points[0].x += 1;
            // Trim the perimeters of this layer by the lower layer to get the unsupported pieces of perimeters.
            overhang_perimeters = diff_pl(overhang_perimeters, lower_grown_slices);
        #else
            Polylines overhang_perimeters = diff_pl(layerm->perimeters.as_polylines(), lower_grown_slices);
        #endif
            
            // only consider straight overhangs
            // only consider overhangs having endpoints inside layer's slices
            // convert bridging polylines into polygons by inflating them with their thickness
            // since we're dealing with bridges, we can't assume width is larger than spacing,
            // so we take the largest value and also apply safety offset to be ensure no gaps
            // are left in between
            Flow bridge_flow = layerm->flow(frPerimeter, true);
            float w = float(std::max(bridge_flow.scaled_width(), bridge_flow.scaled_spacing()));
            for (Polyline &polyline : overhang_perimeters)
                if (polyline.is_straight()) {
                    // This is a bridge 
                    polyline.extend_start(fw);
                    polyline.extend_end(fw);
                    // Is the straight perimeter segment supported at both sides?
                    if (lower_layer.slices.contains(polyline.first_point()) && lower_layer.slices.contains(polyline.last_point()))
                        // Offset a polyline into a thick line.
                        polygons_append(bridges, offset(polyline, 0.5f * w + 10.f));
                }
            bridges = union_(bridges);
        }
        // remove the entire bridges and only support the unsupported edges
        //FIXME the brided regions are already collected as layerm->bridged. Use it?
        for (const Surface &surface : layerm->fill_surfaces.surfaces)
            if (surface.surface_type == stBottomBridge && surface.bridge_angle != -1)
                polygons_append(bridges, surface.expolygon);
        //FIXME add the gap filled areas. Extrude the gaps with a bridge flow?
        contact_polygons = diff(contact_polygons, bridges, true);
        // Add the bridge anchors into the region.
        //FIXME add supports at regular intervals to support long bridges!
        polygons_append(contact_polygons,
            intersection(
                // Offset unsupported edges into polygons.
                offset(layerm->unsupported_bridge_edges.polylines, scale_(SUPPORT_MATERIAL_MARGIN), SUPPORT_SURFACES_OFFSET_PARAMETERS),
                bridges));
    }
}

// Generate top contact layers supporting overhangs.
// For a soluble interface material synchronize the layer heights with the object, otherwise leave the layer height undefined.
// If supports over bed surface only are requested, don't generate contact layers over an object.
PrintObjectSupportMaterial::MyLayersPtr PrintObjectSupportMaterial::top_contact_layers(
    const PrintObject &object, MyLayerStorage &layer_storage) const
{
#ifdef SLIC3R_DEBUG
    static int iRun = 0;
    ++ iRun; 
#endif /* SLIC3R_DEBUG */

    // Slice support enforcers / support blockers.
    std::vector<ExPolygons> enforcers = object.slice_support_enforcers();
    std::vector<ExPolygons> blockers  = object.slice_support_blockers();

    // Output layers, sorted by top Z.
    MyLayersPtr contact_out;

    const bool   support_auto  = m_object_config->support_material_auto.value;
    // If user specified a custom angle threshold, convert it to radians.
    // Zero means automatic overhang detection.
    const double threshold_rad = (m_object_config->support_material_threshold.value > 0) ? 
        M_PI * double(m_object_config->support_material_threshold.value + 1) / 180. : // +1 makes the threshold inclusive
        0.;

    // Build support on a build plate only? If so, then collect and union all the surfaces below the current layer.
    // Unfortunately this is an inherently serial process.
    const bool            buildplate_only = this->build_plate_only();
    std::vector<Polygons> buildplate_covered;
    if (buildplate_only) {
        BOOST_LOG_TRIVIAL(debug) << "PrintObjectSupportMaterial::top_contact_layers() - collecting regions covering the print bed.";
        buildplate_covered.assign(object.layers().size(), Polygons());
        for (size_t layer_id = 1; layer_id < object.layers().size(); ++ layer_id) {
            const Layer &lower_layer = *object.layers()[layer_id-1];
            // Merge the new slices with the preceding slices.
            // Apply the safety offset to the newly added polygons, so they will connect
            // with the polygons collected before,
            // but don't apply the safety offset during the union operation as it would
            // inflate the polygons over and over.
            Polygons &covered = buildplate_covered[layer_id];
            covered = buildplate_covered[layer_id - 1];
            polygons_append(covered, offset(lower_layer.slices.expolygons, scale_(0.01)));
            covered = union_(covered, false); // don't apply the safety offset.
        }
    }

    BOOST_LOG_TRIVIAL(debug) << "PrintObjectSupportMaterial::top_contact_layers() in parallel - start";
    // Determine top contact areas.
    // If generating raft only (no support), only calculate top contact areas for the 0th layer.
    // If having a raft, start with 0th layer, otherwise with 1st layer.
    // Note that layer_id < layer->id when raft_layers > 0 as the layer->id incorporates the raft layers.
    // So layer_id == 0 means first object layer and layer->id == 0 means first print layer if there are no explicit raft layers.
    size_t num_layers = this->has_support() ? object.layer_count() : 1;
    // For each overhang layer, two supporting layers may be generated: One for the overhangs extruded with a bridging flow, 
    // and the other for the overhangs extruded with a normal flow.
    contact_out.assign(num_layers * 2, nullptr);
    tbb::spin_mutex layer_storage_mutex;
    tbb::parallel_for(tbb::blocked_range<size_t>(this->has_raft() ? 0 : 1, num_layers),
        [this, &object, &buildplate_covered, &enforcers, &blockers, support_auto, threshold_rad, &layer_storage, &layer_storage_mutex, &contact_out]
        (const tbb::blocked_range<size_t>& range) {
            for (size_t layer_id = range.begin(); layer_id < range.end(); ++ layer_id) 
            {
                const Layer &layer = *object.layers()[layer_id];

                // Detect overhangs and contact areas needed to support them.
                // Collect overhangs and contacts of all regions of this layer supported by the layer immediately below.
                Polygons overhang_polygons;
                Polygons contact_polygons;
                Polygons slices_margin_cached;
                float    slices_margin_cached_offset = -1.;
<<<<<<< HEAD
                Polygons lower_layer_polygons = (layer_id == 0) ? Polygons() : to_polygons(object.layers[layer_id-1]->slices.expolygons);
=======
                Polygons lower_layer_polygons = (layer_id == 0) ? Polygons() : to_polygons(object.layers()[layer_id-1]->slices.expolygons);
>>>>>>> a079f2a3
                // Offset of the lower layer, to trim the support polygons with to calculate dense supports.
                float    no_interface_offset = 0.f;
                if (layer_id == 0) {
                    // This is the first object layer, so the object is being printed on a raft and
                    // we're here just to get the object footprint for the raft.
                    // We only consider contours and discard holes to get a more continuous raft.
                    overhang_polygons = collect_slices_outer(layer);
                    // Extend by SUPPORT_MATERIAL_MARGIN, which is 1.5mm
                    contact_polygons = offset(overhang_polygons, scale_(SUPPORT_MATERIAL_MARGIN));
                } else {
                    // Generate overhang / contact_polygons for non-raft layers.
                    const Layer &lower_layer = *object.layers()[layer_id-1];
                    for (LayerRegion *layerm : layer.regions()) {
                        // Extrusion width accounts for the roundings of the extrudates.
                        // It is the maximum widh of the extrudate.
                        float fw = float(layerm->flow(frExternalPerimeter).scaled_width());
                        no_interface_offset = (no_interface_offset == 0.f) ? fw : std::min(no_interface_offset, fw);
                        float lower_layer_offset = 
                            (layer_id < m_object_config->support_material_enforce_layers.value) ? 
                                // Enforce a full possible support, ignore the overhang angle.
                                0.f :
                            (threshold_rad > 0. ? 
                                // Overhang defined by an angle.
                                float(scale_(lower_layer.height / tan(threshold_rad))) :
                                // Overhang defined by half the extrusion width.
                                0.5f * fw);
                        // Overhang polygons for this layer and region.
                        Polygons diff_polygons;
                        Polygons layerm_polygons = to_polygons(layerm->slices);
                        if (lower_layer_offset == 0.f) {
                            // Support everything.
                            diff_polygons = diff(layerm_polygons, lower_layer_polygons);
                            if (! buildplate_covered.empty()) {
                                // Don't support overhangs above the top surfaces.
                                // This step is done before the contact surface is calculated by growing the overhang region.
                                diff_polygons = diff(diff_polygons, buildplate_covered[layer_id]);
                            }
                        } else {
                            if (support_auto) {
                                // Get the regions needing a suport, collapse very tiny spots.
                                //FIXME cache the lower layer offset if this layer has multiple regions.
    #if 1
                                diff_polygons = offset2(
                                    diff(layerm_polygons,
                                         offset2(lower_layer_polygons, - 0.5f * fw, lower_layer_offset + 0.5f * fw, SUPPORT_SURFACES_OFFSET_PARAMETERS)), 
                                    //FIXME This offset2 is targeted to reduce very thin regions to support, but it may lead to
                                    // no support at all for not so steep overhangs.
                                    - 0.1f * fw, 0.1f * fw);
    #else
                                diff_polygons = 
                                    diff(layerm_polygons,
                                         offset(lower_layer_polygons, lower_layer_offset, SUPPORT_SURFACES_OFFSET_PARAMETERS));
    #endif
                                if (! buildplate_covered.empty()) {
                                    // Don't support overhangs above the top surfaces.
                                    // This step is done before the contact surface is calculated by growing the overhang region.
                                    diff_polygons = diff(diff_polygons, buildplate_covered[layer_id]);
                                }
                                if (! diff_polygons.empty()) {
    	                            // Offset the support regions back to a full overhang, restrict them to the full overhang.
    	                            // This is done to increase size of the supporting columns below, as they are calculated by 
    	                            // propagating these contact surfaces downwards.
    	                            diff_polygons = diff(
    	                                intersection(offset(diff_polygons, lower_layer_offset, SUPPORT_SURFACES_OFFSET_PARAMETERS), layerm_polygons), 
    	                                lower_layer_polygons);
    							}
<<<<<<< HEAD
                            }
                            if (! enforcers.empty()) {
                                // Apply the "support enforcers".
                                //FIXME add the "enforcers" to the sparse support regions only.
                                const ExPolygons &enforcer = enforcers[layer_id - 1];
                                if (! enforcer.empty()) {
                                    // Enforce supports (as if with 90 degrees of slope) for the regions covered by the enforcer meshes.
                                    Polygons new_contacts = diff(intersection(layerm_polygons, to_polygons(enforcer)),
                                            offset(lower_layer_polygons, 0.05f * fw, SUPPORT_SURFACES_OFFSET_PARAMETERS));
                                    if (! new_contacts.empty()) {
                                        if (diff_polygons.empty())
                                            diff_polygons = std::move(new_contacts);
                                        else
                                            diff_polygons = union_(diff_polygons, new_contacts);
                                    }
                                }
                            }
=======
                            }
                            if (! enforcers.empty()) {
                                // Apply the "support enforcers".
                                //FIXME add the "enforcers" to the sparse support regions only.
                                const ExPolygons &enforcer = enforcers[layer_id - 1];
                                if (! enforcer.empty()) {
                                    // Enforce supports (as if with 90 degrees of slope) for the regions covered by the enforcer meshes.
                                    Polygons new_contacts = diff(intersection(layerm_polygons, to_polygons(enforcer)),
                                            offset(lower_layer_polygons, 0.05f * fw, SUPPORT_SURFACES_OFFSET_PARAMETERS));
                                    if (! new_contacts.empty()) {
                                        if (diff_polygons.empty())
                                            diff_polygons = std::move(new_contacts);
                                        else
                                            diff_polygons = union_(diff_polygons, new_contacts);
                                    }
                                }
                            }
>>>>>>> a079f2a3
                        }
                        // Apply the "support blockers".
                        if (! diff_polygons.empty() && ! blockers.empty() && ! blockers[layer_id].empty()) {
                            // Enforce supports (as if with 90 degrees of slope) for the regions covered by the enforcer meshes.
                            diff_polygons = diff(diff_polygons, to_polygons(blockers[layer_id]));
                        }
                        if (diff_polygons.empty())
                            continue;

                        #ifdef SLIC3R_DEBUG
                        {
                            ::Slic3r::SVG svg(debug_out_path("support-top-contacts-raw-run%d-layer%d-region%d.svg", 
                                iRun, layer_id, 
                                std::find_if(layer.regions.begin(), layer.regions.end(), [layerm](const LayerRegion* other){return other == layerm;}) - layer.regions.begin()), 
                            get_extents(diff_polygons));
                            Slic3r::ExPolygons expolys = union_ex(diff_polygons, false);
                            svg.draw(expolys);
                        }
                        #endif /* SLIC3R_DEBUG */

                        if (this->m_object_config->dont_support_bridges)
                            SupportMaterialInternal::remove_bridges_from_contacts(
                                *m_print_config, lower_layer, lower_layer_polygons, layerm, fw, diff_polygons);

                        if (diff_polygons.empty())
                            continue;

                        #ifdef SLIC3R_DEBUG
                        Slic3r::SVG::export_expolygons(
                            debug_out_path("support-top-contacts-filtered-run%d-layer%d-region%d-z%f.svg", 
                                iRun, layer_id, 
                                std::find_if(layer.regions.begin(), layer.regions.end(), [layerm](const LayerRegion* other){return other == layerm;}) - layer.regions.begin(), 
                                layer.print_z),
                            union_ex(diff_polygons, false));
                        #endif /* SLIC3R_DEBUG */

                        //FIXME the overhang_polygons are used to construct the support towers as well.
                        //if (this->has_contact_loops())
                            // Store the exact contour of the overhang for the contact loops.
                            polygons_append(overhang_polygons, diff_polygons);

                        // Let's define the required contact area by using a max gap of half the upper 
                        // extrusion width and extending the area according to the configured margin.
                        // We increment the area in steps because we don't want our support to overflow
                        // on the other side of the object (if it's very thin).
                        {
                            //FIMXE 1) Make the offset configurable, 2) Make the Z span configurable.
                            //FIXME one should trim with the layer span colliding with the support layer, this layer
                            // may be lower than lower_layer, so the support area needed may need to be actually bigger!
                            // For the same reason, the non-bridging support area may be smaller than the bridging support area!
                            float slices_margin_offset = std::min(lower_layer_offset, float(scale_(m_gap_xy))); 
                            if (slices_margin_cached_offset != slices_margin_offset) {
                                slices_margin_cached_offset = slices_margin_offset;
                                slices_margin_cached = (slices_margin_offset == 0.f) ? 
                                    lower_layer_polygons :
                                    offset2(to_polygons(lower_layer.slices.expolygons), - no_interface_offset * 0.5f, slices_margin_offset + no_interface_offset * 0.5f, SUPPORT_SURFACES_OFFSET_PARAMETERS);
                                if (! buildplate_covered.empty()) {
                                    // Trim the inflated contact surfaces by the top surfaces as well.
                                    polygons_append(slices_margin_cached, buildplate_covered[layer_id]);
                                    slices_margin_cached = union_(slices_margin_cached);
                                }
                            }
                            // Offset the contact polygons outside.
                            for (size_t i = 0; i < NUM_MARGIN_STEPS; ++ i) {
                                diff_polygons = diff(
                                    offset(
                                        diff_polygons,
                                        SUPPORT_MATERIAL_MARGIN / NUM_MARGIN_STEPS,
                                        ClipperLib::jtRound,
                                        // round mitter limit
                                        scale_(0.05)),
                                    slices_margin_cached);
                            }
                        }
                        polygons_append(contact_polygons, diff_polygons);
                    } // for each layer.region
                } // end of Generate overhang/contact_polygons for non-raft layers.
                
                // Now apply the contact areas to the layer where they need to be made.
                if (! contact_polygons.empty()) {
                    MyLayer     &new_layer = layer_allocate(layer_storage, layer_storage_mutex, sltTopContact);
                    new_layer.idx_object_layer_above = layer_id;
                    MyLayer     *bridging_layer = nullptr;
                    if (layer_id == 0) {
                        // This is a raft contact layer sitting directly on the print bed.
                        assert(this->has_raft());
                        new_layer.print_z  = m_slicing_params.raft_contact_top_z;
                        new_layer.bottom_z = m_slicing_params.raft_interface_top_z; 
                        new_layer.height   = m_slicing_params.contact_raft_layer_height;
                    } else if (m_slicing_params.soluble_interface) {
                        // Align the contact surface height with a layer immediately below the supported layer.
                        // Interface layer will be synchronized with the object.
                        new_layer.print_z  = layer.print_z - layer.height;
<<<<<<< HEAD
                        new_layer.height   = object.layers[layer_id - 1]->height;
                        new_layer.bottom_z = (layer_id == 1) ? m_slicing_params.object_print_z_min : object.layers[layer_id - 2]->print_z;
=======
                        new_layer.height   = object.layers()[layer_id - 1]->height;
                        new_layer.bottom_z = (layer_id == 1) ? m_slicing_params.object_print_z_min : object.layers()[layer_id - 2]->print_z;
>>>>>>> a079f2a3
                    } else {
                        new_layer.print_z  = layer.print_z - layer.height - m_object_config->support_material_contact_distance;
                        new_layer.bottom_z = new_layer.print_z;
                        new_layer.height   = 0.;
                        // Ignore this contact area if it's too low.
                        // Don't want to print a layer below the first layer height as it may not stick well.
                        //FIXME there may be a need for a single layer support, then one may decide to print it either as a bottom contact or a top contact
                        // and it may actually make sense to do it with a thinner layer than the first layer height.
                        if (new_layer.print_z < m_slicing_params.first_print_layer_height - EPSILON) {
                            // This contact layer is below the first layer height, therefore not printable. Don't support this surface.
                            continue;
                        } else if (new_layer.print_z < m_slicing_params.first_print_layer_height + EPSILON) {
                            // Align the layer with the 1st layer height.
                            new_layer.print_z  = m_slicing_params.first_print_layer_height;
                            new_layer.bottom_z = 0;
                            new_layer.height   = m_slicing_params.first_print_layer_height;
                        } else {
                            // Don't know the height of the top contact layer yet. The top contact layer is printed with a normal flow and 
                            // its height will be set adaptively later on.
                        }

                        // Contact layer will be printed with a normal flow, but
                        // it will support layers printed with a bridging flow.
                        if (SupportMaterialInternal::has_bridging_extrusions(layer)) {
                            coordf_t bridging_height = 0.;
<<<<<<< HEAD
                            for (const LayerRegion *region : layer.regions)
                                bridging_height += region->region()->bridging_height_avg(*m_print_config);
                            bridging_height /= coordf_t(layer.regions.size());
=======
                            for (const LayerRegion *region : layer.regions())
                                bridging_height += region->region()->bridging_height_avg(*m_print_config);
                            bridging_height /= coordf_t(layer.regions().size());
>>>>>>> a079f2a3
                            coordf_t bridging_print_z = layer.print_z - bridging_height - m_object_config->support_material_contact_distance;
                            if (bridging_print_z >= m_slicing_params.first_print_layer_height - EPSILON) {
                                // Not below the first layer height means this layer is printable.
                                if (new_layer.print_z < m_slicing_params.first_print_layer_height + EPSILON) {
                                    // Align the layer with the 1st layer height.
                                    bridging_print_z = m_slicing_params.first_print_layer_height;
                                }
                                if (bridging_print_z < new_layer.print_z - EPSILON) {
                                    // Allocate the new layer.
                                    bridging_layer = &layer_allocate(layer_storage, layer_storage_mutex, sltTopContact);
                                    bridging_layer->idx_object_layer_above = layer_id;
                                    bridging_layer->print_z = bridging_print_z;
                                    if (bridging_print_z == m_slicing_params.first_print_layer_height) {
                                        bridging_layer->bottom_z = 0;
                                        bridging_layer->height   = m_slicing_params.first_print_layer_height;                                        
                                    } else {
                                        // Don't know the height yet.
                                        bridging_layer->bottom_z = bridging_print_z;
                                        bridging_layer->height   = 0;
                                    }
                                }
                            }
                        }
                    }

                    SupportGridPattern support_grid_pattern(
                        // Support islands, to be stretched into a grid.
                        contact_polygons, 
                        // Trimming polygons, to trim the stretched support islands.
                        slices_margin_cached,
                        // Grid resolution.
                        m_object_config->support_material_spacing.value + m_support_material_flow.spacing(),
                        Geometry::deg2rad(m_object_config->support_material_angle.value));
                    // 1) Contact polygons will be projected down. To keep the interface and base layers from growing, return a contour a tiny bit smaller than the grid cells.
                    new_layer.contact_polygons = new Polygons(support_grid_pattern.extract_support(-3, true));
                    // 2) infill polygons, expand them by half the extrusion width + a tiny bit of extra.
<<<<<<< HEAD
                    if (layer_id == 0) {
                    // if (no_interface_offset == 0.f) {
                        new_layer.polygons = support_grid_pattern.extract_support(m_support_material_flow.scaled_spacing()/2 + 5, true);
                    } else  {
=======
                    if (layer_id == 0 || m_slicing_params.soluble_interface) {
                    // if (no_interface_offset == 0.f) {
                        new_layer.polygons = support_grid_pattern.extract_support(m_support_material_flow.scaled_spacing()/2 + 5, true);
                    } else  {
                        // Reduce the amount of dense interfaces: Do not generate dense interfaces below overhangs with 60% overhang of the extrusions.
>>>>>>> a079f2a3
                        Polygons dense_interface_polygons = diff(overhang_polygons, 
                            offset2(lower_layer_polygons, - no_interface_offset * 0.5f, no_interface_offset * (0.6f + 0.5f), SUPPORT_SURFACES_OFFSET_PARAMETERS));
//                            offset(lower_layer_polygons, no_interface_offset * 0.6f, SUPPORT_SURFACES_OFFSET_PARAMETERS));
                        if (! dense_interface_polygons.empty()) {
<<<<<<< HEAD
                            //FIXME do it for non-soluble support interfaces only.
=======
>>>>>>> a079f2a3
                            //FIXME do it for the bridges only?
                            SupportGridPattern support_grid_pattern(
                                // Support islands, to be stretched into a grid.
                                dense_interface_polygons, 
                                // Trimming polygons, to trim the stretched support islands.
                                slices_margin_cached,
                                // Grid resolution.
                                m_object_config->support_material_spacing.value + m_support_material_flow.spacing(),
                                Geometry::deg2rad(m_object_config->support_material_angle.value));                        
                            new_layer.polygons = support_grid_pattern.extract_support(m_support_material_flow.scaled_spacing()/2 + 5, false);
                        }
                    }

                    // Even after the contact layer was expanded into a grid, some of the contact islands may be too tiny to be extruded.
                    // Remove those tiny islands from new_layer.polygons and new_layer.contact_polygons.
                    
                    // Store the overhang polygons.
                    // The overhang polygons are used in the path generator for planning of the contact loops.
                    // if (this->has_contact_loops()). Compared to "polygons", "overhang_polygons" are snug.
                    new_layer.overhang_polygons = new Polygons(std::move(overhang_polygons));
                    contact_out[layer_id * 2] = &new_layer;
                    if (bridging_layer != nullptr) {
                        bridging_layer->polygons          = new_layer.polygons;
                        bridging_layer->contact_polygons  = new Polygons(*new_layer.contact_polygons);
                        bridging_layer->overhang_polygons = new Polygons(*new_layer.overhang_polygons);
                        contact_out[layer_id * 2 + 1] = bridging_layer;
                    }
                }
            }
        });

    // Compress contact_out, remove the nullptr items.
    remove_nulls(contact_out);
    // Sort the layers, as one layer may produce bridging and non-bridging contact layers with different print_z.
    std::sort(contact_out.begin(), contact_out.end(), [](const MyLayer *l1, const MyLayer *l2) { return l1->print_z < l2->print_z; });

    // Merge close contact layers conservatively: If two layers are closer than the minimum allowed print layer height (the min_layer_height parameter),
    // the top contact layer is merged into the bottom contact layer.
    {
		int i = 0;
		int k = 0;
		{
			// Find the span of layers, which are to be printed at the first layer height.
			int j = 0;
			for (; j < contact_out.size() && contact_out[j]->print_z < m_slicing_params.first_print_layer_height + this->m_support_layer_height_min - EPSILON; ++ j);
			if (j > 0) {
				// Merge the contact_out layers (0) to (j - 1) into the contact_out[0].
				MyLayer &dst = *contact_out.front();
				for (int u = 1; u < j; ++ u) {
					MyLayer &src = *contact_out[u];
					// The union_() does not support move semantic yet, but maybe one day it will.
					dst.polygons = union_(dst.polygons, std::move(src.polygons));
					*dst.contact_polygons = union_(*dst.contact_polygons, std::move(*src.contact_polygons));
					*dst.overhang_polygons = union_(*dst.overhang_polygons, std::move(*src.overhang_polygons));
					// Source polygon is no more needed, it will not be refrenced. Release its data.
					src.reset();
				}
				// Snap the first layer to the 1st layer height.
				dst.print_z  = m_slicing_params.first_print_layer_height;
				dst.height   = m_slicing_params.first_print_layer_height;
				dst.bottom_z = 0;
				++ k;
			}
			i = j;
		}
        for (; i < int(contact_out.size()); ++ k) {
            // Find the span of layers closer than m_support_layer_height_min.
            int j = i + 1;
            coordf_t zmax = contact_out[i]->print_z + m_support_layer_height_min + EPSILON;
            for (; j < contact_out.size() && contact_out[j]->print_z < zmax; ++ j) ;
            if (i + 1 < j) {
                // Merge the contact_out layers (i + 1) to (j - 1) into the contact_out[i].
                MyLayer &dst = *contact_out[i];
                for (int u = i + 1; u < j; ++ u) {
                    MyLayer &src = *contact_out[u];
                    // The union_() does not support move semantic yet, but maybe one day it will.
                    dst.polygons           = union_(dst.polygons, std::move(src.polygons));
                    *dst.contact_polygons  = union_(*dst.contact_polygons, std::move(*src.contact_polygons));
                    *dst.overhang_polygons = union_(*dst.overhang_polygons, std::move(*src.overhang_polygons));
                    // Source polygon is no more needed, it will not be refrenced. Release its data.
                    src.reset();
                }
            }
            if (k < i)
                contact_out[k] = contact_out[i];
            i = j;
        }
        if (k < contact_out.size())
            contact_out.erase(contact_out.begin() + k, contact_out.end());
    }

    BOOST_LOG_TRIVIAL(debug) << "PrintObjectSupportMaterial::top_contact_layers() in parallel - end";

    return contact_out;
}

// Generate bottom contact layers supporting the top contact layers.
// For a soluble interface material synchronize the layer heights with the object, 
// otherwise set the layer height to a bridging flow of a support interface nozzle.
PrintObjectSupportMaterial::MyLayersPtr PrintObjectSupportMaterial::bottom_contact_layers_and_layer_support_areas(
    const PrintObject &object, const MyLayersPtr &top_contacts, MyLayerStorage &layer_storage,
    std::vector<Polygons> &layer_support_areas) const
{
#ifdef SLIC3R_DEBUG
    static int iRun = 0;
    ++ iRun; 
#endif /* SLIC3R_DEBUG */

    // Allocate empty surface areas, one per object layer.
    layer_support_areas.assign(object.total_layer_count(), Polygons());

    // find object top surfaces
    // we'll use them to clip our support and detect where does it stick
    MyLayersPtr bottom_contacts;

    if (! top_contacts.empty()) 
    {
        // There is some support to be built, if there are non-empty top surfaces detected.
        // Sum of unsupported contact areas above the current layer.print_z.
        Polygons  projection;
        // Last top contact layer visited when collecting the projection of contact areas.
        int       contact_idx = int(top_contacts.size()) - 1;
        for (int layer_id = int(object.total_layer_count()) - 2; layer_id >= 0; -- layer_id) {
            BOOST_LOG_TRIVIAL(trace) << "Support generator - bottom_contact_layers - layer " << layer_id;
            const Layer &layer = *object.get_layer(layer_id);
            // Collect projections of all contact areas above or at the same level as this top surface.
            for (; contact_idx >= 0 && top_contacts[contact_idx]->print_z > layer.print_z - EPSILON; -- contact_idx) {
                Polygons polygons_new;
                // Contact surfaces are expanded away from the object, trimmed by the object.
                // Use a slight positive offset to overlap the touching regions.
#if 0
                // Merge and collect the contact polygons. The contact polygons are inflated, but not extended into a grid form.
                polygons_append(polygons_new, offset(*top_contacts[contact_idx]->contact_polygons, SCALED_EPSILON));
#else
                // Consume the contact_polygons. The contact polygons are already expanded into a grid form, and they are a tiny bit smaller
                // than the grid cells.
                polygons_append(polygons_new, std::move(*top_contacts[contact_idx]->contact_polygons));
#endif
                // These are the overhang surfaces. They are touching the object and they are not expanded away from the object.
                // Use a slight positive offset to overlap the touching regions.
                polygons_append(polygons_new, offset(*top_contacts[contact_idx]->overhang_polygons, float(SCALED_EPSILON)));
                polygons_append(projection, union_(polygons_new));
            }
            if (projection.empty())
                continue;
            Polygons projection_raw = union_(projection);

            tbb::task_group task_group;
            if (! m_object_config->support_material_buildplate_only)
                // Find the bottom contact layers above the top surfaces of this layer.
                task_group.run([this, &object, &top_contacts, contact_idx, &layer, layer_id, &layer_storage, &layer_support_areas, &bottom_contacts, &projection_raw] {
                    Polygons top = collect_region_slices_by_type(layer, stTop);
        #ifdef SLIC3R_DEBUG
                    {
                        BoundingBox bbox = get_extents(projection_raw);
                        bbox.merge(get_extents(top));
                        ::Slic3r::SVG svg(debug_out_path("support-bottom-layers-raw-%d-%lf.svg", iRun, layer.print_z), bbox);
                        svg.draw(union_ex(top, false), "blue", 0.5f);
                        svg.draw(union_ex(projection_raw, true), "red", 0.5f);
                        svg.draw_outline(union_ex(projection_raw, true), "red", "blue", scale_(0.1f));
                        svg.draw(layer.slices.expolygons, "green", 0.5f);
                    }
        #endif /* SLIC3R_DEBUG */

                    // Now find whether any projection of the contact surfaces above layer.print_z not yet supported by any 
                    // top surfaces above layer.print_z falls onto this top surface. 
                    // Touching are the contact surfaces supported exclusively by this top surfaces.
                    // Don't use a safety offset as it has been applied during insertion of polygons.
                    if (! top.empty()) {
                        Polygons touching = intersection(top, projection_raw, false);
                        if (! touching.empty()) {
                            // Allocate a new bottom contact layer.
                            MyLayer &layer_new = layer_allocate(layer_storage, sltBottomContact);
                            bottom_contacts.push_back(&layer_new);
                            // Grow top surfaces so that interface and support generation are generated
                            // with some spacing from object - it looks we don't need the actual
                            // top shapes so this can be done here
                            //FIXME calculate layer height based on the actual thickness of the layer:
                            // If the layer is extruded with no bridging flow, support just the normal extrusions.
                            layer_new.height  = m_slicing_params.soluble_interface ? 
                                // Align the interface layer with the object's layer height.
                                object.layers()[layer_id + 1]->height :
                                // Place a bridge flow interface layer over the top surface.
                                //FIXME Check whether the bottom bridging surfaces are extruded correctly (no bridging flow correction applied?)
                                // According to Jindrich the bottom surfaces work well.
                                //FIXME test the bridging flow instead?
                                m_support_material_interface_flow.nozzle_diameter;
                            layer_new.print_z = m_slicing_params.soluble_interface ? object.layers()[layer_id + 1]->print_z :
                                layer.print_z + layer_new.height + m_object_config->support_material_contact_distance.value;
                            layer_new.bottom_z = layer.print_z;
                            layer_new.idx_object_layer_below = layer_id;
                            layer_new.bridging = ! m_slicing_params.soluble_interface;
                            //FIXME how much to inflate the bottom surface, as it is being extruded with a bridging flow? The following line uses a normal flow.
                            //FIXME why is the offset positive? It will be trimmed by the object later on anyway, but then it just wastes CPU clocks.
                            layer_new.polygons = offset(touching, float(m_support_material_flow.scaled_width()), SUPPORT_SURFACES_OFFSET_PARAMETERS);
                            if (! m_slicing_params.soluble_interface) {
                                // Walk the top surfaces, snap the top of the new bottom surface to the closest top of the top surface,
                                // so there will be no support surfaces generated with thickness lower than m_support_layer_height_min.
                                for (size_t top_idx = size_t(std::max<int>(0, contact_idx)); 
                                    top_idx < top_contacts.size() && top_contacts[top_idx]->print_z < layer_new.print_z + this->m_support_layer_height_min + EPSILON; 
                                    ++ top_idx) {
                                    if (top_contacts[top_idx]->print_z > layer_new.print_z - this->m_support_layer_height_min - EPSILON) {
                                        // A top layer has been found, which is close to the new bottom layer.
                                        coordf_t diff = layer_new.print_z - top_contacts[top_idx]->print_z;
                                        assert(std::abs(diff) <= this->m_support_layer_height_min + EPSILON);
                                        if (diff > 0.) {
                                            // The top contact layer is below this layer. Make the bridging layer thinner to align with the existing top layer.
                                            assert(diff < layer_new.height + EPSILON);
                                            assert(layer_new.height - diff >= m_support_layer_height_min - EPSILON);
                                            layer_new.print_z  = top_contacts[top_idx]->print_z;
                                            layer_new.height  -= diff;
                                        } else {
                                            // The top contact layer is above this layer. One may either make this layer thicker or thinner.
                                            // By making the layer thicker, one will decrease the number of discrete layers with the price of extruding a bit too thick bridges.
                                            // By making the layer thinner, one adds one more discrete layer.
                                            layer_new.print_z  = top_contacts[top_idx]->print_z;
                                            layer_new.height  -= diff;
                                        }
                                        break;
                                    }
                                }
                            }
                #ifdef SLIC3R_DEBUG
                            Slic3r::SVG::export_expolygons(
                                debug_out_path("support-bottom-contacts-%d-%lf.svg", iRun, layer_new.print_z),
                                union_ex(layer_new.polygons, false));
                #endif /* SLIC3R_DEBUG */
                            // Trim the already created base layers above the current layer intersecting with the new bottom contacts layer.
                            //FIXME Maybe this is no more needed, as the overlapping base layers are trimmed by the bottom layers at the final stage?
                            touching = offset(touching, float(SCALED_EPSILON));
                            for (int layer_id_above = layer_id + 1; layer_id_above < int(object.total_layer_count()); ++ layer_id_above) {
<<<<<<< HEAD
                                const Layer &layer_above = *object.layers[layer_id_above];
=======
                                const Layer &layer_above = *object.layers()[layer_id_above];
>>>>>>> a079f2a3
                                if (layer_above.print_z > layer_new.print_z - EPSILON)
                                    break; 
                                if (! layer_support_areas[layer_id_above].empty()) {
#ifdef SLIC3R_DEBUG
                                    {
                                        BoundingBox bbox = get_extents(touching);
                                        bbox.merge(get_extents(layer_support_areas[layer_id_above]));
                                        ::Slic3r::SVG svg(debug_out_path("support-support-areas-raw-before-trimming-%d-with-%f-%lf.svg", iRun, layer.print_z, layer_above.print_z), bbox);
                                        svg.draw(union_ex(touching, false), "blue", 0.5f);
                                        svg.draw(union_ex(layer_support_areas[layer_id_above], true), "red", 0.5f);
                                        svg.draw_outline(union_ex(layer_support_areas[layer_id_above], true), "red", "blue", scale_(0.1f));
                                    }
#endif /* SLIC3R_DEBUG */
                                    layer_support_areas[layer_id_above] = diff(layer_support_areas[layer_id_above], touching);
#ifdef SLIC3R_DEBUG
                                    Slic3r::SVG::export_expolygons(
                                        debug_out_path("support-support-areas-raw-after-trimming-%d-with-%f-%lf.svg", iRun, layer.print_z, layer_above.print_z),
                                        union_ex(layer_support_areas[layer_id_above], false));
#endif /* SLIC3R_DEBUG */
                                }
                            }
                        }
                    } // ! top.empty()
                });

            Polygons &layer_support_area = layer_support_areas[layer_id];
            task_group.run([this, &projection, &projection_raw, &layer, &layer_support_area, layer_id] {
                // Remove the areas that touched from the projection that will continue on next, lower, top surfaces.
    //            Polygons trimming = union_(to_polygons(layer.slices.expolygons), touching, true);
                Polygons trimming = offset(layer.slices.expolygons, float(SCALED_EPSILON));
                projection = diff(projection_raw, trimming, false);
    #ifdef SLIC3R_DEBUG
                {
                    BoundingBox bbox = get_extents(projection_raw);
                    bbox.merge(get_extents(trimming));
                    ::Slic3r::SVG svg(debug_out_path("support-support-areas-raw-%d-%lf.svg", iRun, layer.print_z), bbox);
                    svg.draw(union_ex(trimming, false), "blue", 0.5f);
                    svg.draw(union_ex(projection, true), "red", 0.5f);
                    svg.draw_outline(union_ex(projection, true), "red", "blue", scale_(0.1f));
                }
    #endif /* SLIC3R_DEBUG */
                remove_sticks(projection);
                remove_degenerate(projection);
        #ifdef SLIC3R_DEBUG
                Slic3r::SVG::export_expolygons(
                    debug_out_path("support-support-areas-raw-cleaned-%d-%lf.svg", iRun, layer.print_z),
                    union_ex(projection, false));
        #endif /* SLIC3R_DEBUG */
                SupportGridPattern support_grid_pattern(
                    // Support islands, to be stretched into a grid.
                    projection, 
                    // Trimming polygons, to trim the stretched support islands.
                    trimming,
                    // Grid spacing.
                    m_object_config->support_material_spacing.value + m_support_material_flow.spacing(),
                    Geometry::deg2rad(m_object_config->support_material_angle.value));
                tbb::task_group task_group_inner;
                // 1) Cache the slice of a support volume. The support volume is expanded by 1/2 of support material flow spacing
                // to allow a placement of suppot zig-zag snake along the grid lines.
                task_group_inner.run([this, &support_grid_pattern, &layer_support_area
        #ifdef SLIC3R_DEBUG 
                    , &layer
        #endif /* SLIC3R_DEBUG */
                    ] {
                    layer_support_area = support_grid_pattern.extract_support(m_support_material_flow.scaled_spacing()/2 + 25, true);
        #ifdef SLIC3R_DEBUG
                    Slic3r::SVG::export_expolygons(
                        debug_out_path("support-layer_support_area-gridded-%d-%lf.svg", iRun, layer.print_z),
                        union_ex(layer_support_area, false));
        #endif /* SLIC3R_DEBUG */
                });
                // 2) Support polygons will be projected down. To keep the interface and base layers from growing, return a contour a tiny bit smaller than the grid cells.
                Polygons projection_new;
                task_group_inner.run([&projection_new, &support_grid_pattern
        #ifdef SLIC3R_DEBUG 
                    , &layer
        #endif /* SLIC3R_DEBUG */
                    ] {
                    projection_new = support_grid_pattern.extract_support(-5, true);
        #ifdef SLIC3R_DEBUG
                    Slic3r::SVG::export_expolygons(
                        debug_out_path("support-projection_new-gridded-%d-%lf.svg", iRun, layer.print_z),
                        union_ex(projection_new, false));
        #endif /* SLIC3R_DEBUG */
                });
                task_group_inner.wait();
                projection = std::move(projection_new);
            });
            task_group.wait();
        }
        std::reverse(bottom_contacts.begin(), bottom_contacts.end());
//        trim_support_layers_by_object(object, bottom_contacts, 0., 0., m_gap_xy);
        trim_support_layers_by_object(object, bottom_contacts, 
            m_slicing_params.soluble_interface ? 0. : m_object_config->support_material_contact_distance.value, 
            m_slicing_params.soluble_interface ? 0. : m_object_config->support_material_contact_distance.value, m_gap_xy);

    } // ! top_contacts.empty()

    return bottom_contacts;
}

// FN_HIGHER_EQUAL: the provided object pointer has a Z value >= of an internal threshold.
// Find the first item with Z value >= of an internal threshold of fn_higher_equal.
// If no vec item with Z value >= of an internal threshold of fn_higher_equal is found, return vec.size()
// If the initial idx is size_t(-1), then use binary search.
// Otherwise search linearly upwards.
template<typename T, typename FN_HIGHER_EQUAL>
size_t idx_higher_or_equal(const std::vector<T*> &vec, size_t idx, FN_HIGHER_EQUAL fn_higher_equal)
{
    if (vec.empty()) {
        idx = 0;
    } else if (idx == size_t(-1)) {
        // First of the batch of layers per thread pool invocation. Use binary search.
        int idx_low  = 0;
        int idx_high = std::max(0, int(vec.size()) - 1);
        while (idx_low + 1 < idx_high) {
            int idx_mid  = (idx_low + idx_high) / 2;
            if (fn_higher_equal(vec[idx_mid]))
                idx_high = idx_mid;
            else
                idx_low  = idx_mid;
        }
        idx =  fn_higher_equal(vec[idx_low])  ? idx_low  :
              (fn_higher_equal(vec[idx_high]) ? idx_high : vec.size());
    } else {
        // For the other layers of this batch of layers, search incrementally, which is cheaper than the binary search.
        while (idx < vec.size() && ! fn_higher_equal(vec[idx]))
            ++ idx;
    }
    return idx;
}

// FN_LOWER_EQUAL: the provided object pointer has a Z value <= of an internal threshold.
// Find the first item with Z value <= of an internal threshold of fn_lower_equal.
// If no vec item with Z value <= of an internal threshold of fn_lower_equal is found, return -1.
// If the initial idx is < -1, then use binary search.
// Otherwise search linearly downwards.
template<typename T, typename FN_LOWER_EQUAL>
int idx_lower_or_equal(const std::vector<T*> &vec, int idx, FN_LOWER_EQUAL fn_lower_equal)
{
    if (vec.empty()) {
        idx = -1;
    } else if (idx < -1) {
        // First of the batch of layers per thread pool invocation. Use binary search.
        int idx_low  = 0;
        int idx_high = std::max(0, int(vec.size()) - 1);
        while (idx_low + 1 < idx_high) {
            int idx_mid  = (idx_low + idx_high) / 2;
            if (fn_lower_equal(vec[idx_mid]))
                idx_low  = idx_mid;
            else
                idx_high = idx_mid;
        }
        idx =  fn_lower_equal(vec[idx_high]) ? idx_high :
              (fn_lower_equal(vec[idx_low ]) ? idx_low  : -1);
    } else {
        // For the other layers of this batch of layers, search incrementally, which is cheaper than the binary search.
        while (idx >= 0 && ! fn_lower_equal(vec[idx]))
            -- idx;
    }
    return idx;
}

// Trim the top_contacts layers with the bottom_contacts layers if they overlap, so there would not be enough vertical space for both of them.
void PrintObjectSupportMaterial::trim_top_contacts_by_bottom_contacts(
    const PrintObject &object, const MyLayersPtr &bottom_contacts, MyLayersPtr &top_contacts) const
{
    tbb::parallel_for(tbb::blocked_range<int>(0, int(top_contacts.size())),
        [this, &object, &bottom_contacts, &top_contacts](const tbb::blocked_range<int>& range) {
            int idx_bottom_overlapping_first = -2;
            // For all top contact layers, counting downwards due to the way idx_higher_or_equal caches the last index to avoid repeated binary search.
            for (int idx_top = range.end() - 1; idx_top >= range.begin(); -- idx_top) {
                MyLayer &layer_top = *top_contacts[idx_top];
                // Find the first bottom layer overlapping with layer_top.
                idx_bottom_overlapping_first = idx_lower_or_equal(bottom_contacts, idx_bottom_overlapping_first, [&layer_top](const MyLayer *layer_bottom){ return layer_bottom->bottom_print_z() - EPSILON <= layer_top.bottom_z; });
                // For all top contact layers overlapping with the thick bottom contact layer:
                for (int idx_bottom_overlapping = idx_bottom_overlapping_first; idx_bottom_overlapping >= 0; -- idx_bottom_overlapping) {
                    const MyLayer &layer_bottom = *bottom_contacts[idx_bottom_overlapping];
                    assert(layer_bottom.bottom_print_z() - EPSILON <= layer_top.bottom_z);
                    if (layer_top.print_z < layer_bottom.print_z + EPSILON) {
                        // Layers overlap. Trim layer_top with layer_bottom.
                        layer_top.polygons = diff(layer_top.polygons, layer_bottom.polygons);
                    } else
                        break;
                }
            }
        });
}

PrintObjectSupportMaterial::MyLayersPtr PrintObjectSupportMaterial::raft_and_intermediate_support_layers(
    const PrintObject   &object,
    const MyLayersPtr   &bottom_contacts,
    const MyLayersPtr   &top_contacts,
    MyLayerStorage      &layer_storage) const
{
    MyLayersPtr intermediate_layers;

    // Collect and sort the extremes (bottoms of the top contacts and tops of the bottom contacts).
    MyLayersPtr extremes;
    extremes.reserve(top_contacts.size() + bottom_contacts.size());
    for (size_t i = 0; i < top_contacts.size(); ++ i)
        // Bottoms of the top contact layers. In case of non-soluble supports,
        // the top contact layer thickness is not known yet.
        extremes.push_back(top_contacts[i]);
    for (size_t i = 0; i < bottom_contacts.size(); ++ i)
        // Tops of the bottom contact layers.
        extremes.push_back(bottom_contacts[i]);
    if (extremes.empty())
        return intermediate_layers;

    auto layer_extreme_lower = [](const MyLayer *l1, const MyLayer *l2) {
        coordf_t z1 = l1->extreme_z();
        coordf_t z2 = l2->extreme_z();
        // If the layers are aligned, return the top contact surface first.
        return z1 < z2 || (z1 == z2 && l1->layer_type == PrintObjectSupportMaterial::sltTopContact && l2->layer_type == PrintObjectSupportMaterial::sltBottomContact);
    };
    std::sort(extremes.begin(), extremes.end(), layer_extreme_lower);

    assert(extremes.empty() || 
        (extremes.front()->extreme_z() > m_slicing_params.raft_interface_top_z - EPSILON && 
          (m_slicing_params.raft_layers() == 1 || // only raft contact layer
           extremes.front()->layer_type == sltTopContact || // first extreme is a top contact layer
           extremes.front()->extreme_z() > m_slicing_params.first_print_layer_height - EPSILON)));

    bool synchronize = this->synchronize_layers();

#ifdef _DEBUG
    // Verify that the extremes are separated by m_support_layer_height_min.
    for (size_t i = 1; i < extremes.size(); ++ i) {
        assert(extremes[i]->extreme_z() - extremes[i-1]->extreme_z() == 0. ||
               extremes[i]->extreme_z() - extremes[i-1]->extreme_z() > m_support_layer_height_min - EPSILON);
        assert(extremes[i]->extreme_z() - extremes[i-1]->extreme_z() > 0. ||
               extremes[i]->layer_type == extremes[i-1]->layer_type ||
               (extremes[i]->layer_type == sltBottomContact && extremes[i - 1]->layer_type == sltTopContact));
    }
#endif

    // Generate intermediate layers.
    // The first intermediate layer is the same as the 1st layer if there is no raft,
    // or the bottom of the first intermediate layer is aligned with the bottom of the raft contact layer.
    // Intermediate layers are always printed with a normal etrusion flow (non-bridging).
    size_t idx_layer_object = 0;
    for (size_t idx_extreme = 0; idx_extreme < extremes.size(); ++ idx_extreme) {
        MyLayer      *extr2  = extremes[idx_extreme];
        coordf_t      extr2z = extr2->extreme_z();
        if (std::abs(extr2z - m_slicing_params.raft_interface_top_z) < EPSILON) {
            // This is a raft contact layer, its height has been decided in this->top_contact_layers().
            assert(extr2->layer_type == sltTopContact);
            continue;
        }
        if (std::abs(extr2z - m_slicing_params.first_print_layer_height) < EPSILON) {
            // This is a bottom of a synchronized (or soluble) top contact layer, its height has been decided in this->top_contact_layers().
            assert(extr2->layer_type == sltTopContact);
            assert(extr2->bottom_z == m_slicing_params.first_print_layer_height);
            assert(extr2->print_z >= m_slicing_params.first_print_layer_height + m_support_layer_height_min - EPSILON);
            if (intermediate_layers.empty() || intermediate_layers.back()->print_z < m_slicing_params.first_print_layer_height) {
                MyLayer &layer_new = layer_allocate(layer_storage, sltIntermediate);
                layer_new.bottom_z = 0.;
                layer_new.print_z  = m_slicing_params.first_print_layer_height;
                layer_new.height   = m_slicing_params.first_print_layer_height;
                intermediate_layers.push_back(&layer_new);
            }
            continue;
        }
        assert(extr2z >= m_slicing_params.raft_interface_top_z + EPSILON);
        assert(extr2z >= m_slicing_params.first_print_layer_height + EPSILON);
        MyLayer      *extr1  = (idx_extreme == 0) ? nullptr : extremes[idx_extreme - 1];
        // Fuse a support layer firmly to the raft top interface (not to the raft contacts).
        coordf_t      extr1z = (extr1 == nullptr) ? m_slicing_params.raft_interface_top_z : extr1->extreme_z();
        assert(extr2z >= extr1z);
        assert(extr2z > extr1z || (extr1 != nullptr && extr2->layer_type == sltBottomContact));
        if (std::abs(extr1z) < EPSILON) {
            // This layer interval starts with the 1st layer. Print the 1st layer using the prescribed 1st layer thickness.
            assert(! m_slicing_params.has_raft());
            assert(intermediate_layers.empty() || intermediate_layers.back()->print_z <= m_slicing_params.first_print_layer_height);
            // At this point only layers above first_print_layer_heigth + EPSILON are expected as the other cases were captured earlier.
            assert(extr2z >= m_slicing_params.first_print_layer_height + EPSILON);
            // Generate a new intermediate layer.
            MyLayer &layer_new = layer_allocate(layer_storage, sltIntermediate);
            layer_new.bottom_z = 0.;
            layer_new.print_z  = extr1z = m_slicing_params.first_print_layer_height;
            layer_new.height   = extr1z;
            intermediate_layers.push_back(&layer_new);
            // Continue printing the other layers up to extr2z.
        }
        coordf_t      dist   = extr2z - extr1z;
        assert(dist >= 0.);
        if (dist == 0.)
            continue;
        // The new layers shall be at least m_support_layer_height_min thick.
        assert(dist >= m_support_layer_height_min - EPSILON);
        if (synchronize) {
            // Emit support layers synchronized with the object layers.
            // Find the first object layer, which has its print_z in this support Z range.
            while (idx_layer_object < object.layers().size() && object.layers()[idx_layer_object]->print_z < extr1z + EPSILON)
                ++ idx_layer_object;
            if (idx_layer_object == 0 && extr1z == m_slicing_params.raft_interface_top_z) {
                // Insert one base support layer below the object.
                MyLayer &layer_new = layer_allocate(layer_storage, sltIntermediate);
                layer_new.print_z  = m_slicing_params.object_print_z_min;
                layer_new.bottom_z = m_slicing_params.raft_interface_top_z;
                layer_new.height   = layer_new.print_z - layer_new.bottom_z;
                intermediate_layers.push_back(&layer_new);
            }
            // Emit all intermediate support layers synchronized with object layers up to extr2z.
            for (; idx_layer_object < object.layers().size() && object.layers()[idx_layer_object]->print_z < extr2z + EPSILON; ++ idx_layer_object) {
                MyLayer &layer_new = layer_allocate(layer_storage, sltIntermediate);
                layer_new.print_z  = object.layers()[idx_layer_object]->print_z;
                layer_new.height   = object.layers()[idx_layer_object]->height;
                layer_new.bottom_z = (idx_layer_object > 0) ? object.layers()[idx_layer_object - 1]->print_z : (layer_new.print_z - layer_new.height);
                assert(intermediate_layers.empty() || intermediate_layers.back()->print_z < layer_new.print_z + EPSILON);
                intermediate_layers.push_back(&layer_new);
            }
        } else {
            // Insert intermediate layers.
            size_t        n_layers_extra = size_t(ceil(dist / m_slicing_params.max_suport_layer_height)); 
            assert(n_layers_extra > 0);
            coordf_t      step   = dist / coordf_t(n_layers_extra);
            if (extr1 != nullptr && extr1->layer_type == sltTopContact &&
                extr1->print_z + m_support_layer_height_min > extr1->bottom_z + step) {
                // The bottom extreme is a bottom of a top surface. Ensure that the gap 
                // between the 1st intermediate layer print_z and extr1->print_z is not too small.
                assert(extr1->bottom_z + m_support_layer_height_min < extr1->print_z + EPSILON);
                // Generate the first intermediate layer.
                MyLayer &layer_new = layer_allocate(layer_storage, sltIntermediate);
                layer_new.bottom_z = extr1->bottom_z;
                layer_new.print_z  = extr1z = extr1->print_z;
                layer_new.height   = extr1->height;
                intermediate_layers.push_back(&layer_new);
                dist = extr2z - extr1z;
                n_layers_extra = size_t(ceil(dist / m_slicing_params.max_suport_layer_height));
                if (n_layers_extra == 0)
                    continue;
                // Continue printing the other layers up to extr2z.
                step = dist / coordf_t(n_layers_extra);
            }
            if (! m_slicing_params.soluble_interface && extr2->layer_type == sltTopContact) {
                // This is a top interface layer, which does not have a height assigned yet. Do it now.
                assert(extr2->height == 0.);
                assert(extr1z > m_slicing_params.first_print_layer_height - EPSILON);
                extr2->height = step;
                extr2->bottom_z = extr2z = extr2->print_z - step;
                if (-- n_layers_extra == 0)
                    continue;
            }
            coordf_t extr2z_large_steps = extr2z;
            // Take the largest allowed step in the Z axis until extr2z_large_steps is reached.
            for (size_t i = 0; i < n_layers_extra; ++ i) {
                MyLayer &layer_new = layer_allocate(layer_storage, sltIntermediate);
                if (i + 1 == n_layers_extra) {
                    // Last intermediate layer added. Align the last entered layer with extr2z_large_steps exactly.
                    layer_new.bottom_z = (i == 0) ? extr1z : intermediate_layers.back()->print_z;
                    layer_new.print_z = extr2z_large_steps;
                    layer_new.height = layer_new.print_z - layer_new.bottom_z;
                }
                else {
                    // Intermediate layer, not the last added.
                    layer_new.height = step;
                    layer_new.bottom_z = extr1z + i * step;
                    layer_new.print_z = layer_new.bottom_z + step;
                }
                assert(intermediate_layers.empty() || intermediate_layers.back()->print_z <= layer_new.print_z);
                intermediate_layers.push_back(&layer_new);
            }
        }
    }

#ifdef _DEBUG
    for (size_t i = 0; i < top_contacts.size(); ++i)
        assert(top_contacts[i]->height > 0.);
#endif /* _DEBUG */

    return intermediate_layers;
}

// At this stage there shall be intermediate_layers allocated between bottom_contacts and top_contacts, but they have no polygons assigned.
// Also the bottom/top_contacts shall have a layer thickness assigned already.
void PrintObjectSupportMaterial::generate_base_layers(
    const PrintObject   &object,
    const MyLayersPtr   &bottom_contacts,
    const MyLayersPtr   &top_contacts,
    MyLayersPtr         &intermediate_layers,
    const std::vector<Polygons> &layer_support_areas) const
{
#ifdef SLIC3R_DEBUG
    static int iRun = 0;
#endif /* SLIC3R_DEBUG */

    if (top_contacts.empty())
        // No top contacts -> no intermediate layers will be produced.
        return;

    // coordf_t fillet_radius_scaled = scale_(m_object_config->support_material_spacing);

    BOOST_LOG_TRIVIAL(debug) << "PrintObjectSupportMaterial::generate_base_layers() in parallel - start";
    tbb::parallel_for(
        tbb::blocked_range<size_t>(0, intermediate_layers.size()),
        [this, &object, &bottom_contacts, &top_contacts, &intermediate_layers, &layer_support_areas](const tbb::blocked_range<size_t>& range) {
            // index -2 means not initialized yet, -1 means intialized and decremented to 0 and then -1.
            int idx_top_contact_above           = -2;
            int idx_bottom_contact_overlapping  = -2;
            int idx_object_layer_above          = -2;
            // Counting down due to the way idx_lower_or_equal caches indices to avoid repeated binary search over the complete sequence.
            for (int idx_intermediate = int(range.end()) - 1; idx_intermediate >= int(range.begin()); -- idx_intermediate)
            {
                BOOST_LOG_TRIVIAL(trace) << "Support generator - generate_base_layers - creating layer " << 
                    idx_intermediate << " of " << intermediate_layers.size();
                MyLayer &layer_intermediate = *intermediate_layers[idx_intermediate];
                // Layers must be sorted by print_z. 
                assert(idx_intermediate == 0 || layer_intermediate.print_z >= intermediate_layers[idx_intermediate - 1]->print_z);

                // Find a top_contact layer touching the layer_intermediate from above, if any, and collect its polygons into polygons_new.
                // New polygons for layer_intermediate.
                Polygons polygons_new;

                // Use the precomputed layer_support_areas.
                idx_object_layer_above = std::max(0, idx_lower_or_equal(object.layers(), idx_object_layer_above, 
                    [&layer_intermediate](const Layer *layer){ return layer->print_z <= layer_intermediate.print_z + EPSILON; }));
                polygons_new = layer_support_areas[idx_object_layer_above];

                // Polygons to trim polygons_new.
                Polygons polygons_trimming; 

                // Trimming the base layer with any overlapping top layer.
                // Following cases are recognized:
                // 1) top.bottom_z >= base.top_z -> No overlap, no trimming needed.
                // 2) base.bottom_z >= top.print_z -> No overlap, no trimming needed.
                // 3) base.print_z > top.print_z  && base.bottom_z >= top.bottom_z -> Overlap, which will be solved inside generate_toolpaths() by reducing the base layer height where it overlaps the top layer. No trimming needed here.
                // 4) base.print_z > top.bottom_z && base.bottom_z < top.bottom_z -> Base overlaps with top.bottom_z. This must not happen.
                // 5) base.print_z <= top.print_z  && base.bottom_z >= top.bottom_z -> Base is fully inside top. Trim base by top.
                idx_top_contact_above = idx_lower_or_equal(top_contacts, idx_top_contact_above, 
                    [&layer_intermediate](const MyLayer *layer){ return layer->bottom_z <= layer_intermediate.print_z - EPSILON; });
                // Collect all the top_contact layer intersecting with this layer.
                for ( int idx_top_contact_overlapping = idx_top_contact_above; idx_top_contact_overlapping >= 0; -- idx_top_contact_overlapping) {
                    MyLayer &layer_top_overlapping = *top_contacts[idx_top_contact_overlapping];
                    if (layer_top_overlapping.print_z < layer_intermediate.bottom_z + EPSILON)
                        break;
                    // Base must not overlap with top.bottom_z.
                    assert(! (layer_intermediate.print_z > layer_top_overlapping.bottom_z + EPSILON && layer_intermediate.bottom_z < layer_top_overlapping.bottom_z - EPSILON));
                    if (layer_intermediate.print_z <= layer_top_overlapping.print_z + EPSILON && layer_intermediate.bottom_z >= layer_top_overlapping.bottom_z - EPSILON)
                        // Base is fully inside top. Trim base by top.
                        polygons_append(polygons_trimming, layer_top_overlapping.polygons);
                }

                // Trimming the base layer with any overlapping bottom layer.
                // Following cases are recognized:
                // 1) bottom.bottom_z >= base.top_z -> No overlap, no trimming needed.
                // 2) base.bottom_z >= bottom.print_z -> No overlap, no trimming needed.
                // 3) base.print_z > bottom.bottom_z && base.bottom_z < bottom.bottom_z -> Overlap, which will be solved inside generate_toolpaths() by reducing the bottom layer height where it overlaps the base layer. No trimming needed here.
                // 4) base.print_z > bottom.print_z  && base.bottom_z >= bottom.print_z -> Base overlaps with bottom.print_z. This must not happen.
                // 5) base.print_z <= bottom.print_z && base.bottom_z >= bottom.bottom_z -> Base is fully inside top. Trim base by top.
                idx_bottom_contact_overlapping = idx_lower_or_equal(bottom_contacts, idx_bottom_contact_overlapping, 
                    [&layer_intermediate](const MyLayer *layer){ return layer->bottom_print_z() <= layer_intermediate.print_z - EPSILON; });
                // Collect all the bottom_contacts layer intersecting with this layer.
                for (int i = idx_bottom_contact_overlapping; i >= 0; -- i) {
                    MyLayer &layer_bottom_overlapping = *bottom_contacts[i];
                    if (layer_bottom_overlapping.print_z < layer_intermediate.bottom_print_z() + EPSILON)
                        break; 
                    // Base must not overlap with bottom.top_z.
                    assert(! (layer_intermediate.print_z > layer_bottom_overlapping.print_z + EPSILON && layer_intermediate.bottom_z < layer_bottom_overlapping.print_z - EPSILON));
                    if (layer_intermediate.print_z <= layer_bottom_overlapping.print_z + EPSILON && layer_intermediate.bottom_z >= layer_bottom_overlapping.bottom_print_z() - EPSILON)
                        // Base is fully inside bottom. Trim base by bottom.
                        polygons_append(polygons_trimming, layer_bottom_overlapping.polygons);
                }

        #ifdef SLIC3R_DEBUG
                {
                    BoundingBox bbox = get_extents(polygons_new);
                    bbox.merge(get_extents(polygons_trimming));
                    ::Slic3r::SVG svg(debug_out_path("support-intermediate-layers-raw-%d-%lf.svg", iRun, layer_intermediate.print_z), bbox);
                    svg.draw(union_ex(polygons_new, false), "blue", 0.5f);
                    svg.draw(to_polylines(polygons_new), "blue");
                    svg.draw(union_ex(polygons_trimming, true), "red", 0.5f);
                    svg.draw(to_polylines(polygons_trimming), "red");
                }
        #endif /* SLIC3R_DEBUG */

                // Trim the polygons, store them.
                if (polygons_trimming.empty())
                    layer_intermediate.polygons = std::move(polygons_new);
                else
                    layer_intermediate.polygons = diff(
                        polygons_new,
                        polygons_trimming,
                        true); // safety offset to merge the touching source polygons
                layer_intermediate.layer_type = sltBase;

        #if 0
                    // Fillet the base polygons and trim them again with the top, interface and contact layers.
                    $base->{$i} = diff(
                        offset2(
                            $base->{$i}, 
                            $fillet_radius_scaled, 
                            -$fillet_radius_scaled,
                            # Use a geometric offsetting for filleting.
                            JT_ROUND,
                            0.2*$fillet_radius_scaled),
                        $trim_polygons,
                        false); // don't apply the safety offset.
                }
        #endif
            }
        });
    BOOST_LOG_TRIVIAL(debug) << "PrintObjectSupportMaterial::generate_base_layers() in parallel - end";

#ifdef SLIC3R_DEBUG
    for (MyLayersPtr::const_iterator it = intermediate_layers.begin(); it != intermediate_layers.end(); ++it)
        ::Slic3r::SVG::export_expolygons(
            debug_out_path("support-intermediate-layers-untrimmed-%d-%lf.svg", iRun, (*it)->print_z),
            union_ex((*it)->polygons, false));
    ++ iRun;
#endif /* SLIC3R_DEBUG */

//    trim_support_layers_by_object(object, intermediate_layers, 0., 0., m_gap_xy);
    this->trim_support_layers_by_object(object, intermediate_layers, 
        m_slicing_params.soluble_interface ? 0. : m_object_config->support_material_contact_distance.value, 
        m_slicing_params.soluble_interface ? 0. : m_object_config->support_material_contact_distance.value, m_gap_xy);
}

void PrintObjectSupportMaterial::trim_support_layers_by_object(
    const PrintObject   &object,
    MyLayersPtr         &support_layers,
    const coordf_t       gap_extra_above,
    const coordf_t       gap_extra_below,
    const coordf_t       gap_xy) const
{
    const float gap_xy_scaled = float(scale_(gap_xy));

    // Collect non-empty layers to be processed in parallel.
    // This is a good idea as pulling a thread from a thread pool for an empty task is expensive.
    MyLayersPtr nonempty_layers;
    nonempty_layers.reserve(support_layers.size());
    for (size_t idx_layer = 0; idx_layer < support_layers.size(); ++ idx_layer) {
        MyLayer *support_layer = support_layers[idx_layer];
        if (! support_layer->polygons.empty() && support_layer->print_z >= m_slicing_params.raft_contact_top_z + EPSILON)
            // Non-empty support layer and not a raft layer.
            nonempty_layers.push_back(support_layer);
    }

    // For all intermediate support layers:
    BOOST_LOG_TRIVIAL(debug) << "PrintObjectSupportMaterial::trim_support_layers_by_object() in parallel - start";
    tbb::parallel_for(
        tbb::blocked_range<size_t>(0, nonempty_layers.size()),
        [this, &object, &nonempty_layers, gap_extra_above, gap_extra_below, gap_xy_scaled](const tbb::blocked_range<size_t>& range) {
            size_t idx_object_layer_overlapping = size_t(-1);
            for (size_t idx_layer = range.begin(); idx_layer < range.end(); ++ idx_layer) {
                MyLayer &support_layer = *nonempty_layers[idx_layer];
                // BOOST_LOG_TRIVIAL(trace) << "Support generator - trim_support_layers_by_object - trimmming non-empty layer " << idx_layer << " of " << nonempty_layers.size();
                assert(! support_layer.polygons.empty() && support_layer.print_z >= m_slicing_params.raft_contact_top_z + EPSILON);
                // Find the overlapping object layers including the extra above / below gap.
                coordf_t z_threshold = support_layer.print_z - support_layer.height - gap_extra_below + EPSILON;
                idx_object_layer_overlapping = idx_higher_or_equal(
                    object.layers(), idx_object_layer_overlapping, 
                    [z_threshold](const Layer *layer){ return layer->print_z >= z_threshold; });
                // Collect all the object layers intersecting with this layer.
                Polygons polygons_trimming;
                size_t i = idx_object_layer_overlapping;
                for (; i < object.layers().size(); ++ i) {
                    const Layer &object_layer = *object.layers()[i];
                    if (object_layer.print_z - object_layer.height > support_layer.print_z + gap_extra_above - EPSILON)
                        break;
                    polygons_append(polygons_trimming, offset(object_layer.slices.expolygons, gap_xy_scaled, SUPPORT_SURFACES_OFFSET_PARAMETERS));
                }
                if (! m_slicing_params.soluble_interface) {
                    // Collect all bottom surfaces, which will be extruded with a bridging flow.
                    for (; i < object.layers().size(); ++ i) {
                        const Layer &object_layer = *object.layers()[i];
                        bool some_region_overlaps = false;
<<<<<<< HEAD
                        for (LayerRegion *region : object_layer.regions) {
=======
                        for (LayerRegion *region : object_layer.regions()) {
>>>>>>> a079f2a3
                            coordf_t bridging_height = region->region()->bridging_height_avg(*this->m_print_config);
                            if (object_layer.print_z - bridging_height > support_layer.print_z + gap_extra_above - EPSILON)
                                break;
                            some_region_overlaps = true;
                            polygons_append(polygons_trimming, 
                                offset(to_expolygons(region->fill_surfaces.filter_by_type(stBottomBridge)), 
                                       gap_xy_scaled, SUPPORT_SURFACES_OFFSET_PARAMETERS));
<<<<<<< HEAD
                            if (region->region()->config.overhangs.value)
=======
                            if (region->region()->config().overhangs.value)
>>>>>>> a079f2a3
                                SupportMaterialInternal::collect_bridging_perimeter_areas(region->perimeters, gap_xy_scaled, polygons_trimming);
                        }
                        if (! some_region_overlaps)
                            break;
                    }
                }
                // $layer->slices contains the full shape of layer, thus including
                // perimeter's width. $support contains the full shape of support
                // material, thus including the width of its foremost extrusion.
                // We leave a gap equal to a full extrusion width.
                support_layer.polygons = diff(support_layer.polygons, polygons_trimming);
            }
        });
    BOOST_LOG_TRIVIAL(debug) << "PrintObjectSupportMaterial::trim_support_layers_by_object() in parallel - end";
}

PrintObjectSupportMaterial::MyLayersPtr PrintObjectSupportMaterial::generate_raft_base(
    const MyLayersPtr   &top_contacts,
    const MyLayersPtr   &interface_layers,
    const MyLayersPtr   &base_layers,
    MyLayerStorage      &layer_storage) const
{
    // How much to inflate the support columns to be stable. This also applies to the 1st layer, if no raft layers are to be printed.
    const float inflate_factor_fine      = float(scale_((m_slicing_params.raft_layers() > 1) ? 0.5 : EPSILON));
    const float inflate_factor_1st_layer = float(scale_(3.)) - inflate_factor_fine;
    MyLayer       *contacts      = top_contacts    .empty() ? nullptr : top_contacts    .front();
    MyLayer       *interfaces    = interface_layers.empty() ? nullptr : interface_layers.front();
    MyLayer       *columns_base  = base_layers     .empty() ? nullptr : base_layers     .front();
    if (contacts != nullptr && contacts->print_z > std::max(m_slicing_params.first_print_layer_height, m_slicing_params.raft_contact_top_z) + EPSILON)
        // This is not the raft contact layer.
        contacts = nullptr;
    if (interfaces != nullptr && interfaces->bottom_print_z() > m_slicing_params.raft_interface_top_z + EPSILON)
        // This is not the raft column base layer.
        interfaces = nullptr;
    if (columns_base != nullptr && columns_base->bottom_print_z() > m_slicing_params.raft_interface_top_z + EPSILON)
        // This is not the raft interface layer.
        columns_base = nullptr;

    Polygons interface_polygons;
    if (contacts != nullptr && ! contacts->polygons.empty())
        polygons_append(interface_polygons, offset(contacts->polygons, inflate_factor_fine, SUPPORT_SURFACES_OFFSET_PARAMETERS));
    if (interfaces != nullptr && ! interfaces->polygons.empty())
        polygons_append(interface_polygons, offset(interfaces->polygons, inflate_factor_fine, SUPPORT_SURFACES_OFFSET_PARAMETERS));
 
    // Output vector.
    MyLayersPtr raft_layers;

    if (m_slicing_params.raft_layers() > 1) {
        Polygons base;
        Polygons columns;
        if (columns_base != nullptr) {
            base = columns_base->polygons;
            columns = base;
            if (! interface_polygons.empty())
                // Trim the 1st layer columns with the inflated interface polygons.
                columns = diff(columns, interface_polygons);
        }
        if (! interface_polygons.empty()) {
            // Merge the untrimmed columns base with the expanded raft interface, to be used for the support base and interface.
            base = union_(base, interface_polygons); 
        }
        // Do not add the raft contact layer, only add the raft layers below the contact layer.
        // Insert the 1st layer.
        {
            MyLayer &new_layer = layer_allocate(layer_storage, (m_slicing_params.base_raft_layers > 0) ? sltRaftBase : sltRaftInterface);
            raft_layers.push_back(&new_layer);
            new_layer.print_z = m_slicing_params.first_print_layer_height;
            new_layer.height  = m_slicing_params.first_print_layer_height;
            new_layer.bottom_z = 0.;
            new_layer.polygons = offset(base, inflate_factor_1st_layer);
        }
        // Insert the base layers.
        for (size_t i = 1; i < m_slicing_params.base_raft_layers; ++ i) {
            coordf_t print_z = raft_layers.back()->print_z;
            MyLayer &new_layer  = layer_allocate(layer_storage, sltRaftBase);
            raft_layers.push_back(&new_layer);
            new_layer.print_z  = print_z + m_slicing_params.base_raft_layer_height;
            new_layer.height   = m_slicing_params.base_raft_layer_height;
            new_layer.bottom_z = print_z;
            new_layer.polygons = base;
        }
        // Insert the interface layers.
        for (size_t i = 1; i < m_slicing_params.interface_raft_layers; ++ i) {
            coordf_t print_z = raft_layers.back()->print_z;
            MyLayer &new_layer = layer_allocate(layer_storage, sltRaftInterface);
            raft_layers.push_back(&new_layer);
            new_layer.print_z = print_z + m_slicing_params.interface_raft_layer_height;
            new_layer.height  = m_slicing_params.interface_raft_layer_height;
            new_layer.bottom_z = print_z;
            new_layer.polygons = interface_polygons;
            //FIXME misusing contact_polygons for support columns.
            new_layer.contact_polygons = new Polygons(columns);
        }
    } else if (columns_base != nullptr) {
        // Expand the bases of the support columns in the 1st layer.
        columns_base->polygons = diff(
            offset(columns_base->polygons, inflate_factor_1st_layer),
            offset(m_object->layers().front()->slices.expolygons, scale_(m_gap_xy), SUPPORT_SURFACES_OFFSET_PARAMETERS));
        if (contacts != nullptr)
            columns_base->polygons = diff(columns_base->polygons, interface_polygons);
    }

    return raft_layers;
}

// Convert some of the intermediate layers into top/bottom interface layers.
PrintObjectSupportMaterial::MyLayersPtr PrintObjectSupportMaterial::generate_interface_layers(
    const MyLayersPtr   &bottom_contacts,
    const MyLayersPtr   &top_contacts,
    MyLayersPtr         &intermediate_layers,
    MyLayerStorage      &layer_storage) const
{
//    my $area_threshold = $self->interface_flow->scaled_spacing ** 2;

    MyLayersPtr interface_layers;
    // Contact layer is considered an interface layer, therefore run the following block only if support_material_interface_layers > 1.
    if (! intermediate_layers.empty() && m_object_config->support_material_interface_layers.value > 1) {
        // For all intermediate layers, collect top contact surfaces, which are not further than support_material_interface_layers.
        BOOST_LOG_TRIVIAL(debug) << "PrintObjectSupportMaterial::generate_interface_layers() in parallel - start";
        interface_layers.assign(intermediate_layers.size(), nullptr);
        tbb::spin_mutex layer_storage_mutex;
        tbb::parallel_for(tbb::blocked_range<size_t>(0, intermediate_layers.size()),
            [this, &bottom_contacts, &top_contacts, &intermediate_layers, &layer_storage, &layer_storage_mutex, &interface_layers](const tbb::blocked_range<size_t>& range) {
                // Index of the first top contact layer intersecting the current intermediate layer.
                size_t idx_top_contact_first = size_t(-1);
                // Index of the first bottom contact layer intersecting the current intermediate layer.
                size_t idx_bottom_contact_first = size_t(-1);
                for (size_t idx_intermediate_layer = range.begin(); idx_intermediate_layer < range.end(); ++ idx_intermediate_layer) {
                    MyLayer &intermediate_layer = *intermediate_layers[idx_intermediate_layer];
                    // Top / bottom Z coordinate of a slab, over which we are collecting the top / bottom contact surfaces.
                    coordf_t top_z    = intermediate_layers[std::min<int>(intermediate_layers.size()-1, idx_intermediate_layer + m_object_config->support_material_interface_layers - 1)]->print_z;
                    coordf_t bottom_z = intermediate_layers[std::max<int>(0, int(idx_intermediate_layer) - int(m_object_config->support_material_interface_layers) + 1)]->bottom_z;
                    // Move idx_top_contact_first up until above the current print_z.
                    idx_top_contact_first = idx_higher_or_equal(top_contacts, idx_top_contact_first, [&intermediate_layer](const MyLayer *layer){ return layer->print_z >= intermediate_layer.print_z; }); //  - EPSILON
                    // Collect the top contact areas above this intermediate layer, below top_z.
                    Polygons polygons_top_contact_projected;
                    for (size_t idx_top_contact = idx_top_contact_first; idx_top_contact < top_contacts.size(); ++ idx_top_contact) {
                        const MyLayer &top_contact_layer = *top_contacts[idx_top_contact];
                        //FIXME maybe this adds one interface layer in excess?
                        if (top_contact_layer.bottom_z - EPSILON > top_z)
                            break;
                        polygons_append(polygons_top_contact_projected, top_contact_layer.polygons);
                    }
                    // Move idx_bottom_contact_first up until touching bottom_z.
                    idx_bottom_contact_first = idx_higher_or_equal(bottom_contacts, idx_bottom_contact_first, [bottom_z](const MyLayer *layer){ return layer->print_z >= bottom_z - EPSILON; });
                    // Collect the top contact areas above this intermediate layer, below top_z.
                    Polygons polygons_bottom_contact_projected;
                    for (size_t idx_bottom_contact = idx_bottom_contact_first; idx_bottom_contact < bottom_contacts.size(); ++ idx_bottom_contact) {
                        const MyLayer &bottom_contact_layer = *bottom_contacts[idx_bottom_contact];
                        if (bottom_contact_layer.print_z - EPSILON > intermediate_layer.bottom_z)
                            break;
                        polygons_append(polygons_bottom_contact_projected, bottom_contact_layer.polygons);
                    }

                    if (polygons_top_contact_projected.empty() && polygons_bottom_contact_projected.empty())
                        continue;

                    // Insert a new layer into top_interface_layers.
                    MyLayer &layer_new = layer_allocate(layer_storage, layer_storage_mutex,
                        polygons_top_contact_projected.empty() ? sltBottomInterface : sltTopInterface);
                    layer_new.print_z    = intermediate_layer.print_z;
                    layer_new.bottom_z   = intermediate_layer.bottom_z;
                    layer_new.height     = intermediate_layer.height;
                    layer_new.bridging   = intermediate_layer.bridging;
                    interface_layers[idx_intermediate_layer] = &layer_new;

                    polygons_append(polygons_top_contact_projected, polygons_bottom_contact_projected);
                    polygons_top_contact_projected = union_(polygons_top_contact_projected, true);
                    layer_new.polygons = intersection(intermediate_layer.polygons, polygons_top_contact_projected);
                    //FIXME filter layer_new.polygons islands by a minimum area?
        //                $interface_area = [ grep abs($_->area) >= $area_threshold, @$interface_area ];
                    intermediate_layer.polygons = diff(intermediate_layer.polygons, polygons_top_contact_projected, false);
                }
            });

        // Compress contact_out, remove the nullptr items.
        remove_nulls(interface_layers);
        BOOST_LOG_TRIVIAL(debug) << "PrintObjectSupportMaterial::generate_interface_layers() in parallel - start";
    }
    
    return interface_layers;
}

static inline void fill_expolygons_generate_paths(
    ExtrusionEntitiesPtr    &dst, 
    const ExPolygons        &expolygons,
    Fill                    *filler,
    float                    density,
    ExtrusionRole            role, 
    const Flow              &flow)
{
    FillParams fill_params;
    fill_params.density = density;
    fill_params.complete = true;
    fill_params.dont_adjust = true;
    for (const ExPolygon &expoly : expolygons) {
        Surface surface(stInternal, expoly);
        extrusion_entities_append_paths(
            dst,
            filler->fill_surface(&surface, fill_params),
            role, 
            flow.mm3_per_mm(), flow.width, flow.height);
    }
}

static inline void fill_expolygons_generate_paths(
    ExtrusionEntitiesPtr    &dst,
    ExPolygons             &&expolygons,
    Fill                    *filler,
    float                    density,
    ExtrusionRole            role,
    const Flow              &flow)
{
    FillParams fill_params;
    fill_params.density = density;
    fill_params.complete = true;
    fill_params.dont_adjust = true;
    for (ExPolygon &expoly : expolygons) {
        Surface surface(stInternal, std::move(expoly));
        extrusion_entities_append_paths(
            dst,
            filler->fill_surface(&surface, fill_params),
            role,
            flow.mm3_per_mm(), flow.width, flow.height);
    }
}

// Support layers, partially processed.
struct MyLayerExtruded
{
    MyLayerExtruded() : layer(nullptr), m_polygons_to_extrude(nullptr) {}
    ~MyLayerExtruded() { delete m_polygons_to_extrude; m_polygons_to_extrude = nullptr; }

    bool empty() const {
        return layer == nullptr || layer->polygons.empty();
    }

    void set_polygons_to_extrude(Polygons &&polygons) { 
        if (m_polygons_to_extrude == nullptr) 
            m_polygons_to_extrude = new Polygons(std::move(polygons)); 
        else
            *m_polygons_to_extrude = std::move(polygons);
    }
    Polygons& polygons_to_extrude() { return (m_polygons_to_extrude == nullptr) ? layer->polygons : *m_polygons_to_extrude; }
    const Polygons& polygons_to_extrude() const { return (m_polygons_to_extrude == nullptr) ? layer->polygons : *m_polygons_to_extrude; }

    bool could_merge(const MyLayerExtruded &other) const {
        return ! this->empty() && ! other.empty() &&
            std::abs(this->layer->height - other.layer->height) < EPSILON &&
            this->layer->bridging == other.layer->bridging;
    }

    // Merge regions, perform boolean union over the merged polygons.
    void merge(MyLayerExtruded &&other) {
        assert(this->could_merge(other));
        // 1) Merge the rest polygons to extrude, if there are any.
        if (other.m_polygons_to_extrude != nullptr) {
            if (m_polygons_to_extrude == nullptr) {
                // This layer has no extrusions generated yet, if it has no m_polygons_to_extrude (its area to extrude was not reduced yet).
                assert(this->extrusions.empty());
                m_polygons_to_extrude = new Polygons(this->layer->polygons);
            }
            Slic3r::polygons_append(*m_polygons_to_extrude, std::move(*other.m_polygons_to_extrude));
            *m_polygons_to_extrude = union_(*m_polygons_to_extrude, true);
            delete other.m_polygons_to_extrude;
            other.m_polygons_to_extrude = nullptr;
        } else if (m_polygons_to_extrude != nullptr) {
            assert(other.m_polygons_to_extrude == nullptr);
            // The other layer has no extrusions generated yet, if it has no m_polygons_to_extrude (its area to extrude was not reduced yet).
            assert(other.extrusions.empty());
            Slic3r::polygons_append(*m_polygons_to_extrude, other.layer->polygons);
            *m_polygons_to_extrude = union_(*m_polygons_to_extrude, true);
        }
        // 2) Merge the extrusions.
        this->extrusions.insert(this->extrusions.end(), other.extrusions.begin(), other.extrusions.end());
        other.extrusions.clear();
        // 3) Merge the infill polygons.
        Slic3r::polygons_append(this->layer->polygons, std::move(other.layer->polygons));
        this->layer->polygons = union_(this->layer->polygons, true);
        other.layer->polygons.clear();
    }

    void polygons_append(Polygons &dst) const {
        if (layer != NULL && ! layer->polygons.empty())
            Slic3r::polygons_append(dst, layer->polygons);
    }

    // The source layer. It carries the height and extrusion type (bridging / non bridging, extrusion height).
    PrintObjectSupportMaterial::MyLayer  *layer;
    // Collect extrusions. They will be exported sorted by the bottom height.
    ExtrusionEntitiesPtr                  extrusions;
    // In case the extrusions are non-empty, m_polygons_to_extrude may contain the rest areas yet to be filled by additional support.
    // This is useful mainly for the loop interfaces, which are generated before the zig-zag infills.
    Polygons                             *m_polygons_to_extrude;
};

typedef std::vector<MyLayerExtruded*> MyLayerExtrudedPtrs;

struct LoopInterfaceProcessor
{
    LoopInterfaceProcessor(coordf_t circle_r) :
        n_contact_loops(0),
        circle_radius(circle_r),
        circle_distance(circle_r * 3.)
    {
        // Shape of the top contact area.
        circle.points.reserve(6);
        for (size_t i = 0; i < 6; ++ i) {
            double angle = double(i) * M_PI / 3.;
            circle.points.push_back(Point(circle_radius * cos(angle), circle_radius * sin(angle)));
        }
    }

    // Generate loop contacts at the top_contact_layer,
    // trim the top_contact_layer->polygons with the areas covered by the loops.
    void generate(MyLayerExtruded &top_contact_layer, const Flow &interface_flow_src) const;

    int         n_contact_loops;
    coordf_t    circle_radius;
    coordf_t    circle_distance;
    Polygon     circle;
};

void LoopInterfaceProcessor::generate(MyLayerExtruded &top_contact_layer, const Flow &interface_flow_src) const
{
    if (n_contact_loops == 0 || top_contact_layer.empty())
        return;

    Flow flow = interface_flow_src;
    flow.height = float(top_contact_layer.layer->height);

    Polygons overhang_polygons;
    if (top_contact_layer.layer->overhang_polygons != nullptr)
        overhang_polygons = std::move(*top_contact_layer.layer->overhang_polygons);

    // Generate the outermost loop.
    // Find centerline of the external loop (or any other kind of extrusions should the loop be skipped)
    ExPolygons top_contact_expolygons = offset_ex(union_ex(top_contact_layer.layer->polygons), - 0.5f * flow.scaled_width());

    // Grid size and bit shifts for quick and exact to/from grid coordinates manipulation.
    coord_t circle_grid_resolution = 1;
    coord_t circle_grid_powerof2 = 0;
    {
        // epsilon to account for rounding errors
        coord_t circle_grid_resolution_non_powerof2 = coord_t(2. * circle_distance + 3.);
        while (circle_grid_resolution < circle_grid_resolution_non_powerof2) {
            circle_grid_resolution <<= 1;
            ++ circle_grid_powerof2;
        }
    }

    struct PointAccessor {
        const Point* operator()(const Point &pt) const { return &pt; }
    };
    typedef ClosestPointInRadiusLookup<Point, PointAccessor> ClosestPointLookupType;
    
    Polygons loops0;
    {
        // find centerline of the external loop of the contours
        // Only consider the loops facing the overhang.
        Polygons external_loops;
        // Holes in the external loops.
        Polygons circles;
        Polygons overhang_with_margin = offset(union_ex(overhang_polygons), 0.5f * flow.scaled_width());
        for (ExPolygons::iterator it_contact_expoly = top_contact_expolygons.begin(); it_contact_expoly != top_contact_expolygons.end(); ++ it_contact_expoly) {
            // Store the circle centers placed for an expolygon into a regular grid, hashed by the circle centers.
            ClosestPointLookupType circle_centers_lookup(coord_t(circle_distance - SCALED_EPSILON));
            Points circle_centers;
            Point  center_last;
            // For each contour of the expolygon, start with the outer contour, continue with the holes.
            for (size_t i_contour = 0; i_contour <= it_contact_expoly->holes.size(); ++ i_contour) {
                Polygon     &contour = (i_contour == 0) ? it_contact_expoly->contour : it_contact_expoly->holes[i_contour - 1];
                const Point *seg_current_pt = nullptr;
                coordf_t     seg_current_t  = 0.;
                if (! intersection_pl(contour.split_at_first_point(), overhang_with_margin).empty()) {
                    // The contour is below the overhang at least to some extent.
                    //FIXME ideally one would place the circles below the overhang only.
                    // Walk around the contour and place circles so their centers are not closer than circle_distance from each other.
                    if (circle_centers.empty()) {
                        // Place the first circle.
                        seg_current_pt = &contour.points.front();
                        seg_current_t  = 0.;
                        center_last    = *seg_current_pt;
                        circle_centers_lookup.insert(center_last);
                        circle_centers.push_back(center_last);
                    }
                    for (Points::const_iterator it = contour.points.begin() + 1; it != contour.points.end(); ++it) {
                        // Is it possible to place a circle on this segment? Is it not too close to any of the circles already placed on this contour?
                        const Point &p1 = *(it-1);
                        const Point &p2 = *it;
                        // Intersection of a ray (p1, p2) with a circle placed at center_last, with radius of circle_distance.
                        const Vec2d v_seg(coordf_t(p2(0)) - coordf_t(p1(0)), coordf_t(p2(1)) - coordf_t(p1(1)));
                        const Vec2d v_cntr(coordf_t(p1(0) - center_last(0)), coordf_t(p1(1) - center_last(1)));
                        coordf_t a = v_seg.squaredNorm();
                        coordf_t b = 2. * v_seg.dot(v_cntr);
                        coordf_t c = v_cntr.squaredNorm() - circle_distance * circle_distance;
                        coordf_t disc = b * b - 4. * a * c;
                        if (disc > 0.) {
                            // The circle intersects a ray. Avoid the parts of the segment inside the circle.
                            coordf_t t1 = (-b - sqrt(disc)) / (2. * a);
                            coordf_t t2 = (-b + sqrt(disc)) / (2. * a);
                            coordf_t t0 = (seg_current_pt == &p1) ? seg_current_t : 0.;
                            // Take the lowest t in <t0, 1.>, excluding <t1, t2>.
                            coordf_t t;
                            if (t0 <= t1)
                                t = t0;
                            else if (t2 <= 1.)
                                t = t2;
                            else {
                                // Try the following segment.
                                seg_current_pt = nullptr;
                                continue;
                            }
                            seg_current_pt = &p1;
                            seg_current_t  = t;
                            center_last    = Point(p1(0) + coord_t(v_seg(0) * t), p1(1) + coord_t(v_seg(1) * t));
                            // It has been verified that the new point is far enough from center_last.
                            // Ensure, that it is far enough from all the centers.
                            std::pair<const Point*, coordf_t> circle_closest = circle_centers_lookup.find(center_last);
                            if (circle_closest.first != nullptr) {
                                -- it;
                                continue;
                            }
                        } else {
                            // All of the segment is outside the circle. Take the first point.
                            seg_current_pt = &p1;
                            seg_current_t  = 0.;
                            center_last    = p1;
                        }
                        // Place the first circle.
                        circle_centers_lookup.insert(center_last);
                        circle_centers.push_back(center_last);
                    }
                    external_loops.push_back(std::move(contour));
                    for (const Point &center : circle_centers) {
                        circles.push_back(circle);
                        circles.back().translate(center);
                    }
                }
            }
        }
        // Apply a pattern to the external loops.
        loops0 = diff(external_loops, circles);
    }

    Polylines loop_lines;
    {
        // make more loops
        Polygons loop_polygons = loops0;
        for (size_t i = 1; i < n_contact_loops; ++ i)
            polygons_append(loop_polygons, 
                offset2(
                    loops0, 
                    - int(i) * flow.scaled_spacing() - 0.5f * flow.scaled_spacing(), 
                    0.5f * flow.scaled_spacing()));
        // Clip such loops to the side oriented towards the object.
        // Collect split points, so they will be recognized after the clipping.
        // At the split points the clipped pieces will be stitched back together.
        loop_lines.reserve(loop_polygons.size());
        std::unordered_map<Point, int, PointHash> map_split_points;
        for (Polygons::const_iterator it = loop_polygons.begin(); it != loop_polygons.end(); ++ it) {
            assert(map_split_points.find(it->first_point()) == map_split_points.end());
            map_split_points[it->first_point()] = -1;
            loop_lines.push_back(it->split_at_first_point());
        }
        loop_lines = intersection_pl(loop_lines, offset(overhang_polygons, scale_(SUPPORT_MATERIAL_MARGIN)));
        // Because a closed loop has been split to a line, loop_lines may contain continuous segments split to 2 pieces.
        // Try to connect them.
        for (int i_line = 0; i_line < int(loop_lines.size()); ++ i_line) {
            Polyline &polyline = loop_lines[i_line];
            auto it = map_split_points.find(polyline.first_point());
            if (it != map_split_points.end()) {
                // This is a stitching point.
                // If this assert triggers, multiple source polygons likely intersected at this point.
                assert(it->second != -2);
                if (it->second < 0) {
                    // First occurence.
                    it->second = i_line;
                } else {
                    // Second occurence. Join the lines.
                    Polyline &polyline_1st = loop_lines[it->second];
                    assert(polyline_1st.first_point() == it->first || polyline_1st.last_point() == it->first);
                    if (polyline_1st.first_point() == it->first)
                        polyline_1st.reverse();
                    polyline_1st.append(std::move(polyline));
                    it->second = -2;
                }
                continue;
            }
            it = map_split_points.find(polyline.last_point());
            if (it != map_split_points.end()) {
                // This is a stitching point.
                // If this assert triggers, multiple source polygons likely intersected at this point.
                assert(it->second != -2);
                if (it->second < 0) {
                    // First occurence.
                    it->second = i_line;
                } else {
                    // Second occurence. Join the lines.
                    Polyline &polyline_1st = loop_lines[it->second];
                    assert(polyline_1st.first_point() == it->first || polyline_1st.last_point() == it->first);
                    if (polyline_1st.first_point() == it->first)
                        polyline_1st.reverse();
                    polyline.reverse();
                    polyline_1st.append(std::move(polyline));
                    it->second = -2;
                }
            }
        }
        // Remove empty lines.
        remove_degenerate(loop_lines);
    }
    
    // add the contact infill area to the interface area
    // note that growing loops by $circle_radius ensures no tiny
    // extrusions are left inside the circles; however it creates
    // a very large gap between loops and contact_infill_polygons, so maybe another
    // solution should be found to achieve both goals
    // Store the trimmed polygons into a separate polygon set, so the original infill area remains intact for
    // "modulate by layer thickness".
    top_contact_layer.set_polygons_to_extrude(diff(top_contact_layer.layer->polygons, offset(loop_lines, float(circle_radius * 1.1))));

    // Transform loops into ExtrusionPath objects.
    extrusion_entities_append_paths(
        top_contact_layer.extrusions,
        STDMOVE(loop_lines),
        erSupportMaterialInterface, flow.mm3_per_mm(), flow.width, flow.height);
}

#ifdef SLIC3R_DEBUG
static std::string dbg_index_to_color(int idx)
{
    if (idx < 0)
        return "yellow";
    idx = idx % 3;
    switch (idx) {
        case 0: return "red";
        case 1: return "green";
        default: return "blue";
    }
}
#endif /* SLIC3R_DEBUG */

// When extruding a bottom interface layer over an object, the bottom interface layer is extruded in a thin air, therefore
// it is being extruded with a bridging flow to not shrink excessively (the die swell effect).
// Tiny extrusions are better avoided and it is always better to anchor the thread to an existing support structure if possible.
// Therefore the bottom interface spots are expanded a bit. The expanded regions may overlap with another bottom interface layers,
// leading to over extrusion, where they overlap. The over extrusion is better avoided as it often makes the interface layers
// to stick too firmly to the object.
void modulate_extrusion_by_overlapping_layers(
    // Extrusions generated for this_layer.
    ExtrusionEntitiesPtr                               &extrusions_in_out,
    const PrintObjectSupportMaterial::MyLayer          &this_layer,
    // Multiple layers overlapping with this_layer, sorted bottom up.
    const PrintObjectSupportMaterial::MyLayersPtr      &overlapping_layers)
{
    size_t n_overlapping_layers = overlapping_layers.size();
    if (n_overlapping_layers == 0 || extrusions_in_out.empty())
        // The extrusions do not overlap with any other extrusion.
        return;

    // Get the initial extrusion parameters.
    ExtrusionPath *extrusion_path_template = dynamic_cast<ExtrusionPath*>(extrusions_in_out.front());
    assert(extrusion_path_template != nullptr);
    ExtrusionRole extrusion_role  = extrusion_path_template->role();
    float         extrusion_width = extrusion_path_template->width;

    struct ExtrusionPathFragment
    {
        ExtrusionPathFragment() : mm3_per_mm(-1), width(-1), height(-1) {};
        ExtrusionPathFragment(double mm3_per_mm, float width, float height) : mm3_per_mm(mm3_per_mm), width(width), height(height) {};

        Polylines       polylines;
        double          mm3_per_mm;
        float           width;
        float           height;
    };

    // Split the extrusions by the overlapping layers, reduce their extrusion rate.
    // The last path_fragment is from this_layer.
    std::vector<ExtrusionPathFragment> path_fragments(
        n_overlapping_layers + 1, 
        ExtrusionPathFragment(extrusion_path_template->mm3_per_mm, extrusion_path_template->width, extrusion_path_template->height));
    // Don't use it, it will be released.
    extrusion_path_template = nullptr;

#ifdef SLIC3R_DEBUG
    static int iRun = 0;
    ++ iRun;
    BoundingBox bbox;
    for (size_t i_overlapping_layer = 0; i_overlapping_layer < n_overlapping_layers; ++ i_overlapping_layer) {
        const PrintObjectSupportMaterial::MyLayer &overlapping_layer = *overlapping_layers[i_overlapping_layer];
        bbox.merge(get_extents(overlapping_layer.polygons));
    }
    for (ExtrusionEntitiesPtr::const_iterator it = extrusions_in_out.begin(); it != extrusions_in_out.end(); ++ it) {
        ExtrusionPath *path = dynamic_cast<ExtrusionPath*>(*it);
        assert(path != nullptr);
        bbox.merge(get_extents(path->polyline));
    }
    SVG svg(debug_out_path("support-fragments-%d-%lf.svg", iRun, this_layer.print_z).c_str(), bbox);
    const float transparency = 0.5f;
    // Filled polygons for the overlapping regions.
    svg.draw(union_ex(this_layer.polygons), dbg_index_to_color(-1), transparency);
    for (size_t i_overlapping_layer = 0; i_overlapping_layer < n_overlapping_layers; ++ i_overlapping_layer) {
        const PrintObjectSupportMaterial::MyLayer &overlapping_layer = *overlapping_layers[i_overlapping_layer];
        svg.draw(union_ex(overlapping_layer.polygons), dbg_index_to_color(int(i_overlapping_layer)), transparency);
    }
    // Contours of the overlapping regions.
    svg.draw(to_polylines(this_layer.polygons), dbg_index_to_color(-1), scale_(0.2));
    for (size_t i_overlapping_layer = 0; i_overlapping_layer < n_overlapping_layers; ++ i_overlapping_layer) {
        const PrintObjectSupportMaterial::MyLayer &overlapping_layer = *overlapping_layers[i_overlapping_layer];
        svg.draw(to_polylines(overlapping_layer.polygons), dbg_index_to_color(int(i_overlapping_layer)), scale_(0.1));
    }
    // Fill extrusion, the source.
    for (ExtrusionEntitiesPtr::const_iterator it = extrusions_in_out.begin(); it != extrusions_in_out.end(); ++ it) {
        ExtrusionPath *path = dynamic_cast<ExtrusionPath*>(*it);
        std::string color_name;
        switch ((it - extrusions_in_out.begin()) % 9) {
            case 0: color_name = "magenta"; break;
            case 1: color_name = "deepskyblue"; break;
            case 2: color_name = "coral"; break;
            case 3: color_name = "goldenrod"; break;
            case 4: color_name = "orange"; break;
            case 5: color_name = "olivedrab"; break;
            case 6: color_name = "blueviolet"; break;
            case 7: color_name = "brown"; break;
            default: color_name = "orchid"; break;
        }
        svg.draw(path->polyline, color_name, scale_(0.2));
    }
#endif /* SLIC3R_DEBUG */

    // End points of the original paths.
    std::vector<std::pair<Point, Point>> path_ends; 
    // Collect the paths of this_layer.
    {
        Polylines &polylines = path_fragments.back().polylines;
        for (ExtrusionEntitiesPtr::const_iterator it = extrusions_in_out.begin(); it != extrusions_in_out.end(); ++ it) {
            ExtrusionPath *path = dynamic_cast<ExtrusionPath*>(*it);
            assert(path != nullptr);
            polylines.emplace_back(Polyline(std::move(path->polyline)));
            path_ends.emplace_back(std::pair<Point, Point>(polylines.back().points.front(), polylines.back().points.back()));
        }
    }
    // Destroy the original extrusion paths, their polylines were moved to path_fragments already.
    // This will be the destination for the new paths.
    extrusions_in_out.clear();

    // Fragment the path segments by overlapping layers. The overlapping layers are sorted by an increasing print_z.
    // Trim by the highest overlapping layer first.
    for (int i_overlapping_layer = int(n_overlapping_layers) - 1; i_overlapping_layer >= 0; -- i_overlapping_layer) {
        const PrintObjectSupportMaterial::MyLayer &overlapping_layer = *overlapping_layers[i_overlapping_layer];
        ExtrusionPathFragment &frag = path_fragments[i_overlapping_layer];
        Polygons polygons_trimming = offset(union_ex(overlapping_layer.polygons), float(scale_(0.5*extrusion_width)));
        frag.polylines = intersection_pl(path_fragments.back().polylines, polygons_trimming, false);
        path_fragments.back().polylines = diff_pl(path_fragments.back().polylines, polygons_trimming, false);
        // Adjust the extrusion parameters for a reduced layer height and a non-bridging flow (nozzle_dmr = -1, does not matter).
        assert(this_layer.print_z > overlapping_layer.print_z);
        frag.height = float(this_layer.print_z - overlapping_layer.print_z);
        frag.mm3_per_mm = Flow(frag.width, frag.height, -1.f, false).mm3_per_mm();
#ifdef SLIC3R_DEBUG
        svg.draw(frag.polylines, dbg_index_to_color(i_overlapping_layer), scale_(0.1));
#endif /* SLIC3R_DEBUG */
    }

#ifdef SLIC3R_DEBUG
    svg.draw(path_fragments.back().polylines, dbg_index_to_color(-1), scale_(0.1));
    svg.Close();
#endif /* SLIC3R_DEBUG */

    // Now chain the split segments using hashing and a nearly exact match, maintaining the order of segments.
    // Create a single ExtrusionPath or ExtrusionEntityCollection per source ExtrusionPath.
    // Map of fragment start/end points to a pair of <i_overlapping_layer, i_polyline_in_layer>
    // Because a non-exact matching is used for the end points, a multi-map is used.
    // As the clipper library may reverse the order of some clipped paths, store both ends into the map.
    struct ExtrusionPathFragmentEnd
    {
        ExtrusionPathFragmentEnd(size_t alayer_idx, size_t apolyline_idx, bool ais_start) :
            layer_idx(alayer_idx), polyline_idx(apolyline_idx), is_start(ais_start) {}
        size_t layer_idx;
        size_t polyline_idx;
        bool   is_start;
    };
    class ExtrusionPathFragmentEndPointAccessor {
    public:
        ExtrusionPathFragmentEndPointAccessor(const std::vector<ExtrusionPathFragment> &path_fragments) : m_path_fragments(path_fragments) {}
        // Return an end point of a fragment, or nullptr if the fragment has been consumed already.
        const Point* operator()(const ExtrusionPathFragmentEnd &fragment_end) const {
            const Polyline &polyline = m_path_fragments[fragment_end.layer_idx].polylines[fragment_end.polyline_idx];
            return polyline.points.empty() ? nullptr :
                (fragment_end.is_start ? &polyline.points.front() : &polyline.points.back());
        }
    private:
<<<<<<< HEAD
        ExtrusionPathFragmentEndPointAccessor& operator=(const ExtrusionPathFragmentEndPointAccessor&) {}
=======
        ExtrusionPathFragmentEndPointAccessor& operator=(const ExtrusionPathFragmentEndPointAccessor&) {
            return *this;
        }

>>>>>>> a079f2a3
        const std::vector<ExtrusionPathFragment> &m_path_fragments;
    };
    const coord_t search_radius = 7;
    ClosestPointInRadiusLookup<ExtrusionPathFragmentEnd, ExtrusionPathFragmentEndPointAccessor> map_fragment_starts(
        search_radius, ExtrusionPathFragmentEndPointAccessor(path_fragments));
    for (size_t i_overlapping_layer = 0; i_overlapping_layer <= n_overlapping_layers; ++ i_overlapping_layer) {
        const Polylines &polylines = path_fragments[i_overlapping_layer].polylines;
        for (size_t i_polyline = 0; i_polyline < polylines.size(); ++ i_polyline) {
            // Map a starting point of a polyline to a pair of <layer, polyline>
            if (polylines[i_polyline].points.size() >= 2) {
                map_fragment_starts.insert(ExtrusionPathFragmentEnd(i_overlapping_layer, i_polyline, true));
                map_fragment_starts.insert(ExtrusionPathFragmentEnd(i_overlapping_layer, i_polyline, false));
            }
        }
    }

    // For each source path:
    for (size_t i_path = 0; i_path < path_ends.size(); ++ i_path) {
        const Point &pt_start = path_ends[i_path].first;
        const Point &pt_end   = path_ends[i_path].second;
        Point pt_current = pt_start;
        // Find a chain of fragments with the original / reduced print height.
        ExtrusionMultiPath multipath;
        for (;;) {
            // Find a closest end point to pt_current.
            std::pair<const ExtrusionPathFragmentEnd*, coordf_t> end_and_dist2 = map_fragment_starts.find(pt_current);
            // There may be a bug in Clipper flipping the order of two last points in a fragment?
            // assert(end_and_dist2.first != nullptr);
            assert(end_and_dist2.first == nullptr || end_and_dist2.second < search_radius * search_radius);
            if (end_and_dist2.first == nullptr) {
                // New fragment connecting to pt_current was not found.
                // Verify that the last point found is close to the original end point of the unfragmented path.
                //const double d2 = (pt_end - pt_current).squaredNorm();
                //assert(d2 < coordf_t(search_radius * search_radius));
                // End of the path.
                break;
            }
            const ExtrusionPathFragmentEnd &fragment_end_min = *end_and_dist2.first;
            // Fragment to consume.
            ExtrusionPathFragment &frag = path_fragments[fragment_end_min.layer_idx];
            Polyline              &frag_polyline = frag.polylines[fragment_end_min.polyline_idx];
            // Path to append the fragment to.
            ExtrusionPath         *path = multipath.paths.empty() ? nullptr : &multipath.paths.back();
            if (path != nullptr) {
                // Verify whether the path is compatible with the current fragment.
                assert(this_layer.layer_type == PrintObjectSupportMaterial::sltBottomContact || path->height != frag.height || path->mm3_per_mm != frag.mm3_per_mm);
                if (path->height != frag.height || path->mm3_per_mm != frag.mm3_per_mm) {
                    path = nullptr;
                }
                // Merging with the previous path. This can only happen if the current layer was reduced by a base layer, which was split into a base and interface layer.
            }
            if (path == nullptr) {
                // Allocate a new path.
                multipath.paths.push_back(ExtrusionPath(extrusion_role, frag.mm3_per_mm, frag.width, frag.height));
                path = &multipath.paths.back();
            }
            // The Clipper library may flip the order of the clipped polylines arbitrarily.
            // Reverse the source polyline, if connecting to the end.
            if (! fragment_end_min.is_start)
                frag_polyline.reverse();
            // Enforce exact overlap of the end points of successive fragments.
            assert(frag_polyline.points.front() == pt_current);
            frag_polyline.points.front() = pt_current;
            // Don't repeat the first point.
            if (! path->polyline.points.empty())
                path->polyline.points.pop_back();
            // Consume the fragment's polyline, remove it from the input fragments, so it will be ignored the next time.
            path->polyline.append(std::move(frag_polyline));
            frag_polyline.points.clear();
            pt_current = path->polyline.points.back();
            if (pt_current == pt_end) {
                // End of the path.
                break;
            }
        }
        if (!multipath.paths.empty()) {
            if (multipath.paths.size() == 1) {
                // This path was not fragmented.
                extrusions_in_out.push_back(new ExtrusionPath(std::move(multipath.paths.front())));
            } else {
                // This path was fragmented. Copy the collection as a whole object, so the order inside the collection will not be changed
                // during the chaining of extrusions_in_out.
                extrusions_in_out.push_back(new ExtrusionMultiPath(std::move(multipath)));
            }
        }
    }
    // If there are any non-consumed fragments, add them separately.
    //FIXME this shall not happen, if the Clipper works as expected and all paths split to fragments could be re-connected.
    for (auto it_fragment = path_fragments.begin(); it_fragment != path_fragments.end(); ++ it_fragment)
        extrusion_entities_append_paths(extrusions_in_out, std::move(it_fragment->polylines), extrusion_role, it_fragment->mm3_per_mm, it_fragment->width, it_fragment->height);
}

void PrintObjectSupportMaterial::generate_toolpaths(
    const PrintObject   &object,
    const MyLayersPtr   &raft_layers,
    const MyLayersPtr   &bottom_contacts,
    const MyLayersPtr   &top_contacts,
    const MyLayersPtr   &intermediate_layers,
    const MyLayersPtr   &interface_layers) const
{
//    Slic3r::debugf "Generating patterns\n";
    // loop_interface_processor with a given circle radius.
    LoopInterfaceProcessor loop_interface_processor(1.5 * m_support_material_interface_flow.scaled_width());
    loop_interface_processor.n_contact_loops = this->has_contact_loops() ? 1 : 0;

    float    base_angle         = Geometry::deg2rad(float(m_object_config->support_material_angle.value));
    float    interface_angle    = Geometry::deg2rad(float(m_object_config->support_material_angle.value + 90.));
    coordf_t interface_spacing  = m_object_config->support_material_interface_spacing.value + m_support_material_interface_flow.spacing();
    coordf_t interface_density  = std::min(1., m_support_material_interface_flow.spacing() / interface_spacing);
    coordf_t support_spacing    = m_object_config->support_material_spacing.value + m_support_material_flow.spacing();
    coordf_t support_density    = std::min(1., m_support_material_flow.spacing() / support_spacing);
    if (m_object_config->support_material_interface_layers.value == 0) {
        // No interface layers allowed, print everything with the base support pattern.
        interface_spacing = support_spacing;
        interface_density = support_density;
    }

    // Prepare fillers.
    SupportMaterialPattern  support_pattern = m_object_config->support_material_pattern;
    bool                    with_sheath     = m_object_config->support_material_with_sheath;
    InfillPattern           infill_pattern;
    std::vector<float>      angles;
    angles.push_back(base_angle);
    switch (support_pattern) {
    case smpRectilinearGrid:
        angles.push_back(interface_angle);
        // fall through
    case smpRectilinear:
        infill_pattern = ipRectilinear;
        break;
    case smpHoneycomb:
        infill_pattern = ipHoneycomb;
        break;
    }
    BoundingBox bbox_object(Point(-scale_(1.), -scale_(1.0)), Point(scale_(1.), scale_(1.)));

//    const coordf_t link_max_length_factor = 3.;
    const coordf_t link_max_length_factor = 0.;

    float raft_angle_1st_layer  = 0.f;
    float raft_angle_base       = 0.f;
    float raft_angle_interface  = 0.f;
    if (m_slicing_params.base_raft_layers > 1) {
        // There are all raft layer types (1st layer, base, interface & contact layers) available.
        raft_angle_1st_layer  = interface_angle;
        raft_angle_base       = base_angle;
        raft_angle_interface  = interface_angle;
    } else if (m_slicing_params.base_raft_layers == 1 || m_slicing_params.interface_raft_layers > 1) {
        // 1st layer, interface & contact layers available.
        raft_angle_1st_layer  = base_angle;
        if (this->has_support())
            // Print 1st layer at 45 degrees from both the interface and base angles as both can land on the 1st layer.
            raft_angle_1st_layer += 0.7854f;
        raft_angle_interface  = interface_angle;
    } else if (m_slicing_params.interface_raft_layers == 1) {
        // Only the contact raft layer is non-empty, which will be printed as the 1st layer.
        assert(m_slicing_params.base_raft_layers == 0);
        assert(m_slicing_params.interface_raft_layers == 1);
        assert(m_slicing_params.raft_layers() == 1 && raft_layers.size() == 0);
    } else {
        // No raft.
        assert(m_slicing_params.base_raft_layers == 0);
        assert(m_slicing_params.interface_raft_layers == 0);
        assert(m_slicing_params.raft_layers() == 0 && raft_layers.size() == 0);
    }

    // Insert the raft base layers.
    size_t n_raft_layers = size_t(std::max(0, int(m_slicing_params.raft_layers()) - 1));
    tbb::parallel_for(tbb::blocked_range<size_t>(0, n_raft_layers),
        [this, &object, &raft_layers, 
            infill_pattern, &bbox_object, support_density, interface_density, raft_angle_1st_layer, raft_angle_base, raft_angle_interface, link_max_length_factor, with_sheath]
            (const tbb::blocked_range<size_t>& range) {
        for (size_t support_layer_id = range.begin(); support_layer_id < range.end(); ++ support_layer_id)
        {
            assert(support_layer_id < raft_layers.size());
            SupportLayer &support_layer = *object.support_layers()[support_layer_id];
            assert(support_layer.support_fills.entities.empty());
            MyLayer      &raft_layer    = *raft_layers[support_layer_id];

            std::unique_ptr<Fill> filler_interface = std::unique_ptr<Fill>(Fill::new_from_type(ipRectilinear));
            std::unique_ptr<Fill> filler_support   = std::unique_ptr<Fill>(Fill::new_from_type(infill_pattern));
            filler_interface->set_bounding_box(bbox_object);
            filler_support->set_bounding_box(bbox_object);

            // Print the support base below the support columns, or the support base for the support columns plus the contacts.
            if (support_layer_id > 0) {
                Polygons to_infill_polygons = (support_layer_id < m_slicing_params.base_raft_layers) ? 
                    raft_layer.polygons :
                    //FIXME misusing contact_polygons for support columns.
                    ((raft_layer.contact_polygons == nullptr) ? Polygons() : *raft_layer.contact_polygons);
                if (! to_infill_polygons.empty()) {
                    Flow flow(float(m_support_material_flow.width), float(raft_layer.height), m_support_material_flow.nozzle_diameter, raft_layer.bridging);
                    // find centerline of the external loop/extrusions
                    ExPolygons to_infill = (support_layer_id == 0 || ! with_sheath) ?
                        // union_ex(base_polygons, true) :
                        offset2_ex(to_infill_polygons, float(SCALED_EPSILON), float(- SCALED_EPSILON)) :
                        offset2_ex(to_infill_polygons, float(SCALED_EPSILON), float(- SCALED_EPSILON - 0.5*flow.scaled_width()));            
                    if (! to_infill.empty() && with_sheath) {
                        // Draw a perimeter all around the support infill. This makes the support stable, but difficult to remove.
                        // TODO: use brim ordering algorithm
                        to_infill_polygons = to_polygons(to_infill);
                        // TODO: use offset2_ex()
                        to_infill = offset_ex(to_infill, float(- 0.4 * flow.scaled_spacing()));
                        extrusion_entities_append_paths(
                            support_layer.support_fills.entities, 
                            to_polylines(STDMOVE(to_infill_polygons)),
                            erSupportMaterial, flow.mm3_per_mm(), flow.width, flow.height);
                    }
                    if (! to_infill.empty()) {
                        // We don't use $base_flow->spacing because we need a constant spacing
                        // value that guarantees that all layers are correctly aligned.
                        Fill *filler    = filler_support.get();
                        filler->angle   = raft_angle_base;
                        filler->spacing = m_support_material_flow.spacing();
                        filler->link_max_length = coord_t(scale_(filler->spacing * link_max_length_factor / support_density));
                        fill_expolygons_generate_paths(
                            // Destination
                            support_layer.support_fills.entities, 
                            // Regions to fill
                            STDMOVE(to_infill), 
                            // Filler and its parameters
                            filler, float(support_density),
                            // Extrusion parameters
                            erSupportMaterial, flow);
                    }
                }
            }

            Fill *filler = filler_interface.get();
            Flow  flow = m_first_layer_flow;
            float density = 0.f;
            if (support_layer_id == 0) {
                // Base flange.
                filler->angle = raft_angle_1st_layer;
                filler->spacing = m_first_layer_flow.spacing();
                // 70% of density on the 1st layer.
                density       = 0.7f;
            } else if (support_layer_id >= m_slicing_params.base_raft_layers) {
                filler->angle = raft_angle_interface;
                // We don't use $base_flow->spacing because we need a constant spacing
                // value that guarantees that all layers are correctly aligned.
                filler->spacing = m_support_material_flow.spacing();
                flow          = Flow(float(m_support_material_interface_flow.width), float(raft_layer.height), m_support_material_flow.nozzle_diameter, raft_layer.bridging);
                density       = float(interface_density);
            } else
                continue;
            filler->link_max_length = coord_t(scale_(filler->spacing * link_max_length_factor / density));
            fill_expolygons_generate_paths(
                // Destination
                support_layer.support_fills.entities, 
                // Regions to fill
                offset2_ex(raft_layer.polygons, float(SCALED_EPSILON), float(- SCALED_EPSILON)),
                // Filler and its parameters
                filler, density,
                // Extrusion parameters
                (support_layer_id < m_slicing_params.base_raft_layers) ? erSupportMaterial : erSupportMaterialInterface, flow);
        }
    });

    struct LayerCacheItem {
        LayerCacheItem(MyLayerExtruded *layer_extruded = nullptr) : layer_extruded(layer_extruded) {}
        MyLayerExtruded         *layer_extruded;
        std::vector<MyLayer*>    overlapping;
    };
    struct LayerCache {
        MyLayerExtruded                 bottom_contact_layer;
        MyLayerExtruded                 top_contact_layer;
        MyLayerExtruded                 base_layer;
        MyLayerExtruded                 interface_layer;
        std::vector<LayerCacheItem>     overlaps;
    };
    std::vector<LayerCache>             layer_caches(object.support_layers().size(), LayerCache());

    tbb::parallel_for(tbb::blocked_range<size_t>(n_raft_layers, object.support_layers().size()),
        [this, &object, &bottom_contacts, &top_contacts, &intermediate_layers, &interface_layers, &layer_caches, &loop_interface_processor, 
            infill_pattern, &bbox_object, support_density, interface_density, interface_angle, &angles, link_max_length_factor, with_sheath]
            (const tbb::blocked_range<size_t>& range) {
        // Indices of the 1st layer in their respective container at the support layer height.
        size_t idx_layer_bottom_contact   = size_t(-1);
        size_t idx_layer_top_contact      = size_t(-1);
        size_t idx_layer_intermediate     = size_t(-1);
        size_t idx_layer_inteface         = size_t(-1);
        std::unique_ptr<Fill> filler_interface = std::unique_ptr<Fill>(Fill::new_from_type(m_slicing_params.soluble_interface ? ipConcentric : ipRectilinear));
        std::unique_ptr<Fill> filler_support   = std::unique_ptr<Fill>(Fill::new_from_type(infill_pattern));
        filler_interface->set_bounding_box(bbox_object);
        filler_support->set_bounding_box(bbox_object);
        for (size_t support_layer_id = range.begin(); support_layer_id < range.end(); ++ support_layer_id)
        {
            SupportLayer &support_layer = *object.support_layers()[support_layer_id];
            LayerCache   &layer_cache   = layer_caches[support_layer_id];

            // Find polygons with the same print_z.
            MyLayerExtruded &bottom_contact_layer = layer_cache.bottom_contact_layer;
            MyLayerExtruded &top_contact_layer    = layer_cache.top_contact_layer;
            MyLayerExtruded &base_layer           = layer_cache.base_layer;
            MyLayerExtruded &interface_layer      = layer_cache.interface_layer;
            // Increment the layer indices to find a layer at support_layer.print_z.
            {
                auto fun = [&support_layer](const MyLayer *l){ return l->print_z >= support_layer.print_z - EPSILON; };
                idx_layer_bottom_contact  = idx_higher_or_equal(bottom_contacts,     idx_layer_bottom_contact,  fun);
                idx_layer_top_contact     = idx_higher_or_equal(top_contacts,        idx_layer_top_contact,     fun);
                idx_layer_intermediate    = idx_higher_or_equal(intermediate_layers, idx_layer_intermediate,    fun);
                idx_layer_inteface        = idx_higher_or_equal(interface_layers,    idx_layer_inteface,        fun);
            }
            // Copy polygons from the layers.
            if (idx_layer_bottom_contact < bottom_contacts.size() && bottom_contacts[idx_layer_bottom_contact]->print_z < support_layer.print_z + EPSILON)
                bottom_contact_layer.layer = bottom_contacts[idx_layer_bottom_contact];
            if (idx_layer_top_contact < top_contacts.size() && top_contacts[idx_layer_top_contact]->print_z < support_layer.print_z + EPSILON)
                top_contact_layer.layer = top_contacts[idx_layer_top_contact];
            if (idx_layer_inteface < interface_layers.size() && interface_layers[idx_layer_inteface]->print_z < support_layer.print_z + EPSILON)
                interface_layer.layer = interface_layers[idx_layer_inteface];
            if (idx_layer_intermediate < intermediate_layers.size() && intermediate_layers[idx_layer_intermediate]->print_z < support_layer.print_z + EPSILON)
                base_layer.layer = intermediate_layers[idx_layer_intermediate];

            if (m_object_config->support_material_interface_layers == 0) {
                // If no interface layers were requested, we treat the contact layer exactly as a generic base layer.
                if (m_can_merge_support_regions) {
                    if (base_layer.could_merge(top_contact_layer)) 
                        base_layer.merge(std::move(top_contact_layer));
                    else if (base_layer.empty() && !top_contact_layer.empty() && !top_contact_layer.layer->bridging)
                        std::swap(base_layer, top_contact_layer);
                    if (base_layer.could_merge(bottom_contact_layer))
                        base_layer.merge(std::move(bottom_contact_layer));
                    else if (base_layer.empty() && !bottom_contact_layer.empty() && !bottom_contact_layer.layer->bridging)
                        std::swap(base_layer, bottom_contact_layer);
                }
            } else {
                loop_interface_processor.generate(top_contact_layer, m_support_material_interface_flow);
                // If no loops are allowed, we treat the contact layer exactly as a generic interface layer.
                // Merge interface_layer into top_contact_layer, as the top_contact_layer is not synchronized and therefore it will be used
                // to trim other layers.
                if (top_contact_layer.could_merge(interface_layer))
                    top_contact_layer.merge(std::move(interface_layer));
            } 

            if (! interface_layer.empty() && ! base_layer.empty()) {
                // turn base support into interface when it's contained in our holes
                // (this way we get wider interface anchoring)
                //FIXME one wants to fill in the inner most holes of the interfaces, not all the holes.
                Polygons islands = top_level_islands(interface_layer.layer->polygons);
                polygons_append(interface_layer.layer->polygons, intersection(base_layer.layer->polygons, islands));
                base_layer.layer->polygons = diff(base_layer.layer->polygons, islands);
            }

            // Top and bottom contacts, interface layers.
            for (size_t i = 0; i < 3; ++ i) {
                MyLayerExtruded &layer_ex = (i == 0) ? top_contact_layer : (i == 1 ? bottom_contact_layer : interface_layer);
                if (layer_ex.empty() || layer_ex.polygons_to_extrude().empty())
                    continue;
                //FIXME When paralellizing, each thread shall have its own copy of the fillers.
                bool interface_as_base = (&layer_ex == &interface_layer) && m_object_config->support_material_interface_layers.value == 0;
                //FIXME Bottom interfaces are extruded with the briding flow. Some bridging layers have its height slightly reduced, therefore
                // the bridging flow does not quite apply. Reduce the flow to area of an ellipse? (A = pi * a * b)
                Flow interface_flow(
                    float(layer_ex.layer->bridging ? layer_ex.layer->height : (interface_as_base ? m_support_material_flow.width : m_support_material_interface_flow.width)),
                    float(layer_ex.layer->height),
                    m_support_material_interface_flow.nozzle_diameter,
                    layer_ex.layer->bridging);
                filler_interface->angle = interface_as_base ?
                        // If zero interface layers are configured, use the same angle as for the base layers.
                        angles[support_layer_id % angles.size()] :
                        // Use interface angle for the interface layers.
                        interface_angle;
                filler_interface->spacing = m_support_material_interface_flow.spacing();
                filler_interface->link_max_length = coord_t(scale_(filler_interface->spacing * link_max_length_factor / interface_density));
                fill_expolygons_generate_paths(
                    // Destination
                    layer_ex.extrusions, 
                    // Regions to fill
                    union_ex(layer_ex.polygons_to_extrude(), true),
                    // Filler and its parameters
                    filler_interface.get(), float(interface_density),
                    // Extrusion parameters
                    erSupportMaterialInterface, interface_flow);
            }

            // Base support or flange.
            if (! base_layer.empty() && ! base_layer.polygons_to_extrude().empty()) {
                //FIXME When paralellizing, each thread shall have its own copy of the fillers.
                Fill *filler = filler_support.get();
                filler->angle = angles[support_layer_id % angles.size()];
                // We don't use $base_flow->spacing because we need a constant spacing
                // value that guarantees that all layers are correctly aligned.
                Flow flow(
                    float(base_layer.layer->bridging ? base_layer.layer->height : m_support_material_flow.width), 
                    float(base_layer.layer->height), 
                    m_support_material_flow.nozzle_diameter, 
                    base_layer.layer->bridging);
                filler->spacing = m_support_material_flow.spacing();
                filler->link_max_length = coord_t(scale_(filler->spacing * link_max_length_factor / support_density));
                float density = float(support_density);
                // find centerline of the external loop/extrusions
                ExPolygons to_infill = (support_layer_id == 0 || ! with_sheath) ?
                    // union_ex(base_polygons, true) :
                    offset2_ex(base_layer.polygons_to_extrude(), float(SCALED_EPSILON), float(- SCALED_EPSILON)) :
                    offset2_ex(base_layer.polygons_to_extrude(), float(SCALED_EPSILON), float(- SCALED_EPSILON - 0.5*flow.scaled_width()));
                if (base_layer.layer->bottom_z < EPSILON) {
                    // Base flange (the 1st layer).
                    filler = filler_interface.get();
                    filler->angle = Geometry::deg2rad(float(m_object_config->support_material_angle.value + 90.));
                    density = 0.5f;
                    flow = m_first_layer_flow;
                    // use the proper spacing for first layer as we don't need to align
                    // its pattern to the other layers
                    //FIXME When paralellizing, each thread shall have its own copy of the fillers.
                    filler->spacing = flow.spacing();
                    filler->link_max_length = coord_t(scale_(filler->spacing * link_max_length_factor / density));
                } else if (with_sheath) {
                    // Draw a perimeter all around the support infill. This makes the support stable, but difficult to remove.
                    // TODO: use brim ordering algorithm
                    Polygons to_infill_polygons = to_polygons(to_infill);
                    // TODO: use offset2_ex()
                    to_infill = offset_ex(to_infill, - 0.4 * float(flow.scaled_spacing()));
                    extrusion_entities_append_paths(
                        base_layer.extrusions, 
                        to_polylines(STDMOVE(to_infill_polygons)),
                        erSupportMaterial, flow.mm3_per_mm(), flow.width, flow.height);
                }
                fill_expolygons_generate_paths(
                    // Destination
                    base_layer.extrusions, 
                    // Regions to fill
                    STDMOVE(to_infill), 
                    // Filler and its parameters
                    filler, density,
                    // Extrusion parameters
                    erSupportMaterial, flow);
            }

            layer_cache.overlaps.reserve(4);
            if (! bottom_contact_layer.empty())
                layer_cache.overlaps.push_back(&bottom_contact_layer);
            if (! top_contact_layer.empty())
                layer_cache.overlaps.push_back(&top_contact_layer);
            if (! interface_layer.empty())
                layer_cache.overlaps.push_back(&interface_layer);
            if (! base_layer.empty())
                layer_cache.overlaps.push_back(&base_layer);
            // Sort the layers with the same print_z coordinate by their heights, thickest first.
            std::sort(layer_cache.overlaps.begin(), layer_cache.overlaps.end(), [](const LayerCacheItem &lc1, const LayerCacheItem &lc2) { return lc1.layer_extruded->layer->height > lc2.layer_extruded->layer->height; });
            // Collect the support areas with this print_z into islands, as there is no need
            // for retraction over these islands.
            Polygons polys;
            // Collect the extrusions, sorted by the bottom extrusion height.
            for (LayerCacheItem &layer_cache_item : layer_cache.overlaps) {
                // Collect islands to polys.
                layer_cache_item.layer_extruded->polygons_append(polys);
                // The print_z of the top contact surfaces and bottom_z of the bottom contact surfaces are "free"
                // in a sense that they are not synchronized with other support layers. As the top and bottom contact surfaces
                // are inflated to achieve a better anchoring, it may happen, that these surfaces will at least partially
                // overlap in Z with another support layers, leading to over-extrusion.
                // Mitigate the over-extrusion by modulating the extrusion rate over these regions.
                // The print head will follow the same print_z, but the layer thickness will be reduced
                // where it overlaps with another support layer.
                //FIXME When printing a briging path, what is an equivalent height of the squished extrudate of the same width?
                // Collect overlapping top/bottom surfaces.
                layer_cache_item.overlapping.reserve(16);
                coordf_t bottom_z = layer_cache_item.layer_extruded->layer->bottom_print_z() + EPSILON;
                for (int i = int(idx_layer_bottom_contact) - 1; i >= 0 && bottom_contacts[i]->print_z > bottom_z; -- i)
                    layer_cache_item.overlapping.push_back(bottom_contacts[i]);
                for (int i = int(idx_layer_top_contact) - 1; i >= 0 && top_contacts[i]->print_z > bottom_z; -- i)
                    layer_cache_item.overlapping.push_back(top_contacts[i]);
                if (layer_cache_item.layer_extruded->layer->layer_type == sltBottomContact) {
                    // Bottom contact layer may overlap with a base layer, which may be changed to interface layer.
                    for (int i = int(idx_layer_intermediate) - 1; i >= 0 && intermediate_layers[i]->print_z > bottom_z; -- i)
                        layer_cache_item.overlapping.push_back(intermediate_layers[i]);
                    for (int i = int(idx_layer_inteface) - 1; i >= 0 && interface_layers[i]->print_z > bottom_z; -- i)
                        layer_cache_item.overlapping.push_back(interface_layers[i]);
                }
                std::sort(layer_cache_item.overlapping.begin(), layer_cache_item.overlapping.end(), MyLayersPtrCompare());
            }
            if (! polys.empty())
                expolygons_append(support_layer.support_islands.expolygons, union_ex(polys));
            /* {
                require "Slic3r/SVG.pm";
                Slic3r::SVG::output("islands_" . $z . ".svg",
                    red_expolygons      => union_ex($contact),
                    green_expolygons    => union_ex($interface),
                    green_polylines     => [ map $_->unpack->polyline, @{$layer->support_contact_fills} ],
                    polylines           => [ map $_->unpack->polyline, @{$layer->support_fills} ],
                );
            } */
        } // for each support_layer_id
    });

    // Now modulate the support layer height in parallel.
    tbb::parallel_for(tbb::blocked_range<size_t>(n_raft_layers, object.support_layers().size()),
        [this, &object, &layer_caches]
            (const tbb::blocked_range<size_t>& range) {
        for (size_t support_layer_id = range.begin(); support_layer_id < range.end(); ++ support_layer_id) {
            SupportLayer &support_layer = *object.support_layers()[support_layer_id];
            LayerCache   &layer_cache   = layer_caches[support_layer_id];
            for (LayerCacheItem &layer_cache_item : layer_cache.overlaps) {
                modulate_extrusion_by_overlapping_layers(layer_cache_item.layer_extruded->extrusions, *layer_cache_item.layer_extruded->layer, layer_cache_item.overlapping);
                support_layer.support_fills.append(std::move(layer_cache_item.layer_extruded->extrusions));
            }
        }
    });
}

/*
void PrintObjectSupportMaterial::clip_by_pillars(
    const PrintObject   &object,
    LayersPtr           &bottom_contacts,
    LayersPtr           &top_contacts,
    LayersPtr           &intermediate_contacts);

{
    // this prevents supplying an empty point set to BoundingBox constructor
    if (top_contacts.empty())
        return;

    coord_t pillar_size    = scale_(PILLAR_SIZE);
    coord_t pillar_spacing = scale_(PILLAR_SPACING);
    
    // A regular grid of pillars, filling the 2D bounding box.
    Polygons grid;
    {
        // Rectangle with a side of 2.5x2.5mm.
        Polygon pillar;
        pillar.points.push_back(Point(0, 0));
        pillar.points.push_back(Point(pillar_size, 0));
        pillar.points.push_back(Point(pillar_size, pillar_size));
        pillar.points.push_back(Point(0, pillar_size));
        
        // 2D bounding box of the projection of all contact polygons.
        BoundingBox bbox;
        for (LayersPtr::const_iterator it = top_contacts.begin(); it != top_contacts.end(); ++ it)
            bbox.merge(get_extents((*it)->polygons));
        grid.reserve(size_t(ceil(bb.size()(0) / pillar_spacing)) * size_t(ceil(bb.size()(1) / pillar_spacing)));
        for (coord_t x = bb.min(0); x <= bb.max(0) - pillar_size; x += pillar_spacing) {
            for (coord_t y = bb.min(1); y <= bb.max(1) - pillar_size; y += pillar_spacing) {
                grid.push_back(pillar);
                for (size_t i = 0; i < pillar.points.size(); ++ i)
                    grid.back().points[i].translate(Point(x, y));
            }
        }
    }
    
    // add pillars to every layer
    for my $i (0..n_support_z) {
        $shape->[$i] = [ @$grid ];
    }
    
    // build capitals
    for my $i (0..n_support_z) {
        my $z = $support_z->[$i];
        
        my $capitals = intersection(
            $grid,
            $contact->{$z} // [],
        );
        
        // work on one pillar at time (if any) to prevent the capitals from being merged
        // but store the contact area supported by the capital because we need to make 
        // sure nothing is left
        my $contact_supported_by_capitals = [];
        foreach my $capital (@$capitals) {
            // enlarge capital tops
            $capital = offset([$capital], +($pillar_spacing - $pillar_size)/2);
            push @$contact_supported_by_capitals, @$capital;
            
            for (my $j = $i-1; $j >= 0; $j--) {
                my $jz = $support_z->[$j];
                $capital = offset($capital, -$self->interface_flow->scaled_width/2);
                last if !@$capitals;
                push @{ $shape->[$j] }, @$capital;
            }
        }
        
        // Capitals will not generally cover the whole contact area because there will be
        // remainders. For now we handle this situation by projecting such unsupported
        // areas to the ground, just like we would do with a normal support.
        my $contact_not_supported_by_capitals = diff(
            $contact->{$z} // [],
            $contact_supported_by_capitals,
        );
        if (@$contact_not_supported_by_capitals) {
            for (my $j = $i-1; $j >= 0; $j--) {
                push @{ $shape->[$j] }, @$contact_not_supported_by_capitals;
            }
        }
    }
}

sub clip_with_shape {
    my ($self, $support, $shape) = @_;
    
    foreach my $i (keys %$support) {
        // don't clip bottom layer with shape so that we 
        // can generate a continuous base flange
        // also don't clip raft layers
        next if $i == 0;
        next if $i < $self->object_config->raft_layers;
        $support->{$i} = intersection(
            $support->{$i},
            $shape->[$i],
        );
    }
}
*/

} // namespace Slic3r<|MERGE_RESOLUTION|>--- conflicted
+++ resolved
@@ -430,22 +430,14 @@
 {
     // 1) Count the new polygons first.
     size_t n_polygons_new = 0;
-<<<<<<< HEAD
-    for (const LayerRegion *region : layer.regions)
-=======
     for (const LayerRegion *region : layer.regions())
->>>>>>> a079f2a3
         for (const Surface &surface : region->slices.surfaces)
             if (surface.surface_type == surface_type)
                 n_polygons_new += surface.expolygon.holes.size() + 1;
     // 2) Collect the new polygons.
     Polygons out;
     out.reserve(n_polygons_new);
-<<<<<<< HEAD
-    for (const LayerRegion *region : layer.regions)
-=======
     for (const LayerRegion *region : layer.regions())
->>>>>>> a079f2a3
         for (const Surface &surface : region->slices.surfaces)
             if (surface.surface_type == surface_type)
                 polygons_append(out, surface.expolygon);
@@ -687,11 +679,7 @@
     }
     static bool has_bridging_extrusions(const Layer &layer) 
     {
-<<<<<<< HEAD
-        for (const LayerRegion *region : layer.regions) {
-=======
         for (const LayerRegion *region : layer.regions()) {
->>>>>>> a079f2a3
             if (SupportMaterialInternal::has_bridging_perimeters(region->perimeters))
                 return true;
             if (region->fill_surfaces.has(stBottomBridge) && has_bridging_fills(region->fills))
@@ -754,11 +742,7 @@
             // Surface supporting this layer, expanded by 0.5 * nozzle_diameter, as we consider this kind of overhang to be sufficiently supported.
             Polygons lower_grown_slices = offset(lower_layer_polygons, 
                 //FIXME to mimic the decision in the perimeter generator, we should use half the external perimeter width.
-<<<<<<< HEAD
-                0.5f * float(scale_(print_config.nozzle_diameter.get_at(layerm->region()->config.perimeter_extruder-1))),
-=======
                 0.5f * float(scale_(print_config.nozzle_diameter.get_at(layerm->region()->config().perimeter_extruder-1))),
->>>>>>> a079f2a3
                 SUPPORT_SURFACES_OFFSET_PARAMETERS);
             // Collect perimeters of this layer.
             //FIXME split_at_first_point() could split a bridge mid-way
@@ -880,11 +864,7 @@
                 Polygons contact_polygons;
                 Polygons slices_margin_cached;
                 float    slices_margin_cached_offset = -1.;
-<<<<<<< HEAD
-                Polygons lower_layer_polygons = (layer_id == 0) ? Polygons() : to_polygons(object.layers[layer_id-1]->slices.expolygons);
-=======
                 Polygons lower_layer_polygons = (layer_id == 0) ? Polygons() : to_polygons(object.layers()[layer_id-1]->slices.expolygons);
->>>>>>> a079f2a3
                 // Offset of the lower layer, to trim the support polygons with to calculate dense supports.
                 float    no_interface_offset = 0.f;
                 if (layer_id == 0) {
@@ -951,7 +931,6 @@
     	                                intersection(offset(diff_polygons, lower_layer_offset, SUPPORT_SURFACES_OFFSET_PARAMETERS), layerm_polygons), 
     	                                lower_layer_polygons);
     							}
-<<<<<<< HEAD
                             }
                             if (! enforcers.empty()) {
                                 // Apply the "support enforcers".
@@ -969,25 +948,6 @@
                                     }
                                 }
                             }
-=======
-                            }
-                            if (! enforcers.empty()) {
-                                // Apply the "support enforcers".
-                                //FIXME add the "enforcers" to the sparse support regions only.
-                                const ExPolygons &enforcer = enforcers[layer_id - 1];
-                                if (! enforcer.empty()) {
-                                    // Enforce supports (as if with 90 degrees of slope) for the regions covered by the enforcer meshes.
-                                    Polygons new_contacts = diff(intersection(layerm_polygons, to_polygons(enforcer)),
-                                            offset(lower_layer_polygons, 0.05f * fw, SUPPORT_SURFACES_OFFSET_PARAMETERS));
-                                    if (! new_contacts.empty()) {
-                                        if (diff_polygons.empty())
-                                            diff_polygons = std::move(new_contacts);
-                                        else
-                                            diff_polygons = union_(diff_polygons, new_contacts);
-                                    }
-                                }
-                            }
->>>>>>> a079f2a3
                         }
                         // Apply the "support blockers".
                         if (! diff_polygons.empty() && ! blockers.empty() && ! blockers[layer_id].empty()) {
@@ -1081,13 +1041,8 @@
                         // Align the contact surface height with a layer immediately below the supported layer.
                         // Interface layer will be synchronized with the object.
                         new_layer.print_z  = layer.print_z - layer.height;
-<<<<<<< HEAD
-                        new_layer.height   = object.layers[layer_id - 1]->height;
-                        new_layer.bottom_z = (layer_id == 1) ? m_slicing_params.object_print_z_min : object.layers[layer_id - 2]->print_z;
-=======
                         new_layer.height   = object.layers()[layer_id - 1]->height;
                         new_layer.bottom_z = (layer_id == 1) ? m_slicing_params.object_print_z_min : object.layers()[layer_id - 2]->print_z;
->>>>>>> a079f2a3
                     } else {
                         new_layer.print_z  = layer.print_z - layer.height - m_object_config->support_material_contact_distance;
                         new_layer.bottom_z = new_layer.print_z;
@@ -1113,15 +1068,9 @@
                         // it will support layers printed with a bridging flow.
                         if (SupportMaterialInternal::has_bridging_extrusions(layer)) {
                             coordf_t bridging_height = 0.;
-<<<<<<< HEAD
-                            for (const LayerRegion *region : layer.regions)
-                                bridging_height += region->region()->bridging_height_avg(*m_print_config);
-                            bridging_height /= coordf_t(layer.regions.size());
-=======
                             for (const LayerRegion *region : layer.regions())
                                 bridging_height += region->region()->bridging_height_avg(*m_print_config);
                             bridging_height /= coordf_t(layer.regions().size());
->>>>>>> a079f2a3
                             coordf_t bridging_print_z = layer.print_z - bridging_height - m_object_config->support_material_contact_distance;
                             if (bridging_print_z >= m_slicing_params.first_print_layer_height - EPSILON) {
                                 // Not below the first layer height means this layer is printable.
@@ -1158,26 +1107,15 @@
                     // 1) Contact polygons will be projected down. To keep the interface and base layers from growing, return a contour a tiny bit smaller than the grid cells.
                     new_layer.contact_polygons = new Polygons(support_grid_pattern.extract_support(-3, true));
                     // 2) infill polygons, expand them by half the extrusion width + a tiny bit of extra.
-<<<<<<< HEAD
-                    if (layer_id == 0) {
-                    // if (no_interface_offset == 0.f) {
-                        new_layer.polygons = support_grid_pattern.extract_support(m_support_material_flow.scaled_spacing()/2 + 5, true);
-                    } else  {
-=======
                     if (layer_id == 0 || m_slicing_params.soluble_interface) {
                     // if (no_interface_offset == 0.f) {
                         new_layer.polygons = support_grid_pattern.extract_support(m_support_material_flow.scaled_spacing()/2 + 5, true);
                     } else  {
                         // Reduce the amount of dense interfaces: Do not generate dense interfaces below overhangs with 60% overhang of the extrusions.
->>>>>>> a079f2a3
                         Polygons dense_interface_polygons = diff(overhang_polygons, 
                             offset2(lower_layer_polygons, - no_interface_offset * 0.5f, no_interface_offset * (0.6f + 0.5f), SUPPORT_SURFACES_OFFSET_PARAMETERS));
 //                            offset(lower_layer_polygons, no_interface_offset * 0.6f, SUPPORT_SURFACES_OFFSET_PARAMETERS));
                         if (! dense_interface_polygons.empty()) {
-<<<<<<< HEAD
-                            //FIXME do it for non-soluble support interfaces only.
-=======
->>>>>>> a079f2a3
                             //FIXME do it for the bridges only?
                             SupportGridPattern support_grid_pattern(
                                 // Support islands, to be stretched into a grid.
@@ -1409,11 +1347,7 @@
                             //FIXME Maybe this is no more needed, as the overlapping base layers are trimmed by the bottom layers at the final stage?
                             touching = offset(touching, float(SCALED_EPSILON));
                             for (int layer_id_above = layer_id + 1; layer_id_above < int(object.total_layer_count()); ++ layer_id_above) {
-<<<<<<< HEAD
-                                const Layer &layer_above = *object.layers[layer_id_above];
-=======
                                 const Layer &layer_above = *object.layers()[layer_id_above];
->>>>>>> a079f2a3
                                 if (layer_above.print_z > layer_new.print_z - EPSILON)
                                     break; 
                                 if (! layer_support_areas[layer_id_above].empty()) {
@@ -1982,11 +1916,7 @@
                     for (; i < object.layers().size(); ++ i) {
                         const Layer &object_layer = *object.layers()[i];
                         bool some_region_overlaps = false;
-<<<<<<< HEAD
-                        for (LayerRegion *region : object_layer.regions) {
-=======
                         for (LayerRegion *region : object_layer.regions()) {
->>>>>>> a079f2a3
                             coordf_t bridging_height = region->region()->bridging_height_avg(*this->m_print_config);
                             if (object_layer.print_z - bridging_height > support_layer.print_z + gap_extra_above - EPSILON)
                                 break;
@@ -1994,11 +1924,7 @@
                             polygons_append(polygons_trimming, 
                                 offset(to_expolygons(region->fill_surfaces.filter_by_type(stBottomBridge)), 
                                        gap_xy_scaled, SUPPORT_SURFACES_OFFSET_PARAMETERS));
-<<<<<<< HEAD
-                            if (region->region()->config.overhangs.value)
-=======
                             if (region->region()->config().overhangs.value)
->>>>>>> a079f2a3
                                 SupportMaterialInternal::collect_bridging_perimeter_areas(region->perimeters, gap_xy_scaled, polygons_trimming);
                         }
                         if (! some_region_overlaps)
@@ -2692,14 +2618,10 @@
                 (fragment_end.is_start ? &polyline.points.front() : &polyline.points.back());
         }
     private:
-<<<<<<< HEAD
-        ExtrusionPathFragmentEndPointAccessor& operator=(const ExtrusionPathFragmentEndPointAccessor&) {}
-=======
         ExtrusionPathFragmentEndPointAccessor& operator=(const ExtrusionPathFragmentEndPointAccessor&) {
             return *this;
         }
 
->>>>>>> a079f2a3
         const std::vector<ExtrusionPathFragment> &m_path_fragments;
     };
     const coord_t search_radius = 7;
