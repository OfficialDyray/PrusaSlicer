--- conflicted
+++ resolved
@@ -6,14 +6,9 @@
 use List::Util qw(max first);
 use Math::ConvexHull::MonotoneChain qw(convex_hull);
 use Slic3r::ExtrusionPath ':roles';
-<<<<<<< HEAD
-use Slic3r::Geometry qw(X Y Z X1 Y1 X2 Y2 MIN PI scale unscale move_points nearest_point);
-use Slic3r::Geometry::Clipper qw(diff_ex union_ex intersection_ex offset JT_ROUND JT_SQUARE);
-=======
 use Slic3r::Geometry qw(X Y Z X1 Y1 X2 Y2 MIN PI scale unscale move_points nearest_point chained_path_items);
 use Slic3r::Geometry::Clipper qw(diff_ex union_ex union_pt intersection_ex offset
     offset2 JT_ROUND JT_SQUARE PFT_EVENODD);
->>>>>>> 6b8894cf
 use Time::HiRes qw(gettimeofday tv_interval);
 
 has 'config'                 => (is => 'rw', default => sub { Slic3r::Config->new_from_defaults }, trigger => 1);
@@ -679,20 +674,39 @@
         push @islands, map $_->unpack->split_at_first_point->polyline->grow($grow_distance), @{$self->skirt};
     }
     
+    my @loops = ();
     my $num_loops = sprintf "%.0f", $Slic3r::Config->brim_width / $flow->width;
     for my $i (reverse 1 .. $num_loops) {
         # JT_SQUARE ensures no vertex is outside the given offset distance
-        push @{$self->brim}, Slic3r::ExtrusionLoop->pack(
-            polygon         => Slic3r::Polygon->new($_),
-            role            => EXTR_ROLE_SKIRT,
-            flow_spacing    => $flow->spacing,
-        ) for Slic3r::Geometry::Clipper::offset(\@islands, ($i - 0.5) * $flow->scaled_spacing, undef, JT_SQUARE); # -0.5 because islands are not represented by their centerlines
+        # -0.5 because islands are not represented by their centerlines
         # TODO: we need the offset inwards/offset outwards logic to avoid overlapping extrusions
-<<<<<<< HEAD
-=======
         push @loops, offset2(\@islands, ($i - 2) * $flow->scaled_spacing, ($i + 1.5) * $flow->scaled_spacing, undef, JT_SQUARE);
->>>>>>> 6b8894cf
-    }
+    }
+    
+    # prepare a subroutine to traverse the tree and return inner perimeters first
+    my $traverse;
+    $traverse = sub {
+        my ($loops) = @_;
+        
+        # use a nearest neighbor search to order these children
+        # TODO: supply second argument to chained_path_items() too?
+        @$loops = @{chained_path_items(
+            [ map [ ($_->{outer} ? $_->{outer}[0] : $_->{hole}[0]), $_ ], @$loops ],
+        )};
+        
+        my @polygons = ();
+        foreach my $loop (@$loops) {
+            push @polygons, $traverse->($loop->{children});
+            push @polygons, Slic3r::ExtrusionLoop->pack(
+                polygon         => Slic3r::Polygon->new($loop->{outer} // [ reverse @{$loop->{hole}} ]),
+                role            => EXTR_ROLE_SKIRT,
+                flow_spacing    => $flow->spacing,
+            );
+        }
+        return @polygons;
+    };
+    
+    @{$self->brim} = reverse $traverse->( union_pt(\@loops, PFT_EVENODD) );
 }
 
 sub write_gcode {
